--- conflicted
+++ resolved
@@ -206,21 +206,12 @@
         set(USD_INSTALL_LOCATION ${PXR_USD_LOCATION})
     endif()
     # Inherit any existing PYTHONPATH, but keep it at the end.
-<<<<<<< HEAD
-    list(APPEND mayaUsd_varname_PYTHONPATH
-        "${USD_INSTALL_LOCATION}/lib/python")
-    if(IS_WINDOWS)
-        list(APPEND mayaUsd_varname_PATH
-            "${USD_INSTALL_LOCATION}/bin")
-        list(APPEND mayaUsd_varname_PATH
-=======
     list(APPEND MAYAUSD_VARNAME_PYTHONPATH
         "${USD_INSTALL_LOCATION}/lib/python")
     if(IS_WINDOWS)
         list(APPEND MAYAUSD_VARNAME_PATH
             "${USD_INSTALL_LOCATION}/bin")
         list(APPEND MAYAUSD_VARNAME_PATH
->>>>>>> aa4aa13c
             "${USD_INSTALL_LOCATION}/lib")
     endif()
 
@@ -230,13 +221,8 @@
     # This is needed (especially for PATH) because we will overwrite
     # both with the values from our list and we need to keep any
     # system entries.
-<<<<<<< HEAD
-    list(APPEND mayaUsd_varname_PATH $ENV{PATH})
-    list(APPEND mayaUsd_varname_PYTHONPATH $ENV{PYTHONPATH})
-=======
     list(APPEND MAYAUSD_VARNAME_PATH $ENV{PATH})
     list(APPEND MAYAUSD_VARNAME_PYTHONPATH $ENV{PYTHONPATH})
->>>>>>> aa4aa13c
 
     # convert the internally-processed envs from cmake list
     foreach(pathvar ${ALL_PATH_VARS})
