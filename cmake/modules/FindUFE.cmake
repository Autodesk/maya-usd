--- conflicted
+++ resolved
@@ -13,24 +13,15 @@
 find_path(UFE_INCLUDE_DIR
         ufe/versionInfo.h
     HINTS
-<<<<<<< HEAD
         ${UFE_INCLUDE_ROOT}
         ${MAYA_DEVKIT_LOCATION}
         ${MAYA_LOCATION}
         $ENV{MAYA_LOCATION}
         ${MAYA_BASE_DIR}
-=======
-        "${UFE_INCLUDE_ROOT}"
-        "${MAYA_DEVKIT_LOCATION}"
-        "${MAYA_LOCATION}"
-        "$ENV{MAYA_LOCATION}"
-        "${MAYA_BASE_DIR}"
->>>>>>> 3cdea62c
     PATH_SUFFIXES
         devkit/ufe/include
         include/
     DOC
-<<<<<<< HEAD
         "UFE header path"
 )
 
@@ -50,77 +41,6 @@
             REGEX "#define UFE_${_ufe_comp}_LEVEL .*$")
         string(REGEX MATCHALL "[0-9]+" UFE_${_ufe_comp}_LEVEL ${_ufe_tmp})
     endforeach()
-=======
-        "UFE's headers path"
-)
-
-if(UFE_INCLUDE_DIR AND EXISTS "${UFE_INCLUDE_DIR}/ufe/ufe.h")
-    foreach(_ufe_comp MAJOR_VERSION MINOR_VERSION PATCH_LEVEL)
-        file(STRINGS
-            "${UFE_INCLUDE_DIR}/ufe/ufe.h"
-            _ufe_tmp
-            REGEX "#define UFE_${_ufe_comp} .*$")
-        if (NOT "${_ufe_tmp}" STREQUAL "")
-            string(REGEX MATCHALL "[0-9]+" UFE_${_ufe_comp} ${_ufe_tmp})
-        endif()
-    endforeach()
-
-    if(DEFINED UFE_PATCH_LEVEL)
-        set(UFE_PATCH_VERSION "${UFE_PATCH_LEVEL}")
-        set(UFE_VERSION ${UFE_MAJOR_VERSION}.${UFE_MINOR_VERSION}.${UFE_PATCH_VERSION})
-    endif()
-endif()
-
-if(APPLE)
-    find_path(UFE_LIBRARY_DIR
-        libufe_${UFE_MAJOR_VERSION}.dylib
-        HINTS
-            "${UFE_LIB_ROOT}"
-            "${MAYA_DEVKIT_LOCATION}"
-            "${MAYA_LOCATION}"
-            "$ENV{MAYA_LOCATION}"
-            "${MAYA_BASE_DIR}"
-        PATH_SUFFIXES
-            devkit/ufe/lib
-            lib/
-        DOC
-            "UFE's libraries path"
-    )
-elseif(UNIX)
-    find_path(UFE_LIBRARY_DIR
-            libufe_${UFE_MAJOR_VERSION}.so
-         HINTS
-            "${UFE_LIB_ROOT}"
-            "${MAYA_DEVKIT_LOCATION}"
-            "${MAYA_LOCATION}"
-            "$ENV{MAYA_LOCATION}"
-            "${MAYA_BASE_DIR}"
-        PATH_SUFFIXES
-            devkit/ufe/lib
-            lib/
-        DOC
-            "UFE's libraries path"
-    )
-elseif(WIN32)
-    find_path(UFE_LIBRARY_DIR
-            ufe_${UFE_MAJOR_VERSION}.lib
-         HINTS
-            "${UFE_LIB_ROOT}"
-            "${MAYA_DEVKIT_LOCATION}"
-            "${MAYA_LOCATION}"
-            "$ENV{MAYA_LOCATION}"
-            "${MAYA_BASE_DIR}"
-        PATH_SUFFIXES
-            devkit/ufe/lib
-            lib/
-        DOC
-            "UFE's libraries path"
-    )
-endif()
-
-foreach(UFE_LIB
-    ufe_${UFE_MAJOR_VERSION})
->>>>>>> 3cdea62c
 
     set(UFE_VERSION ${UFE_MAJOR_VERSION}.${UFE_MINOR_VERSION}.${UFE_PATCH_LEVEL})
 endif()
@@ -151,11 +71,7 @@
 find_package_handle_standard_args(UFE
     REQUIRED_VARS
         UFE_INCLUDE_DIR
-<<<<<<< HEAD
         UFE_LIBRARY
-=======
-        UFE_LIBRARIES
     VERSION_VAR
->>>>>>> 3cdea62c
         UFE_VERSION
 )