#!/usr/bin/env python

#
# Copyright 2021 Autodesk
#
# Licensed under the Apache License, Version 2.0 (the "License");
# you may not use this file except in compliance with the License.
# You may obtain a copy of the License at
#
#     http://www.apache.org/licenses/LICENSE-2.0
#
# Unless required by applicable law or agreed to in writing, software
# distributed under the License is distributed on an "AS IS" BASIS,
# WITHOUT WARRANTIES OR CONDITIONS OF ANY KIND, either express or implied.
# See the License for the specific language governing permissions and
# limitations under the License.
#

import fixturesUtils

from mayaUtils import setMayaTranslation
from usdUtils import createSimpleXformScene
from ufeUtils import ufeFeatureSetVersion

import mayaUsd.lib

import mayaUtils
import mayaUsd.ufe
import usdUtils

from pxr import UsdGeom, Gf

from maya import cmds
from maya import standalone
from maya.api import OpenMaya as om

import ufe

import unittest

from testUtils import assertVectorAlmostEqual

import os

class MergeToUsdTestCase(unittest.TestCase):
    '''Test discard Maya edits: discard edits done as Maya data to USD prims.
    '''

    pluginsLoaded = False

    @classmethod
    def setUpClass(cls):
        fixturesUtils.readOnlySetUpClass(__file__, loadPlugin=False)

        if not cls.pluginsLoaded:
            cls.pluginsLoaded = mayaUtils.isMayaUsdPluginLoaded()

    @classmethod
    def tearDownClass(cls):
        standalone.uninitialize()

    def setUp(self):
        cmds.file(new=True, force=True)

<<<<<<< HEAD
    def _GetMayaDependencyNode(self, objectName):
        selectionList = om.MSelectionList()
        try:
            selectionList.add(objectName)
        except:
            return None
        mObj = selectionList.getDependNode(0)

        return om.MFnDependencyNode(mObj)

    @unittest.skipIf(os.getenv('UFE_PREVIEW_VERSION_NUM', '0000') < '3006', 'Test only available in UFE preview version 0.3.6 and greater')
=======
    @unittest.skipUnless(ufeFeatureSetVersion() >= 3, 'Test only available in UFE v3 or greater.')
>>>>>>> 6e1c88af
    def testDiscardEdits(self):
        '''Discard edits on a USD transform.'''

        # Edit as Maya first.
        (ps, xlateOp, usdXlation, aUsdUfePathStr, aUsdUfePath, aUsdItem,
         _, _, _, _, _) = createSimpleXformScene()

        with mayaUsd.lib.OpUndoItemList():
            self.assertTrue(mayaUsd.lib.PrimUpdaterManager.editAsMaya(aUsdUfePathStr))

        aMayaItem = ufe.GlobalSelection.get().front()
        mayaXlation = om.MVector(4, 5, 6)
        (aMayaPath, aMayaPathStr, aFn, mayaMatrix) = \
            setMayaTranslation(aMayaItem, mayaXlation)

        self.assertEqual(aFn.translation(om.MSpace.kObject), mayaXlation)

        mayaToUsd = ufe.PathMappingHandler.pathMappingHandler(aMayaItem)
        self.assertEqual(mayaToUsd.fromHost(aMayaPath), aUsdUfePath)

        psHier = ufe.Hierarchy.hierarchy(ps)
        self.assertNotIn(aUsdItem, psHier.children())
        self.assertIn(aMayaItem, psHier.children())

        # Discard Maya edits.
        with mayaUsd.lib.OpUndoItemList():
            self.assertTrue(mayaUsd.lib.PrimUpdaterManager.discardEdits(aMayaPathStr))

        # Original USD translation values are preserved.
        usdMatrix = xlateOp.GetOpTransform(mayaUsd.ufe.getTime(aUsdUfePathStr))
        self.assertEqual(usdMatrix.ExtractTranslation(), usdXlation)

        # There no longer is a path mapping from the Maya path to the USD path.
        self.assertEqual(len(mayaToUsd.fromHost(aMayaPath)), 0)

        # Hierarchy is restored: USD item is child of proxy shape, Maya item is
        # not.  Be careful to use the Maya path rather than the Maya item, which
        # should no longer exist.
        self.assertIn(aUsdItem, psHier.children())
        self.assertNotIn(aMayaPath, [child.path() for child in psHier.children()])

        # Maya node is removed.
        with self.assertRaises(RuntimeError):
            om.MSelectionList().add(aMayaPathStr)

    @unittest.skipUnless(ufeFeatureSetVersion() >= 3, 'Test only available in UFE v3 or greater.')
    def testDiscardEditsUndoRedo(self):
        '''Discard edits on a USD transform then undo and redo.'''

        # Edit as Maya first.
        (ps, xlateOp, usdXlation, aUsdUfePathStr, aUsdUfePath, aUsdItem,
         _, _, _, _, _) = createSimpleXformScene()

        cmds.mayaUsdEditAsMaya(aUsdUfePathStr)

        # Modify the scene.
        aMayaItem = ufe.GlobalSelection.get().front()
        mayaXlation = om.MVector(4, 5, 6)
        (aMayaPath, aMayaPathStr, aFn, mayaMatrix) = \
            setMayaTranslation(aMayaItem, mayaXlation)

        # Verify the scene modifications.
        def verifyScenesModifications():
            self.assertEqual(aFn.translation(om.MSpace.kObject), mayaXlation)
            mayaToUsd = ufe.PathMappingHandler.pathMappingHandler(aMayaItem)
            self.assertEqual(
                ufe.PathString.string(mayaToUsd.fromHost(aMayaPath)),
                ufe.PathString.string(aUsdUfePath))

        verifyScenesModifications()

        # Discard Maya edits.
        cmds.mayaUsdDiscardEdits(aMayaPathStr)

        def verifyDiscard():
            # Original USD translation values are preserved.
            usdMatrix = xlateOp.GetOpTransform(mayaUsd.ufe.getTime(aUsdUfePathStr))
            self.assertEqual(usdMatrix.ExtractTranslation(), usdXlation)

            # Maya node is removed.
            with self.assertRaises(RuntimeError):
                om.MSelectionList().add(aMayaPathStr)

        verifyDiscard()

        # undo
        cmds.undo()

        verifyScenesModifications()

        # redo
        cmds.redo()

        verifyDiscard()

    @unittest.skipIf(os.getenv('UFE_PREVIEW_VERSION_NUM', '0000') < '3006', 'Test only available in UFE preview version 0.3.6 and greater')
    def testDiscardOrphaned(self):
        '''Discard orphaned edits due to prim inactivation'''
        
        # open appleBite.ma scene in testSamples
        mayaUtils.openAppleBiteScene()

        mayaPathSegment = mayaUtils.createUfePathSegment('|Asset_flattened_instancing_and_class_removed_usd|Asset_flattened_instancing_and_class_removed_usdShape')
        stage = mayaUsd.ufe.getStage(str(mayaPathSegment))
        self.assertTrue(stage)
        
        usdPathSegment = usdUtils.createUfePathSegment('/apple/payload/geo/skin')
        geoPath = ufe.Path([mayaPathSegment, usdPathSegment])
        geoPathStr = ufe.PathString.string(geoPath)
        
        # pull the skin geo for editing
        cmds.mayaUsdEditAsMaya(geoPathStr)
        
        pulledDagPath = '|__mayaUsd__|skinParent|skin'
        self.assertTrue(self._GetMayaDependencyNode(pulledDagPath))
        
        # now we will make the pulled prim goes away...which makes state in DG orphaned
        primToDeactivate = stage.GetPrimAtPath('/apple/payload')
        primToDeactivate.SetActive(False)
        self.assertFalse(stage.GetPrimAtPath('/apple/payload/geo/skin'))
        # we keep the state in Maya untouched to prevent data loss
        self.assertTrue(self._GetMayaDependencyNode(pulledDagPath))
        
        # discard orphaned edits
        cmds.mayaUsdDiscardEdits(pulledDagPath)
        self.assertFalse(self._GetMayaDependencyNode(pulledDagPath))
        
        # validate undo
        cmds.undo()
        self.assertTrue(self._GetMayaDependencyNode(pulledDagPath))
        
        # validate redo
        cmds.redo()
        self.assertFalse(self._GetMayaDependencyNode(pulledDagPath))

if __name__ == '__main__':
    unittest.main(verbosity=2)<|MERGE_RESOLUTION|>--- conflicted
+++ resolved
@@ -62,7 +62,6 @@
     def setUp(self):
         cmds.file(new=True, force=True)
 
-<<<<<<< HEAD
     def _GetMayaDependencyNode(self, objectName):
         selectionList = om.MSelectionList()
         try:
@@ -73,10 +72,7 @@
 
         return om.MFnDependencyNode(mObj)
 
-    @unittest.skipIf(os.getenv('UFE_PREVIEW_VERSION_NUM', '0000') < '3006', 'Test only available in UFE preview version 0.3.6 and greater')
-=======
     @unittest.skipUnless(ufeFeatureSetVersion() >= 3, 'Test only available in UFE v3 or greater.')
->>>>>>> 6e1c88af
     def testDiscardEdits(self):
         '''Discard edits on a USD transform.'''
 
@@ -172,7 +168,7 @@
 
         verifyDiscard()
 
-    @unittest.skipIf(os.getenv('UFE_PREVIEW_VERSION_NUM', '0000') < '3006', 'Test only available in UFE preview version 0.3.6 and greater')
+    @unittest.skipUnless(ufeFeatureSetVersion() >= 3, 'Test only available in UFE v3 or greater.')
     def testDiscardOrphaned(self):
         '''Discard orphaned edits due to prim inactivation'''
         
