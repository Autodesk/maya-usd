--- conflicted
+++ resolved
@@ -59,11 +59,8 @@
 if(CMAKE_UFE_V4_FEATURES_AVAILABLE)
     if (${UFE_PREVIEW_VERSION_NUM} GREATER_EQUAL 4007)
         list(APPEND TEST_SCRIPT_FILES
-<<<<<<< HEAD
             testVP2RenderDelegateLights.py
-=======
-			testVP2RenderDelegateCameras.py
->>>>>>> b1577697
+            testVP2RenderDelegateCameras.py
         )
     endif()
 endif()
