#!/usr/bin/env python

#
# Copyright 2019 Autodesk
#
# Licensed under the Apache License, Version 2.0 (the "License");
# you may not use this file except in compliance with the License.
# You may obtain a copy of the License at
#
#     http://www.apache.org/licenses/LICENSE-2.0
#
# Unless required by applicable law or agreed to in writing, software
# distributed under the License is distributed on an "AS IS" BASIS,
# WITHOUT WARRANTIES OR CONDITIONS OF ANY KIND, either express or implied.
# See the License for the specific language governing permissions and
# limitations under the License.
#

from ufeTestUtils import usdUtils, mayaUtils
<<<<<<< HEAD
from ufeTestUtils.testUtils import assertVectorAlmostEqual
=======
import ufeTestUtils.testUtils
>>>>>>> f3224f66
import ufe
from pxr import UsdGeom
import random

import maya.cmds as cmds
import maya.internal.ufeSupport.ufeCmdWrapper as ufeCmd

import unittest

class TestObserver(ufe.Observer):
    def __init__(self):
        super(TestObserver, self).__init__()
<<<<<<< HEAD
        self.changed = 0

    def __call__(self, notification):
        if isinstance(notification, ufe.AttributeChanged):
            self.changed += 1

    def notifications(self):
        return self.changed
=======
        self._notifications = 0

    def __call__(self, notification):
        if isinstance(notification, ufe.AttributeChanged):
            self._notifications += 1

    @property
    def notifications(self):
        return self._notifications
>>>>>>> f3224f66

class AttributeTestCase(unittest.TestCase):
    '''Verify the Attribute UFE interface, for multiple runtimes.
    '''

    pluginsLoaded = False

    @classmethod
    def setUpClass(cls):
        if not cls.pluginsLoaded:
            cls.pluginsLoaded = mayaUtils.isMayaUsdPluginLoaded()

        # Open top_layer.ma scene in test-samples
        mayaUtils.openTopLayerScene()

        random.seed()

    @classmethod
    def tearDownClass(cls):
        # See comments in MayaUFEPickWalkTesting.tearDownClass
        cmds.file(new=True, force=True)

    def setUp(self):
        '''Called initially to set up the maya test environment'''
        self.assertTrue(self.pluginsLoaded)

<<<<<<< HEAD
=======
    def assertVectorAlmostEqual(self, ufeVector, usdVector):
        ufeTestUtils.testUtils.assertVectorAlmostEqual(
            self, ufeVector.vector, usdVector)

>>>>>>> f3224f66
    def assertColorAlmostEqual(self, ufeColor, usdColor):
        for va, vb in zip(ufeColor.color, usdColor):
            self.assertAlmostEqual(va, vb, places=6)

    def runUndoRedo(self, attr, newVal, decimalPlaces=None):
        oldVal = attr.get()
        assert oldVal != newVal, "Undo / redo testing requires setting a value different from the current value"

        ufeCmd.execute(attr.setCmd(newVal))

        if decimalPlaces is not None:
            self.assertAlmostEqual(attr.get(), newVal, decimalPlaces)
            newVal = attr.get()
        else:
            self.assertEqual(attr.get(), newVal)

        cmds.undo()
        self.assertEqual(attr.get(), oldVal)
        cmds.redo()
        self.assertEqual(attr.get(), newVal)

    def runTestAttribute(self, path, attrName, ufeAttrClass, ufeAttrType):
        '''Engine method to run attribute test.'''

        # Create the UFE/USD attribute for this test from the input path.

        # Get a UFE scene item the input path in the scene.
        itemPath = ufe.Path([
            mayaUtils.createUfePathSegment("|world|transform1|proxyShape1"), 
            usdUtils.createUfePathSegment(path)])
        ufeItem = ufe.Hierarchy.createItem(itemPath)

        # Get the USD prim for this item.
        usdPrim = usdUtils.getPrimFromSceneItem(ufeItem)

        # Create the attributes interface for the item.
        ufeAttrs = ufe.Attributes.attributes(ufeItem)
        self.assertIsNotNone(ufeAttrs)

        # Get the USDAttribute for the input attribute name so we can use it to
        # compare to UFE.
        usdAttr = usdPrim.GetAttribute(attrName)
        self.assertIsNotNone(usdAttr)

        # Get the attribute that matches the input name and make sure it matches
        # the class type of UFE attribute class passed in.
        self.assertTrue(ufeAttrs.hasAttribute(attrName))
        ufeAttr = ufeAttrs.attribute(attrName)
        self.assertIsInstance(ufeAttr, ufeAttrClass)

        # Verify that the attribute type matches the input UFE type.
        self.assertEqual(ufeAttr.type, ufeAttrType)

        # Verify that the scene item the attribute was created with matches
        # what is stored in the UFE attribute.
        self.assertEqual(ufeAttr.sceneItem(), ufeItem)

        # Verify that this attribute has a value. Note: all the attributes that
        # are tested by this method are assumed to have a value.
        self.assertTrue(ufeAttr.hasValue())

        # Verify that the name matched what we created the attribute from.
        self.assertEqual(ufeAttr.name, attrName)

        # Test that the string representation of the value is not empty.
        self.assertTrue(str(ufeAttr))

        return ufeAttr, usdAttr

    def testAttributeGeneric(self):
        '''Test the Generic attribute type.'''

        # Use our engine method to run the bulk of the test (all the stuff from
        # the Attribute base class). We use the xformOpOrder attribute which is
        # an unsupported USD type, so it will be a UFE Generic attribute.
        ufeAttr, usdAttr = attrDict = self.runTestAttribute(
            path='/Room_set/Props/Ball_35',
            attrName=UsdGeom.Tokens.xformOpOrder,
            ufeAttrClass=ufe.AttributeGeneric,
            ufeAttrType=ufe.Attribute.kGeneric)

        # Now we test the Generic specific methods.
        self.assertEqual(ufeAttr.nativeType(), usdAttr.GetTypeName().type.typeName)

    def testAttributeEnumString(self):
        '''Test the EnumString attribute type.'''

        # Use our engine method to run the bulk of the test (all the stuff from
        # the Attribute base class). We use the visibility attribute which is
        # an EnumString type.
        ufeAttr, usdAttr = attrDict = self.runTestAttribute(
            path='/Room_set/Props/Ball_35',
            attrName=UsdGeom.Tokens.visibility,
            ufeAttrClass=ufe.AttributeEnumString,
            ufeAttrType=ufe.Attribute.kEnumString)

        # Now we test the EnumString specific methods.

        # Compare the initial UFE value to that directly from USD.
        self.assertEqual(ufeAttr.get(), usdAttr.Get())

        # Make sure 'inherited' is in the list of allowed tokens.
        visEnumValues = ufeAttr.getEnumValues()
        self.assertIn(UsdGeom.Tokens.inherited, visEnumValues)

        # Change to 'invisible' and verify the return in UFE.
        ufeAttr.set(UsdGeom.Tokens.invisible)
        self.assertEqual(ufeAttr.get(), UsdGeom.Tokens.invisible)

        # Verify that the new UFE value matches what is directly in USD.
        self.assertEqual(ufeAttr.get(), usdAttr.Get())

        # Change back to 'inherited' using a command.
        self.runUndoRedo(ufeAttr, UsdGeom.Tokens.inherited)

    def testAttributeBool(self):
        '''Test the Bool attribute type.'''

        # Use our engine method to run the bulk of the test (all the stuff from
        # the Attribute base class). We use the visibility attribute which is
        # an bool type.
        ufeAttr, usdAttr = attrDict = self.runTestAttribute(
            path='/Room_set/Props/Ball_35/mesh',
            attrName='doubleSided',
            ufeAttrClass=ufe.AttributeBool,
            ufeAttrType=ufe.Attribute.kBool)

        # Now we test the Bool specific methods.

        # Compare the initial UFE value to that directly from USD.
        self.assertEqual(ufeAttr.get(), usdAttr.Get())

        # Set the attribute in UFE with the opposite boolean value.
        ufeAttr.set(not ufeAttr.get())

        # Then make sure that new UFE value matches what it in USD.
        self.assertEqual(ufeAttr.get(), usdAttr.Get())

        self.runUndoRedo(ufeAttr, not ufeAttr.get())

    def testAttributeInt(self):
        '''Test the Int attribute type.'''

        # Use our engine method to run the bulk of the test (all the stuff from
        # the Attribute base class). We use the visibility attribute which is
        # an integer type.
        ufeAttr, usdAttr = attrDict = self.runTestAttribute(
            path='/Room_set/Props/Ball_35/Looks/BallLook/Base',
            attrName='inputAOV',
            ufeAttrClass=ufe.AttributeInt,
            ufeAttrType=ufe.Attribute.kInt)

        # Now we test the Int specific methods.

        # Compare the initial UFE value to that directly from USD.
        self.assertEqual(ufeAttr.get(), usdAttr.Get())

        # Set the attribute in UFE with a different int value.
        ufeAttr.set(ufeAttr.get() + random.randint(1,5))

        # Then make sure that new UFE value matches what it in USD.
        self.assertEqual(ufeAttr.get(), usdAttr.Get())

        self.runUndoRedo(ufeAttr, ufeAttr.get()+1)

    def testAttributeFloat(self):
        '''Test the Float attribute type.'''

        # Use our engine method to run the bulk of the test (all the stuff from
        # the Attribute base class). We use the visibility attribute which is
        # an float type.
        ufeAttr, usdAttr = attrDict = self.runTestAttribute(
            path='/Room_set/Props/Ball_35/Looks/BallLook/Base',
            attrName='anisotropic',
            ufeAttrClass=ufe.AttributeFloat,
            ufeAttrType=ufe.Attribute.kFloat)

        # Now we test the Float specific methods.

        # Compare the initial UFE value to that directly from USD.
        self.assertEqual(ufeAttr.get(), usdAttr.Get())

        # Set the attribute in UFE with a different float value.
        ufeAttr.set(random.random())

        # Then make sure that new UFE value matches what it in USD.
        self.assertEqual(ufeAttr.get(), usdAttr.Get())

        # Python floating-point numbers are doubles.  If stored in a float
        # attribute, the resulting precision will be less than the original
        # Python value.
        self.runUndoRedo(ufeAttr, ufeAttr.get() + 1.0, decimalPlaces=6)

    def _testAttributeDouble(self):
        '''Test the Double attribute type.'''

        # I could not find an double attribute to test with
        pass

    def testAttributeStringString(self):
        '''Test the String (String) attribute type.'''

        # Use our engine method to run the bulk of the test (all the stuff from
        # the Attribute base class). We use the visibility attribute which is
        # an string type.
        ufeAttr, usdAttr = attrDict = self.runTestAttribute(
            path='/Room_set/Props/Ball_35/Looks/BallLook/BallTexture',
            attrName='filename',
            ufeAttrClass=ufe.AttributeString,
            ufeAttrType=ufe.Attribute.kString)

        # Now we test the String specific methods.

        # Compare the initial UFE value to that directly from USD.
        self.assertEqual(ufeAttr.get(), usdAttr.Get())

        # Set the attribute in UFE with a different string value.
        # Note: this ball uses the ball8.tex
        ufeAttr.set('./tex/ball7.tex')

        # Then make sure that new UFE value matches what it in USD.
        self.assertEqual(ufeAttr.get(), usdAttr.Get())

        self.runUndoRedo(ufeAttr, 'potato')

    def testAttributeStringToken(self):
        '''Test the String (Token) attribute type.'''

        # Use our engine method to run the bulk of the test (all the stuff from
        # the Attribute base class). We use the visibility attribute which is
        # an string type.
        ufeAttr, usdAttr = attrDict = self.runTestAttribute(
            path='/Room_set/Props/Ball_35/Looks/BallLook/BallTexture',
            attrName='filter',
            ufeAttrClass=ufe.AttributeString,
            ufeAttrType=ufe.Attribute.kString)

        # Now we test the String specific methods.

        # Compare the initial UFE value to that directly from USD.
        self.assertEqual(ufeAttr.get(), usdAttr.Get())

        # Set the attribute in UFE with a different string value.
        # Note: this attribute is initially set to token 'Box'
        ufeAttr.set('Sphere')

        # Then make sure that new UFE value matches what it in USD.
        self.assertEqual(ufeAttr.get(), usdAttr.Get())

        self.runUndoRedo(ufeAttr, 'Box')

    def testAttributeColorFloat3(self):
        '''Test the ColorFloat3 attribute type.'''

        # Use our engine method to run the bulk of the test (all the stuff from
        # the Attribute base class). We use the visibility attribute which is
        # an ColorFloat3 type.
        ufeAttr, usdAttr = attrDict = self.runTestAttribute(
            path='/Room_set/Props/Ball_35/Looks/BallLook/Base',
            attrName='emitColor',
            ufeAttrClass=ufe.AttributeColorFloat3,
            ufeAttrType=ufe.Attribute.kColorFloat3)

        # Now we test the ColorFloat3 specific methods.

        # Compare the initial UFE value to that directly from USD.
        self.assertColorAlmostEqual(ufeAttr.get(), usdAttr.Get())

        # Set the attribute in UFE with some random color values.
        vec = ufe.Color3f(random.random(), random.random(), random.random())
        ufeAttr.set(vec)

        # Then make sure that new UFE value matches what it in USD.
        self.assertColorAlmostEqual(ufeAttr.get(), usdAttr.Get())

        # The following causes a segmentation fault on CentOS 7.
        # self.runUndoRedo(ufeAttr,
        #                  ufe.Color3f(vec.r()+1.0, vec.g()+2.0, vec.b()+3.0))
        # Entered as MAYA-102168.
        newVec = ufe.Color3f(vec.color[0]+1.0, vec.color[1]+2.0, vec.color[2]+3.0)
        self.runUndoRedo(ufeAttr, newVec)

    def _testAttributeInt3(self):
        '''Test the Int3 attribute type.'''

        # I could not find an int3 attribute to test with.
        pass

    def testAttributeFloat3(self):
        '''Test the Float3 attribute type.'''

        # Use our engine method to run the bulk of the test (all the stuff from
        # the Attribute base class). We use the visibility attribute which is
        # an Float3 type.
        ufeAttr, usdAttr = attrDict = self.runTestAttribute(
            path='/Room_set/Props/Ball_35/Looks/BallLook/Base',
            attrName='bumpNormal',
            ufeAttrClass=ufe.AttributeFloat3,
            ufeAttrType=ufe.Attribute.kFloat3)

        # Now we test the Float3 specific methods.

        # Compare the initial UFE value to that directly from USD.
        assertVectorAlmostEqual(self, ufeAttr.get(), usdAttr.Get())

        # Set the attribute in UFE with some random values.
        vec = ufe.Vector3f(random.random(), random.random(), random.random())
        ufeAttr.set(vec)

        # Then make sure that new UFE value matches what it in USD.
        assertVectorAlmostEqual(self, ufeAttr.get(), usdAttr.Get())

        self.runUndoRedo(ufeAttr,
                         ufe.Vector3f(vec.x()+1.0, vec.y()+2.0, vec.z()+3.0))

        self.runUndoRedo(ufeAttr,
                         ufe.Vector3f(vec.x()+1.0, vec.y()+2.0, vec.z()+3.0))

    def testAttributeDouble3(self):
        '''Test the Double3 attribute type.'''

        # Use our engine method to run the bulk of the test (all the stuff from
        # the Attribute base class). We use the visibility attribute which is
        # an Double3 type.
        ufeAttr, usdAttr = attrDict = self.runTestAttribute(
            path='/Room_set/Props/Ball_35',
            attrName='xformOp:translate',
            ufeAttrClass=ufe.AttributeDouble3,
            ufeAttrType=ufe.Attribute.kDouble3)

        # Now we test the Double3 specific methods.

        # Compare the initial UFE value to that directly from USD.
        assertVectorAlmostEqual(self, ufeAttr.get(), usdAttr.Get())

        # Set the attribute in UFE with some random values.
        vec = ufe.Vector3d(random.uniform(-100, 100), random.uniform(-100, 100), random.uniform(-100, 100))
        ufeAttr.set(vec)

        # Then make sure that new UFE value matches what it in USD.
<<<<<<< HEAD
        assertVectorAlmostEqual(self, ufeAttr.get(), usdAttr.Get())
=======
        self.assertVectorAlmostEqual(ufeAttr.get(), usdAttr.Get())
>>>>>>> f3224f66

        self.runUndoRedo(ufeAttr,
                         ufe.Vector3d(vec.x()-1.0, vec.y()-2.0, vec.z()-3.0))

    def testObservation(self):
        '''Test Attributes observation interface.

        Test both global attribute observation and per-node attribute
        observation.
        '''

        # Create three observers, one for global attribute observation, and two
        # on different UFE items.
        proxyShapePathSegment = mayaUtils.createUfePathSegment(
            "|world|transform1|proxyShape1")
        path = ufe.Path([
            proxyShapePathSegment, 
            usdUtils.createUfePathSegment('/Room_set/Props/Ball_34')])
        ball34 = ufe.Hierarchy.createItem(path)
        path = ufe.Path([
            proxyShapePathSegment, 
            usdUtils.createUfePathSegment('/Room_set/Props/Ball_35')])
        ball35 = ufe.Hierarchy.createItem(path)
        
        (ball34Obs, ball35Obs, globalObs) = [TestObserver() for i in range(3)]

        # Maya registers a single global observer on startup.
        self.assertEqual(ufe.Attributes.nbObservers(), 1)

        # No item-specific observers.
        self.assertFalse(ufe.Attributes.hasObservers(ball34.path()))
        self.assertFalse(ufe.Attributes.hasObservers(ball35.path()))
        self.assertEqual(ufe.Attributes.nbObservers(ball34), 0)
        self.assertEqual(ufe.Attributes.nbObservers(ball35), 0)
        self.assertFalse(ufe.Attributes.hasObserver(ball34, ball34Obs))
        self.assertFalse(ufe.Attributes.hasObserver(ball35, ball35Obs))

        # No notifications yet.
<<<<<<< HEAD
        self.assertEqual(ball34Obs.notifications(), 0)
        self.assertEqual(ball35Obs.notifications(), 0)
        self.assertEqual(globalObs.notifications(), 0)
=======
        self.assertEqual(ball34Obs.notifications, 0)
        self.assertEqual(ball35Obs.notifications, 0)
        self.assertEqual(globalObs.notifications, 0)
>>>>>>> f3224f66

        # Add a global observer.
        ufe.Attributes.addObserver(globalObs)

        self.assertEqual(ufe.Attributes.nbObservers(), 2)
        self.assertFalse(ufe.Attributes.hasObservers(ball34.path()))
        self.assertFalse(ufe.Attributes.hasObservers(ball35.path()))
        self.assertEqual(ufe.Attributes.nbObservers(ball34), 0)
        self.assertEqual(ufe.Attributes.nbObservers(ball35), 0)
        self.assertFalse(ufe.Attributes.hasObserver(ball34, ball34Obs))
        self.assertFalse(ufe.Attributes.hasObserver(ball35, ball35Obs))

        # Add item-specific observers.
        ufe.Attributes.addObserver(ball34, ball34Obs)

        self.assertEqual(ufe.Attributes.nbObservers(), 2)
        self.assertTrue(ufe.Attributes.hasObservers(ball34.path()))
        self.assertFalse(ufe.Attributes.hasObservers(ball35.path()))
        self.assertEqual(ufe.Attributes.nbObservers(ball34), 1)
        self.assertEqual(ufe.Attributes.nbObservers(ball35), 0)
        self.assertTrue(ufe.Attributes.hasObserver(ball34, ball34Obs))
        self.assertFalse(ufe.Attributes.hasObserver(ball34, ball35Obs))
        self.assertFalse(ufe.Attributes.hasObserver(ball35, ball35Obs))

        ufe.Attributes.addObserver(ball35, ball35Obs)

        self.assertTrue(ufe.Attributes.hasObservers(ball35.path()))
        self.assertEqual(ufe.Attributes.nbObservers(ball34), 1)
        self.assertEqual(ufe.Attributes.nbObservers(ball35), 1)
        self.assertTrue(ufe.Attributes.hasObserver(ball35, ball35Obs))
        self.assertFalse(ufe.Attributes.hasObserver(ball35, ball34Obs))

        # Make a change to ball34, global and ball34 observers change.
        ball34Attrs = ufe.Attributes.attributes(ball34)
        ball34XlateAttr = ball34Attrs.attribute('xformOp:translate')

<<<<<<< HEAD
        self.assertEqual(ball34Obs.notifications(), 0)

        ufeCmd.execute(ball34XlateAttr.setCmd(ufe.Vector3d(1, 2, 3)))

        self.assertEqual(ball34Obs.notifications(), 1)
        self.assertEqual(ball35Obs.notifications(), 0)
        self.assertEqual(globalObs.notifications(), 1)
=======
        self.assertEqual(ball34Obs.notifications, 0)

        ufeCmd.execute(ball34XlateAttr.setCmd(ufe.Vector3d(1, 2, 3)))

        self.assertEqual(ball34Obs.notifications, 1)
        self.assertEqual(ball35Obs.notifications, 0)
        self.assertEqual(globalObs.notifications, 1)
>>>>>>> f3224f66

        # Undo, redo
        cmds.undo()

<<<<<<< HEAD
        self.assertEqual(ball34Obs.notifications(), 2)
        self.assertEqual(ball35Obs.notifications(), 0)
        self.assertEqual(globalObs.notifications(), 2)

        cmds.redo()

        self.assertEqual(ball34Obs.notifications(), 3)
        self.assertEqual(ball35Obs.notifications(), 0)
        self.assertEqual(globalObs.notifications(), 3)
=======
        self.assertEqual(ball34Obs.notifications, 2)
        self.assertEqual(ball35Obs.notifications, 0)
        self.assertEqual(globalObs.notifications, 2)

        cmds.redo()

        self.assertEqual(ball34Obs.notifications, 3)
        self.assertEqual(ball35Obs.notifications, 0)
        self.assertEqual(globalObs.notifications, 3)
>>>>>>> f3224f66

        # Make a change to ball35, global and ball35 observers change.
        ball35Attrs = ufe.Attributes.attributes(ball35)
        ball35XlateAttr = ball35Attrs.attribute('xformOp:translate')

        ufeCmd.execute(ball35XlateAttr.setCmd(ufe.Vector3d(1, 2, 3)))

<<<<<<< HEAD
        self.assertEqual(ball34Obs.notifications(), 3)
        self.assertEqual(ball35Obs.notifications(), 1)
        self.assertEqual(globalObs.notifications(), 4)
=======
        self.assertEqual(ball34Obs.notifications, 3)
        self.assertEqual(ball35Obs.notifications, 1)
        self.assertEqual(globalObs.notifications, 4)
>>>>>>> f3224f66

        # Undo, redo
        cmds.undo()

<<<<<<< HEAD
        self.assertEqual(ball34Obs.notifications(), 3)
        self.assertEqual(ball35Obs.notifications(), 2)
        self.assertEqual(globalObs.notifications(), 5)

        cmds.redo()

        self.assertEqual(ball34Obs.notifications(), 3)
        self.assertEqual(ball35Obs.notifications(), 3)
        self.assertEqual(globalObs.notifications(), 6)
=======
        self.assertEqual(ball34Obs.notifications, 3)
        self.assertEqual(ball35Obs.notifications, 2)
        self.assertEqual(globalObs.notifications, 5)

        cmds.redo()

        self.assertEqual(ball34Obs.notifications, 3)
        self.assertEqual(ball35Obs.notifications, 3)
        self.assertEqual(globalObs.notifications, 6)
>>>>>>> f3224f66

        # Test removeObserver.
        ufe.Attributes.removeObserver(ball34, ball34Obs)

        self.assertFalse(ufe.Attributes.hasObservers(ball34.path()))
        self.assertTrue(ufe.Attributes.hasObservers(ball35.path()))
        self.assertEqual(ufe.Attributes.nbObservers(ball34), 0)
        self.assertEqual(ufe.Attributes.nbObservers(ball35), 1)
        self.assertFalse(ufe.Attributes.hasObserver(ball34, ball34Obs))

        ufeCmd.execute(ball34XlateAttr.setCmd(ufe.Vector3d(4, 5, 6)))

<<<<<<< HEAD
        self.assertEqual(ball34Obs.notifications(), 3)
        self.assertEqual(ball35Obs.notifications(), 3)
        self.assertEqual(globalObs.notifications(), 7)
=======
        self.assertEqual(ball34Obs.notifications, 3)
        self.assertEqual(ball35Obs.notifications, 3)
        self.assertEqual(globalObs.notifications, 7)
>>>>>>> f3224f66

        ufe.Attributes.removeObserver(globalObs)

        self.assertEqual(ufe.Attributes.nbObservers(), 1)

        ufeCmd.execute(ball34XlateAttr.setCmd(ufe.Vector3d(7, 8, 9)))

<<<<<<< HEAD
        self.assertEqual(ball34Obs.notifications(), 3)
        self.assertEqual(ball35Obs.notifications(), 3)
        self.assertEqual(globalObs.notifications(), 7)
=======
        self.assertEqual(ball34Obs.notifications, 3)
        self.assertEqual(ball35Obs.notifications, 3)
        self.assertEqual(globalObs.notifications, 7)
>>>>>>> f3224f66
<|MERGE_RESOLUTION|>--- conflicted
+++ resolved
@@ -17,11 +17,7 @@
 #
 
 from ufeTestUtils import usdUtils, mayaUtils
-<<<<<<< HEAD
-from ufeTestUtils.testUtils import assertVectorAlmostEqual
-=======
 import ufeTestUtils.testUtils
->>>>>>> f3224f66
 import ufe
 from pxr import UsdGeom
 import random
@@ -34,16 +30,6 @@
 class TestObserver(ufe.Observer):
     def __init__(self):
         super(TestObserver, self).__init__()
-<<<<<<< HEAD
-        self.changed = 0
-
-    def __call__(self, notification):
-        if isinstance(notification, ufe.AttributeChanged):
-            self.changed += 1
-
-    def notifications(self):
-        return self.changed
-=======
         self._notifications = 0
 
     def __call__(self, notification):
@@ -53,7 +39,6 @@
     @property
     def notifications(self):
         return self._notifications
->>>>>>> f3224f66
 
 class AttributeTestCase(unittest.TestCase):
     '''Verify the Attribute UFE interface, for multiple runtimes.
@@ -80,13 +65,10 @@
         '''Called initially to set up the maya test environment'''
         self.assertTrue(self.pluginsLoaded)
 
-<<<<<<< HEAD
-=======
     def assertVectorAlmostEqual(self, ufeVector, usdVector):
         ufeTestUtils.testUtils.assertVectorAlmostEqual(
             self, ufeVector.vector, usdVector)
 
->>>>>>> f3224f66
     def assertColorAlmostEqual(self, ufeColor, usdColor):
         for va, vb in zip(ufeColor.color, usdColor):
             self.assertAlmostEqual(va, vb, places=6)
@@ -390,17 +372,14 @@
         # Now we test the Float3 specific methods.
 
         # Compare the initial UFE value to that directly from USD.
-        assertVectorAlmostEqual(self, ufeAttr.get(), usdAttr.Get())
+        self.assertVectorAlmostEqual(ufeAttr.get(), usdAttr.Get())
 
         # Set the attribute in UFE with some random values.
         vec = ufe.Vector3f(random.random(), random.random(), random.random())
         ufeAttr.set(vec)
 
         # Then make sure that new UFE value matches what it in USD.
-        assertVectorAlmostEqual(self, ufeAttr.get(), usdAttr.Get())
-
-        self.runUndoRedo(ufeAttr,
-                         ufe.Vector3f(vec.x()+1.0, vec.y()+2.0, vec.z()+3.0))
+        self.assertVectorAlmostEqual(ufeAttr.get(), usdAttr.Get())
 
         self.runUndoRedo(ufeAttr,
                          ufe.Vector3f(vec.x()+1.0, vec.y()+2.0, vec.z()+3.0))
@@ -420,18 +399,14 @@
         # Now we test the Double3 specific methods.
 
         # Compare the initial UFE value to that directly from USD.
-        assertVectorAlmostEqual(self, ufeAttr.get(), usdAttr.Get())
+        self.assertVectorAlmostEqual(ufeAttr.get(), usdAttr.Get())
 
         # Set the attribute in UFE with some random values.
         vec = ufe.Vector3d(random.uniform(-100, 100), random.uniform(-100, 100), random.uniform(-100, 100))
         ufeAttr.set(vec)
 
         # Then make sure that new UFE value matches what it in USD.
-<<<<<<< HEAD
         assertVectorAlmostEqual(self, ufeAttr.get(), usdAttr.Get())
-=======
-        self.assertVectorAlmostEqual(ufeAttr.get(), usdAttr.Get())
->>>>>>> f3224f66
 
         self.runUndoRedo(ufeAttr,
                          ufe.Vector3d(vec.x()-1.0, vec.y()-2.0, vec.z()-3.0))
@@ -470,15 +445,9 @@
         self.assertFalse(ufe.Attributes.hasObserver(ball35, ball35Obs))
 
         # No notifications yet.
-<<<<<<< HEAD
-        self.assertEqual(ball34Obs.notifications(), 0)
-        self.assertEqual(ball35Obs.notifications(), 0)
-        self.assertEqual(globalObs.notifications(), 0)
-=======
         self.assertEqual(ball34Obs.notifications, 0)
         self.assertEqual(ball35Obs.notifications, 0)
         self.assertEqual(globalObs.notifications, 0)
->>>>>>> f3224f66
 
         # Add a global observer.
         ufe.Attributes.addObserver(globalObs)
@@ -515,15 +484,6 @@
         ball34Attrs = ufe.Attributes.attributes(ball34)
         ball34XlateAttr = ball34Attrs.attribute('xformOp:translate')
 
-<<<<<<< HEAD
-        self.assertEqual(ball34Obs.notifications(), 0)
-
-        ufeCmd.execute(ball34XlateAttr.setCmd(ufe.Vector3d(1, 2, 3)))
-
-        self.assertEqual(ball34Obs.notifications(), 1)
-        self.assertEqual(ball35Obs.notifications(), 0)
-        self.assertEqual(globalObs.notifications(), 1)
-=======
         self.assertEqual(ball34Obs.notifications, 0)
 
         ufeCmd.execute(ball34XlateAttr.setCmd(ufe.Vector3d(1, 2, 3)))
@@ -531,22 +491,10 @@
         self.assertEqual(ball34Obs.notifications, 1)
         self.assertEqual(ball35Obs.notifications, 0)
         self.assertEqual(globalObs.notifications, 1)
->>>>>>> f3224f66
 
         # Undo, redo
         cmds.undo()
 
-<<<<<<< HEAD
-        self.assertEqual(ball34Obs.notifications(), 2)
-        self.assertEqual(ball35Obs.notifications(), 0)
-        self.assertEqual(globalObs.notifications(), 2)
-
-        cmds.redo()
-
-        self.assertEqual(ball34Obs.notifications(), 3)
-        self.assertEqual(ball35Obs.notifications(), 0)
-        self.assertEqual(globalObs.notifications(), 3)
-=======
         self.assertEqual(ball34Obs.notifications, 2)
         self.assertEqual(ball35Obs.notifications, 0)
         self.assertEqual(globalObs.notifications, 2)
@@ -556,7 +504,6 @@
         self.assertEqual(ball34Obs.notifications, 3)
         self.assertEqual(ball35Obs.notifications, 0)
         self.assertEqual(globalObs.notifications, 3)
->>>>>>> f3224f66
 
         # Make a change to ball35, global and ball35 observers change.
         ball35Attrs = ufe.Attributes.attributes(ball35)
@@ -564,30 +511,13 @@
 
         ufeCmd.execute(ball35XlateAttr.setCmd(ufe.Vector3d(1, 2, 3)))
 
-<<<<<<< HEAD
-        self.assertEqual(ball34Obs.notifications(), 3)
-        self.assertEqual(ball35Obs.notifications(), 1)
-        self.assertEqual(globalObs.notifications(), 4)
-=======
         self.assertEqual(ball34Obs.notifications, 3)
         self.assertEqual(ball35Obs.notifications, 1)
         self.assertEqual(globalObs.notifications, 4)
->>>>>>> f3224f66
 
         # Undo, redo
         cmds.undo()
 
-<<<<<<< HEAD
-        self.assertEqual(ball34Obs.notifications(), 3)
-        self.assertEqual(ball35Obs.notifications(), 2)
-        self.assertEqual(globalObs.notifications(), 5)
-
-        cmds.redo()
-
-        self.assertEqual(ball34Obs.notifications(), 3)
-        self.assertEqual(ball35Obs.notifications(), 3)
-        self.assertEqual(globalObs.notifications(), 6)
-=======
         self.assertEqual(ball34Obs.notifications, 3)
         self.assertEqual(ball35Obs.notifications, 2)
         self.assertEqual(globalObs.notifications, 5)
@@ -597,7 +527,6 @@
         self.assertEqual(ball34Obs.notifications, 3)
         self.assertEqual(ball35Obs.notifications, 3)
         self.assertEqual(globalObs.notifications, 6)
->>>>>>> f3224f66
 
         # Test removeObserver.
         ufe.Attributes.removeObserver(ball34, ball34Obs)
@@ -610,15 +539,9 @@
 
         ufeCmd.execute(ball34XlateAttr.setCmd(ufe.Vector3d(4, 5, 6)))
 
-<<<<<<< HEAD
-        self.assertEqual(ball34Obs.notifications(), 3)
-        self.assertEqual(ball35Obs.notifications(), 3)
-        self.assertEqual(globalObs.notifications(), 7)
-=======
         self.assertEqual(ball34Obs.notifications, 3)
         self.assertEqual(ball35Obs.notifications, 3)
         self.assertEqual(globalObs.notifications, 7)
->>>>>>> f3224f66
 
         ufe.Attributes.removeObserver(globalObs)
 
@@ -626,12 +549,7 @@
 
         ufeCmd.execute(ball34XlateAttr.setCmd(ufe.Vector3d(7, 8, 9)))
 
-<<<<<<< HEAD
+        self.assertEqual(ball34Obs.notifications, 3)
         self.assertEqual(ball34Obs.notifications(), 3)
         self.assertEqual(ball35Obs.notifications(), 3)
-        self.assertEqual(globalObs.notifications(), 7)
-=======
-        self.assertEqual(ball34Obs.notifications, 3)
-        self.assertEqual(ball35Obs.notifications, 3)
-        self.assertEqual(globalObs.notifications, 7)
->>>>>>> f3224f66
+        self.assertEqual(globalObs.notifications(), 7)