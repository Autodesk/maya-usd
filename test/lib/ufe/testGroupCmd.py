--- conflicted
+++ resolved
@@ -88,18 +88,12 @@
         parentChildrenPost = parentHierarchy.children()
         self.assertEqual(len(parentChildrenPost), 34)
 
-<<<<<<< HEAD
-        newGroupPath = parentPath + newGroupName
-
-        childPaths = set([child.path() for child in parentChildrenPost])
-=======
         # The command will now append a number 1 at the end to match the naming
         # convention in Maya.
         newGroupPath = parentPath + ufe.PathComponent("newGroup1")
 
         childPaths = set([child.path() for child in parentChildrenPost])
 
->>>>>>> aa4aa13c
         self.assertTrue(newGroupPath in childPaths)
         self.assertTrue(ball25Path not in childPaths)
         self.assertTrue(ball35Path not in childPaths)
