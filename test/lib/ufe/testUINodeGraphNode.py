--- conflicted
+++ resolved
@@ -158,11 +158,8 @@
     def testPosition(self):
         ball3Path = ufe.PathString.path('|transform1|proxyShape1,/Ball_set/Props/Ball_3')
         ball3SceneItem = ufe.Hierarchy.createItem(ball3Path)
-<<<<<<< HEAD
 
         self.messageHandler.mark()
-=======
->>>>>>> e5811448
                                           
         uiNodeGraphNode = ufe.UINodeGraphNode.uiNodeGraphNode(ball3SceneItem)
         self.doPosAndSizeTests(uiNodeGraphNode.hasPosition, uiNodeGraphNode.setPosition,
@@ -195,11 +192,8 @@
         self.doPosAndSizeTests(uiNodeGraphNode.hasSize, uiNodeGraphNode.setSize,
             uiNodeGraphNode.getSize, uiNodeGraphNode.setSizeCmd)
 
-<<<<<<< HEAD
         # None of these changes should force a render refresh:
         self.assertFalse(self.messageHandler.hasChangedSinceMark())
 
-=======
->>>>>>> e5811448
 if __name__ == '__main__':
     unittest.main(verbosity=2)