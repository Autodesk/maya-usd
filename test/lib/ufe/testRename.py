#!/usr/bin/env python

#
# Copyright 2019 Autodesk
#
# Licensed under the Apache License, Version 2.0 (the "License");
# you may not use this file except in compliance with the License.
# You may obtain a copy of the License at
#
#     http://www.apache.org/licenses/LICENSE-2.0
#
# Unless required by applicable law or agreed to in writing, software
# distributed under the License is distributed on an "AS IS" BASIS,
# WITHOUT WARRANTIES OR CONDITIONS OF ANY KIND, either express or implied.
# See the License for the specific language governing permissions and
# limitations under the License.
#

import maya.cmds as cmds

from pxr import Usd

import collections

import usdUtils, mayaUtils
import ufe
import mayaUsd.ufe

import unittest
import re
import os

# This class is used for composition arcs query.
class CompositionQuery(object):
    def __init__(self, prim):
        super(CompositionQuery, self).__init__()
        self._prim = prim

    def _getDict(self, arc):
        dic = collections.OrderedDict()

        dic['ArcType'] = str(arc.GetArcType().displayName)
        dic['nodePath'] = str(arc.GetTargetNode().path)

        return dic

    def getData(self):
        query = Usd.PrimCompositionQuery(self._prim)
        arcValueDicList = [self._getDict(arc) for arc in query.GetCompositionArcs()]
        return arcValueDicList

class TestObserver(ufe.Observer):
    def __init__(self):
        super(TestObserver, self).__init__()
        self.unexpectedNotif = 0
        self.renameNotif = 0

    def __call__(self, notification):
        if isinstance(notification, (ufe.ObjectAdd, ufe.ObjectDelete)):
            self.unexpectedNotif += 1
        if isinstance(notification, ufe.ObjectRename):
            self.renameNotif += 1

    def notifications(self):
        return self.renameNotif

    def receivedUnexpectedNotif(self):
        return self.unexpectedNotif > 0

class RenameTestCase(unittest.TestCase):
    '''Test renaming a UFE scene item and its ancestors.

    Renaming should not affect UFE lookup, including renaming the proxy shape.
    '''

    pluginsLoaded = False
    
    @classmethod
    def setUpClass(cls):
        if not cls.pluginsLoaded:
            cls.pluginsLoaded = mayaUtils.isMayaUsdPluginLoaded()
    
    @classmethod
    def tearDownClass(cls):
        cmds.file(new=True, force=True)

    def setUp(self):
        ''' Called initially to set up the Maya test environment '''
        # Load plugins
        self.assertTrue(self.pluginsLoaded)
        
        # Open top_layer.ma scene in testSamples
        mayaUtils.openTopLayerScene()
        
        # Clear selection to start off
        cmds.select(clear=True)

    def testRenameProxyShape(self):
        '''Rename proxy shape, UFE lookup should succeed.'''

        mayaSegment = mayaUtils.createUfePathSegment(
            "|transform1|proxyShape1")
        usdSegment = usdUtils.createUfePathSegment("/Room_set/Props/Ball_35")

        ball35Path = ufe.Path([mayaSegment, usdSegment])
        ball35PathStr = ','.join(
            [str(segment) for segment in ball35Path.segments])

        # Because of difference in Python binding systems (pybind11 for UFE,
        # Boost Python for mayaUsd and USD), need to pass in strings to
        # mayaUsd functions.  Multi-segment UFE paths need to have
        # comma-separated segments.
        def assertStageAndPrimAccess(
                proxyShapeSegment, primUfePathStr, primSegment):
            proxyShapePathStr = str(proxyShapeSegment)

            stage     = mayaUsd.ufe.getStage(proxyShapePathStr)
            prim      = mayaUsd.ufe.ufePathToPrim(primUfePathStr)
            stagePath = mayaUsd.ufe.stagePath(stage)

            self.assertIsNotNone(stage)
            self.assertEqual(stagePath, proxyShapePathStr)
            self.assertTrue(prim.IsValid())
            self.assertEqual(str(prim.GetPath()), str(primSegment))

        assertStageAndPrimAccess(mayaSegment, ball35PathStr, usdSegment)

        # Rename the proxy shape node itself.  Stage and prim access should
        # still be valid, with the new path.
        mayaSegment = mayaUtils.createUfePathSegment(
            "|transform1|potato")
        cmds.rename('|transform1|proxyShape1', 'potato')
        self.assertEqual(len(cmds.ls('potato')), 1)

        ball35Path = ufe.Path([mayaSegment, usdSegment])
        ball35PathStr = ','.join(
            [str(segment) for segment in ball35Path.segments])

        assertStageAndPrimAccess(mayaSegment, ball35PathStr, usdSegment)

    def testRename(self):
        # open tree.ma scene in testSamples
        mayaUtils.openTreeScene()

        # clear selection to start off
        cmds.select(clear=True)

        # select a USD object.
        mayaPathSegment = mayaUtils.createUfePathSegment('|Tree_usd|Tree_usdShape')
        usdPathSegment = usdUtils.createUfePathSegment('/TreeBase')
        treebasePath = ufe.Path([mayaPathSegment, usdPathSegment])
        treebaseItem = ufe.Hierarchy.createItem(treebasePath)

        ufe.GlobalSelection.get().append(treebaseItem)

        # get the USD stage
        stage = mayaUsd.ufe.getStage(str(mayaPathSegment))

        # by default edit target is set to the Rootlayer.
        self.assertEqual(stage.GetEditTarget().GetLayer(), stage.GetRootLayer())

        self.assertTrue(stage.GetRootLayer().GetPrimAtPath("/TreeBase"))

        # get default prim
        defaultPrim = stage.GetDefaultPrim()
        self.assertEqual(defaultPrim.GetName(), 'TreeBase')

        # TreeBase has two childern: leavesXform, trunk
        assert len(defaultPrim.GetChildren()) == 2

        # get prim spec for defaultPrim
        primspec = stage.GetEditTarget().GetPrimSpecForScenePath(defaultPrim.GetPath());

        # set primspec name
        primspec.name = "TreeBase_potato"

        # get the renamed prim
        renamedPrim = stage.GetPrimAtPath('/TreeBase_potato')

        # One must use the SdfLayer API for setting the defaultPrim when you rename the prim it identifies.
        stage.SetDefaultPrim(renamedPrim);

        # get defaultPrim again
        defaultPrim = stage.GetDefaultPrim()
        self.assertEqual(defaultPrim.GetName(), 'TreeBase_potato')

        # make sure we have a valid prims after the primspec rename 
        assert stage.GetPrimAtPath('/TreeBase_potato')
        assert stage.GetPrimAtPath('/TreeBase_potato/leavesXform')

        # prim should be called TreeBase_potato
        potatoPrim = stage.GetPrimAtPath('/TreeBase_potato')
        self.assertEqual(potatoPrim.GetName(), 'TreeBase_potato')

        # prim should be called leaves 
        leavesPrimSpec = stage.GetObjectAtPath('/TreeBase_potato/leavesXform/leaves')
        self.assertEqual(leavesPrimSpec.GetName(), 'leaves')

    def testRenameUndo(self):
        '''Rename USD node.'''

        # open usdCylinder.ma scene in testSamples
        mayaUtils.openCylinderScene()

        # clear selection to start off
        cmds.select(clear=True)

        # select a USD object.
        mayaPathSegment = mayaUtils.createUfePathSegment('|mayaUsdTransform|shape')
        usdPathSegment = usdUtils.createUfePathSegment('/pCylinder1')
        cylinderPath = ufe.Path([mayaPathSegment, usdPathSegment])
        cylinderItem = ufe.Hierarchy.createItem(cylinderPath)
        cylinderHierarchy = ufe.Hierarchy.hierarchy(cylinderItem)
        propsItem = cylinderHierarchy.parent()

        propsHierarchy = ufe.Hierarchy.hierarchy(propsItem)
        propsChildrenPre = propsHierarchy.children()

        ufe.GlobalSelection.get().append(cylinderItem)

        # get the USD stage
        stage = mayaUsd.ufe.getStage(str(mayaPathSegment))

        # check GetLayerStack behavior
        self.assertEqual(stage.GetLayerStack()[0], stage.GetSessionLayer())
        self.assertEqual(stage.GetEditTarget().GetLayer(), stage.GetRootLayer())

        # by default edit target is set to the Rootlayer.
        self.assertEqual(stage.GetEditTarget().GetLayer(), stage.GetRootLayer())

        # rename
        cylinderItemType = cylinderItem.nodeType()
        newName = 'pCylinder1_Renamed'
        cmds.rename(newName)

        # The renamed item is in the selection.
        snIter = iter(ufe.GlobalSelection.get())
        pCylinder1Item = next(snIter)
        pCylinder1RenName = str(pCylinder1Item.path().back())

        self.assertEqual(pCylinder1RenName, newName)

        propsChildren = propsHierarchy.children()

        self.assertEqual(len(propsChildren), len(propsChildrenPre))
        self.assertIn(pCylinder1Item, propsChildren)

        cmds.undo()
        self.assertEqual(cylinderItemType, ufe.GlobalSelection.get().back().nodeType())

        def childrenNames(children):
           return [str(child.path().back()) for child in children]

        propsHierarchy = ufe.Hierarchy.hierarchy(propsItem)
        propsChildren = propsHierarchy.children()
        propsChildrenNames = childrenNames(propsChildren)

        self.assertNotIn(pCylinder1RenName, propsChildrenNames)
        self.assertIn('pCylinder1', propsChildrenNames)
        self.assertEqual(len(propsChildren), len(propsChildrenPre))

        cmds.redo()
        self.assertEqual(cylinderItemType, ufe.GlobalSelection.get().back().nodeType())

        propsHierarchy = ufe.Hierarchy.hierarchy(propsItem)
        propsChildren = propsHierarchy.children()
        propsChildrenNames = childrenNames(propsChildren)

        self.assertIn(pCylinder1RenName, propsChildrenNames)
        self.assertNotIn('pCylinder1', propsChildrenNames)
        self.assertEqual(len(propsChildren), len(propsChildrenPre))

    def testRenameRestrictionSameLayerDef(self):
        '''Restrict renaming USD node. Cannot rename a prim defined on another layer.'''

        # select a USD object.
        mayaPathSegment = mayaUtils.createUfePathSegment('|transform1|proxyShape1')
        usdPathSegment = usdUtils.createUfePathSegment('/Room_set/Props/Ball_35')
        ball35Path = ufe.Path([mayaPathSegment, usdPathSegment])
        ball35Item = ufe.Hierarchy.createItem(ball35Path)

        ufe.GlobalSelection.get().append(ball35Item)

        # get the USD stage
        stage = mayaUsd.ufe.getStage(str(mayaPathSegment))

        # check GetLayerStack behavior
        self.assertEqual(stage.GetLayerStack()[0], stage.GetSessionLayer())
        self.assertEqual(stage.GetEditTarget().GetLayer(), stage.GetRootLayer())

        # expect the exception happens
        with self.assertRaises(RuntimeError):
            newName = 'Ball_35_Renamed'
            cmds.rename(newName)

    def testRenameRestrictionHasSpecs(self):
        '''Restrict renaming USD node. Cannot rename a node that doesn't contribute to the final composed prim'''

        # open appleBite.ma scene in testSamples
        mayaUtils.openAppleBiteScene()

        # clear selection to start off
        cmds.select(clear=True)

        # select a USD object.
        mayaPathSegment = mayaUtils.createUfePathSegment('|Asset_flattened_instancing_and_class_removed_usd|Asset_flattened_instancing_and_class_removed_usdShape')
        usdPathSegment = usdUtils.createUfePathSegment('/apple/payload/geo')
        geoPath = ufe.Path([mayaPathSegment, usdPathSegment])
        geoItem = ufe.Hierarchy.createItem(geoPath)

        ufe.GlobalSelection.get().append(geoItem)

        # get the USD stage
        stage = mayaUsd.ufe.getStage(str(mayaPathSegment))

        # rename "/apple/payload/geo" to "/apple/payload/geo_renamed"
        # expect the exception happens
        with self.assertRaises(RuntimeError):
            cmds.rename("geo_renamed")

    def testRenameUniqueName(self):
        # open tree.ma scene in testSamples
        mayaUtils.openTreeScene()

        # clear selection to start off
        cmds.select(clear=True)

        # select a USD object.
        mayaPathSegment = mayaUtils.createUfePathSegment('|Tree_usd|Tree_usdShape')
        usdPathSegment = usdUtils.createUfePathSegment('/TreeBase/trunk')
        trunkPath = ufe.Path([mayaPathSegment, usdPathSegment])
        trunkItem = ufe.Hierarchy.createItem(trunkPath)

        ufe.GlobalSelection.get().append(trunkItem)

        # get the USD stage
        stage = mayaUsd.ufe.getStage(str(mayaPathSegment))

        # by default edit target is set to the Rootlayer.
        self.assertEqual(stage.GetEditTarget().GetLayer(), stage.GetRootLayer())

        # rename `/TreeBase/trunk` to `/TreeBase/leavesXform`
        cmds.rename("leavesXform")

        # get the prim
        item = ufe.GlobalSelection.get().front()
        usdPrim = stage.GetPrimAtPath(str(item.path().segments[1]))
        self.assertTrue(usdPrim)

        # the new prim name is expected to be "leavesXform1"
        assert ([x for x in stage.Traverse()] == [stage.GetPrimAtPath("/TreeBase"), 
            stage.GetPrimAtPath("/TreeBase/leavesXform"), 
            stage.GetPrimAtPath("/TreeBase/leavesXform/leaves"),
            stage.GetPrimAtPath("/TreeBase/leavesXform1"),])

    def testRenameSpecialCharacter(self):
        # open twoSpheres.ma scene in testSamples
        mayaUtils.openTwoSpheresScene()

        # clear selection to start off
        cmds.select(clear=True)

        # select a USD object.
        mayaPathSegment = mayaUtils.createUfePathSegment('|usdSphereParent|usdSphereParentShape')
        usdPathSegment = usdUtils.createUfePathSegment('/sphereXform/sphere')
        basePath = ufe.Path([mayaPathSegment, usdPathSegment])
        usdSphereItem = ufe.Hierarchy.createItem(basePath)

        ufe.GlobalSelection.get().append(usdSphereItem)

        # get the USD stage
        stage = mayaUsd.ufe.getStage(str(mayaPathSegment))

        # by default edit target is set to the Rootlayer.
        self.assertEqual(stage.GetEditTarget().GetLayer(), stage.GetRootLayer())

        # rename with special chars
        newNameWithSpecialChars = '!@#%$@$=sph^e.re_*()<>}021|'
        cmds.rename(newNameWithSpecialChars)

        # get the prim
        pSphereItem = ufe.GlobalSelection.get().front()
        usdPrim = stage.GetPrimAtPath(str(pSphereItem.path().segments[1]))
        self.assertTrue(usdPrim)

        # prim names are not allowed to have special characters except '_' 
        regex = re.compile('[@!#$%^&*()<>?/\|}{~:]')
        self.assertFalse(regex.search(usdPrim.GetName()))

        # prim names are not allowed to start with digits 
        newNameStartingWithDigit = '09123Potato'
        cmds.rename(newNameStartingWithDigit)

        self.assertFalse(usdPrim.GetName()[0].isdigit())

    def testRenameNotifications(self):
        '''Rename a USD node and test for the UFE notifications.'''

        # open usdCylinder.ma scene in testSamples
        mayaUtils.openCylinderScene()

        # clear selection to start off
        cmds.select(clear=True)

        # select a USD object.
        mayaPathSegment = mayaUtils.createUfePathSegment('|mayaUsdTransform|shape')
        usdPathSegment = usdUtils.createUfePathSegment('/pCylinder1')
        cylinderPath = ufe.Path([mayaPathSegment, usdPathSegment])
        cylinderItem = ufe.Hierarchy.createItem(cylinderPath)

        ufe.GlobalSelection.get().append(cylinderItem)

        # get the USD stage
        stage = mayaUsd.ufe.getStage(str(mayaPathSegment))

        # set the edit target to the root layer
        stage.SetEditTarget(stage.GetRootLayer())
        self.assertEqual(stage.GetEditTarget().GetLayer(), stage.GetRootLayer())

        # Create our UFE notification observer
        ufeObs = TestObserver()

        if(os.getenv('UFE_PREVIEW_VERSION_NUM', '0000') < '2021'):
            # We start off with no observers
            self.assertFalse(ufe.Scene.hasObjectAddObserver(ufeObs))
            self.assertFalse(ufe.Scene.hasObjectDeleteObserver(ufeObs))
            self.assertFalse(ufe.Scene.hasObjectPathChangeObserver(ufeObs))

            # Add the UFE observers we want to test
            ufe.Scene.addObjectAddObserver(ufeObs)
            ufe.Scene.addObjectDeleteObserver(ufeObs)
            ufe.Scene.addObjectPathChangeObserver(ufeObs)
        else:
            # We start off with no observers
            self.assertFalse(ufe.Scene.hasObserver(ufeObs))

            # Add the UFE observer we want to test
            ufe.Scene.addObserver(ufeObs)

        # rename
        newName = 'pCylinder1_Renamed'
        cmds.rename(newName)

        # After the rename we should have 1 rename notif and no unexepected notifs.
        self.assertEqual(ufeObs.notifications(), 1)
        self.assertFalse(ufeObs.receivedUnexpectedNotif())

<<<<<<< HEAD
    def testAutomaticRenameCompArcs(self):

        '''
        Verify that SdfPath update happens automatically for "internal reference", 
        "inherit", "specialize" after the rename.
        '''
        cmds.file(new=True, force=True)

        # open compositionArcs.ma scene in testSamples
        mayaUtils.openCompositionArcsScene()

        # stage
        mayaPathSegment = mayaUtils.createUfePathSegment('|CompositionArcs_usd|CompositionArcs_usdShape')
        stage = mayaUsd.ufe.getStage(str(mayaPathSegment))

        # first check for ArcType, nodePath values. I am only interested in the composition Arc other than "root".
        compQueryPrimA = CompositionQuery(stage.GetPrimAtPath('/objects/geos/cube_A'))
        self.assertTrue(list(compQueryPrimA.getData()[1].values()), ['reference', '/objects/geos/cube'])

        compQueryPrimB = CompositionQuery(stage.GetPrimAtPath('/objects/geos/cube_B'))
        self.assertTrue(list(compQueryPrimB.getData()[1].values()), ['inherit', '/objects/geos/cube'])

        compQueryPrimC = CompositionQuery(stage.GetPrimAtPath('/objects/geos/cube_C'))
        self.assertTrue(list(compQueryPrimC.getData()[1].values()), ['specialize', '/objects/geos/cube'])

        # rename /objects/geos/cube ---> /objects/geos/cube_banana
        cubePath = ufe.PathString.path('|CompositionArcs_usd|CompositionArcs_usdShape,/objects/geos/cube')
        cubeItem = ufe.Hierarchy.createItem(cubePath)
        ufe.GlobalSelection.get().append(cubeItem)
        cmds.rename("cube_banana")

        # check for ArcType, nodePath values again. 
        # expect nodePath to be updated for all the arc compositions
        compQueryPrimA = CompositionQuery(stage.GetPrimAtPath('/objects/geos/cube_A'))
        self.assertTrue(list(compQueryPrimA.getData()[1].values()), ['reference', '/objects/geos/cube_banana'])

        compQueryPrimB = CompositionQuery(stage.GetPrimAtPath('/objects/geos/cube_B'))
        self.assertTrue(list(compQueryPrimB.getData()[1].values()), ['inherit', '/objects/geos/cube_banana'])

        compQueryPrimC = CompositionQuery(stage.GetPrimAtPath('/objects/geos/cube_C'))
        self.assertTrue(list(compQueryPrimC.getData()[1].values()), ['specialize', '/objects/geos/cube_banana'])

        # rename /objects/geos ---> /objects/geos_cucumber
        geosPath = ufe.PathString.path('|CompositionArcs_usd|CompositionArcs_usdShape,/objects/geos')
        geosItem = ufe.Hierarchy.createItem(geosPath)
        cmds.select(clear=True)
        ufe.GlobalSelection.get().append(geosItem)
        cmds.rename("geos_cucumber")

        # check for ArcType, nodePath values again. 
        # expect nodePath to be updated for all the arc compositions
        compQueryPrimA = CompositionQuery(stage.GetPrimAtPath('/objects/geos_cucumber/cube_A'))
        self.assertTrue(list(compQueryPrimA.getData()[1].values()), ['reference', '/objects/geos_cucumber/cube_banana'])

        compQueryPrimB = CompositionQuery(stage.GetPrimAtPath('/objects/geos_cucumber/cube_B'))
        self.assertTrue(list(compQueryPrimB.getData()[1].values()), ['inherit', '/objects/geos_cucumber/cube_banana'])

        compQueryPrimC = CompositionQuery(stage.GetPrimAtPath('/objects/geos_cucumber/cube_C'))
        self.assertTrue(list(compQueryPrimC.getData()[1].values()), ['specialize', '/objects/geos_cucumber/cube_banana'])

        # rename /objects ---> /objects_eggplant
        objectsPath = ufe.PathString.path('|CompositionArcs_usd|CompositionArcs_usdShape,/objects')
        objectsItem = ufe.Hierarchy.createItem(objectsPath)
        cmds.select(clear=True)
        ufe.GlobalSelection.get().append(objectsItem)
        cmds.rename("objects_eggplant")

        # check for ArcType, nodePath values again. 
        # expect nodePath to be updated for all the arc compositions
        compQueryPrimA = CompositionQuery(stage.GetPrimAtPath('/objects_eggplant/geos_cucumber/cube_A'))
        self.assertTrue(list(compQueryPrimA.getData()[1].values()), ['reference', '/objects_eggplant/geos_cucumber/cube_banana'])

        compQueryPrimB = CompositionQuery(stage.GetPrimAtPath('/objects_eggplant/geos_cucumber/cube_B'))
        self.assertTrue(list(compQueryPrimB.getData()[1].values()), ['inherit', '/objects_eggplant/geos_cucumber/cube_banana'])

        compQueryPrimC = CompositionQuery(stage.GetPrimAtPath('/objects_eggplant/geos_cucumber/cube_C'))
        self.assertTrue(list(compQueryPrimC.getData()[1].values()), ['specialize', '/objects_eggplant/geos_cucumber/cube_banana'])
=======
    def testRenameRestrictionVariant(self):

        '''Renaming prims inside a variantSet is not allowed.'''

        cmds.file(new=True, force=True)

        # open Variant.ma scene in testSamples
        mayaUtils.openVariantSetScene()

        # stage
        mayaPathSegment = mayaUtils.createUfePathSegment('|Variant_usd|Variant_usdShape')
        stage = mayaUsd.ufe.getStage(str(mayaPathSegment))

        # first check that we have a VariantSets
        objectPrim = stage.GetPrimAtPath('/objects')
        self.assertTrue(objectPrim.HasVariantSets())

        # Geom
        usdPathSegment = usdUtils.createUfePathSegment('/objects/Geom')
        geomPath = ufe.Path([mayaPathSegment, usdPathSegment])
        geomItem = ufe.Hierarchy.createItem(geomPath)
        geomPrim = mayaUsd.ufe.ufePathToPrim(ufe.PathString.string(geomPath))

        # Small_Potato
        smallPotatoUsdPathSegment = usdUtils.createUfePathSegment('/objects/Geom/Small_Potato')
        smallPotatoPath = ufe.Path([mayaPathSegment, smallPotatoUsdPathSegment])
        smallPotatoItem = ufe.Hierarchy.createItem(smallPotatoPath)
        smallPotatoPrim = mayaUsd.ufe.ufePathToPrim(ufe.PathString.string(smallPotatoPath))

        # add Geom to selection list
        ufe.GlobalSelection.get().append(geomItem)

        # get prim spec for Geom prim
        primspecGeom = stage.GetEditTarget().GetPrimSpecForScenePath(geomPrim.GetPath());

        # primSpec is expected to be None
        self.assertIsNone(primspecGeom)

        # rename "/objects/Geom" to "/objects/Geom_something"
        # expect the exception happens
        with self.assertRaises(RuntimeError):
            cmds.rename("Geom_something")

        # clear selection
        cmds.select(clear=True)

        # add Small_Potato to selection list 
        ufe.GlobalSelection.get().append(smallPotatoItem)

        # get prim spec for Small_Potato prim
        primspecSmallPotato = stage.GetEditTarget().GetPrimSpecForScenePath(smallPotatoPrim.GetPath());

        # primSpec is expected to be None
        self.assertIsNone(primspecSmallPotato)

        # rename "/objects/Geom/Small_Potato" to "/objects/Geom/Small_Potato_something"
        # expect the exception happens
        with self.assertRaises(RuntimeError):
            cmds.rename("Small_Potato_something")
>>>>>>> 804e7e5a
<|MERGE_RESOLUTION|>--- conflicted
+++ resolved
@@ -445,7 +445,66 @@
         self.assertEqual(ufeObs.notifications(), 1)
         self.assertFalse(ufeObs.receivedUnexpectedNotif())
 
-<<<<<<< HEAD
+    def testRenameRestrictionVariant(self):
+
+        '''Renaming prims inside a variantSet is not allowed.'''
+
+        cmds.file(new=True, force=True)
+
+        # open Variant.ma scene in testSamples
+        mayaUtils.openVariantSetScene()
+
+        # stage
+        mayaPathSegment = mayaUtils.createUfePathSegment('|Variant_usd|Variant_usdShape')
+        stage = mayaUsd.ufe.getStage(str(mayaPathSegment))
+
+        # first check that we have a VariantSets
+        objectPrim = stage.GetPrimAtPath('/objects')
+        self.assertTrue(objectPrim.HasVariantSets())
+
+        # Geom
+        usdPathSegment = usdUtils.createUfePathSegment('/objects/Geom')
+        geomPath = ufe.Path([mayaPathSegment, usdPathSegment])
+        geomItem = ufe.Hierarchy.createItem(geomPath)
+        geomPrim = mayaUsd.ufe.ufePathToPrim(ufe.PathString.string(geomPath))
+
+        # Small_Potato
+        smallPotatoUsdPathSegment = usdUtils.createUfePathSegment('/objects/Geom/Small_Potato')
+        smallPotatoPath = ufe.Path([mayaPathSegment, smallPotatoUsdPathSegment])
+        smallPotatoItem = ufe.Hierarchy.createItem(smallPotatoPath)
+        smallPotatoPrim = mayaUsd.ufe.ufePathToPrim(ufe.PathString.string(smallPotatoPath))
+
+        # add Geom to selection list
+        ufe.GlobalSelection.get().append(geomItem)
+
+        # get prim spec for Geom prim
+        primspecGeom = stage.GetEditTarget().GetPrimSpecForScenePath(geomPrim.GetPath());
+
+        # primSpec is expected to be None
+        self.assertIsNone(primspecGeom)
+
+        # rename "/objects/Geom" to "/objects/Geom_something"
+        # expect the exception happens
+        with self.assertRaises(RuntimeError):
+            cmds.rename("Geom_something")
+
+        # clear selection
+        cmds.select(clear=True)
+
+        # add Small_Potato to selection list 
+        ufe.GlobalSelection.get().append(smallPotatoItem)
+
+        # get prim spec for Small_Potato prim
+        primspecSmallPotato = stage.GetEditTarget().GetPrimSpecForScenePath(smallPotatoPrim.GetPath());
+
+        # primSpec is expected to be None
+        self.assertIsNone(primspecSmallPotato)
+
+        # rename "/objects/Geom/Small_Potato" to "/objects/Geom/Small_Potato_something"
+        # expect the exception happens
+        with self.assertRaises(RuntimeError):
+            cmds.rename("Small_Potato_something")
+
     def testAutomaticRenameCompArcs(self):
 
         '''
@@ -522,65 +581,4 @@
         self.assertTrue(list(compQueryPrimB.getData()[1].values()), ['inherit', '/objects_eggplant/geos_cucumber/cube_banana'])
 
         compQueryPrimC = CompositionQuery(stage.GetPrimAtPath('/objects_eggplant/geos_cucumber/cube_C'))
-        self.assertTrue(list(compQueryPrimC.getData()[1].values()), ['specialize', '/objects_eggplant/geos_cucumber/cube_banana'])
-=======
-    def testRenameRestrictionVariant(self):
-
-        '''Renaming prims inside a variantSet is not allowed.'''
-
-        cmds.file(new=True, force=True)
-
-        # open Variant.ma scene in testSamples
-        mayaUtils.openVariantSetScene()
-
-        # stage
-        mayaPathSegment = mayaUtils.createUfePathSegment('|Variant_usd|Variant_usdShape')
-        stage = mayaUsd.ufe.getStage(str(mayaPathSegment))
-
-        # first check that we have a VariantSets
-        objectPrim = stage.GetPrimAtPath('/objects')
-        self.assertTrue(objectPrim.HasVariantSets())
-
-        # Geom
-        usdPathSegment = usdUtils.createUfePathSegment('/objects/Geom')
-        geomPath = ufe.Path([mayaPathSegment, usdPathSegment])
-        geomItem = ufe.Hierarchy.createItem(geomPath)
-        geomPrim = mayaUsd.ufe.ufePathToPrim(ufe.PathString.string(geomPath))
-
-        # Small_Potato
-        smallPotatoUsdPathSegment = usdUtils.createUfePathSegment('/objects/Geom/Small_Potato')
-        smallPotatoPath = ufe.Path([mayaPathSegment, smallPotatoUsdPathSegment])
-        smallPotatoItem = ufe.Hierarchy.createItem(smallPotatoPath)
-        smallPotatoPrim = mayaUsd.ufe.ufePathToPrim(ufe.PathString.string(smallPotatoPath))
-
-        # add Geom to selection list
-        ufe.GlobalSelection.get().append(geomItem)
-
-        # get prim spec for Geom prim
-        primspecGeom = stage.GetEditTarget().GetPrimSpecForScenePath(geomPrim.GetPath());
-
-        # primSpec is expected to be None
-        self.assertIsNone(primspecGeom)
-
-        # rename "/objects/Geom" to "/objects/Geom_something"
-        # expect the exception happens
-        with self.assertRaises(RuntimeError):
-            cmds.rename("Geom_something")
-
-        # clear selection
-        cmds.select(clear=True)
-
-        # add Small_Potato to selection list 
-        ufe.GlobalSelection.get().append(smallPotatoItem)
-
-        # get prim spec for Small_Potato prim
-        primspecSmallPotato = stage.GetEditTarget().GetPrimSpecForScenePath(smallPotatoPrim.GetPath());
-
-        # primSpec is expected to be None
-        self.assertIsNone(primspecSmallPotato)
-
-        # rename "/objects/Geom/Small_Potato" to "/objects/Geom/Small_Potato_something"
-        # expect the exception happens
-        with self.assertRaises(RuntimeError):
-            cmds.rename("Small_Potato_something")
->>>>>>> 804e7e5a
+        self.assertTrue(list(compQueryPrimC.getData()[1].values()), ['specialize', '/objects_eggplant/geos_cucumber/cube_banana'])