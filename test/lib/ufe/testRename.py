--- conflicted
+++ resolved
@@ -370,20 +370,13 @@
         pSphereItem = ufe.GlobalSelection.get().front()
         usdPrim = stage.GetPrimAtPath(str(pSphereItem.path().segments[1]))
         self.assertTrue(usdPrim)
-<<<<<<< HEAD
 
         # prim names are not allowed to have special characters except '_' 
         regex = re.compile('[@!#$%^&*()<>?/\|}{~:]')
         self.assertFalse(regex.search(usdPrim.GetName()))
-=======
-
-        # prim names are not allowed to have special characters except '_' 
-        regex = re.compile('[@!#$%^&*()<>?/\|}{~:]')
-        self.assertFalse(regex.search(usdPrim.GetName()))
 
         # prim names are not allowed to start with digits 
         newNameStartingWithDigit = '09123Potato'
         cmds.rename(newNameStartingWithDigit)
 
-        self.assertFalse(usdPrim.GetName()[0].isdigit())
->>>>>>> aa4aa13c
+        self.assertFalse(usdPrim.GetName()[0].isdigit())