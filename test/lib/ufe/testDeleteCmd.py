--- conflicted
+++ resolved
@@ -144,11 +144,7 @@
         # undo to restore state to original.
         cmds.undo()
 
-<<<<<<< HEAD
-    @unittest.skipIf(os.getenv('UFE_PREVIEW_VERSION_NUM', '0000') < '2011', 'testVisibility only available in UFE preview 2011 and greater')
-=======
     @unittest.skipIf(os.getenv('UFE_PREVIEW_VERSION_NUM', '0000') < '2011', 'testDeleteArgs only available in UFE preview 2011 and greater')
->>>>>>> ec85ed3b
     def testDeleteArgs(self):
         '''Delete Maya and USD objects passed as command arguments.'''
 
