#!/usr/bin/env python

#
# Copyright 2019 Autodesk
#
# Licensed under the Apache License, Version 2.0 (the "License");
# you may not use this file except in compliance with the License.
# You may obtain a copy of the License at
#
#     http://www.apache.org/licenses/LICENSE-2.0
#
# Unless required by applicable law or agreed to in writing, software
# distributed under the License is distributed on an "AS IS" BASIS,
# WITHOUT WARRANTIES OR CONDITIONS OF ANY KIND, either express or implied.
# See the License for the specific language governing permissions and
# limitations under the License.
#

"""
    Helper functions regarding Maya that will be used throughout the test.
"""


import maya.cmds as cmds
import sys, os

import ufe

mayaRuntimeID = 1
mayaSeparator = "|"

def loadPlugin(pluginName):
    """ 
        Load all given plugins created or needed by maya-ufe-plugin 
        Args:
            pluginName (str): The plugin name to load
        Returns:
            True if all plugins are loaded. False if a plugin failed to load
    """
    try:
        if not isPluginLoaded(pluginName):
            cmds.loadPlugin( pluginName, quiet = True )
        return True
    except:
        print sys.exc_info()[1]
        print "Unable to load %s" % pluginName
        return False
            
def isPluginLoaded(pluginName):
    """ 
        Verifies that the given plugin is loaded
        Args:
            pluginName (str): The plugin name to verify
        Returns:
            True if the plugin is loaded. False if a plugin failed to load
    """
    return cmds.pluginInfo( pluginName, loaded=True, query=True)
    
def isMayaUsdPluginLoaded():
    """ 
        Load plugins needed by UFE tests.
        Returns:
            True if plugins loaded successfully. False if a plugin failed to load
    """
    # Load the mayaUsdPlugin first.
    if not loadPlugin("mayaUsdPlugin"):
        return False

    # Load the UFE support plugin, for ufeSelectCmd support.  If this plugin
    # isn't included in the distribution of Maya (e.g. Maya 2019 or 2020), use
    # fallback test plugin.
<<<<<<< HEAD
    return loadPlugin("ufeSupport") or loadPlugin("ufeTestCmdsPlugin")
=======
    if not (loadPlugin("ufeSupport") or loadPlugin("ufeTestCmdsPlugin")):
        return False

    # The renderSetup Python plugin registers a file new callback to Maya.  On
    # test application exit (in TbaseApp::cleanUp()), a file new is done and
    # thus the file new callback is invoked.  Unfortunately, this occurs after
    # the Python interpreter has been finalized, which causes a crash.  Since
    # renderSetup is not needed for mayaUsd tests, unload it.
    rs = 'renderSetup'
    if cmds.pluginInfo(rs, q=True, loaded=True):
        unloaded = cmds.unloadPlugin(rs)
        return (unloaded[0] == rs)
    
    return True
>>>>>>> f3224f66

def createUfePathSegment(mayaPath):
    """
        Create an UFE path from a given maya path.
        Make sure that it starts with |world. We are currently 
        supporting Maya nodes being at the top of UFE Paths (03/26/2018)
        Args:
            mayaPath (str): The maya path to use
        Returns :
            PathSegment of the given mayaPath
    """
    if not mayaPath.startswith("|world"):
        mayaPath = "|world" + mayaPath
    return ufe.PathSegment(mayaPath, mayaRuntimeID, mayaSeparator)

    
def getMayaSelectionList():
    """ 
        Returns the current Maya selection in a list
        Returns:
            A list(str) containing all selected Maya items
    """
    # Remove the unicode of cmds.ls
    return [x.encode('UTF8') for x in cmds.ls(sl=True)]
    
def openTopLayerScene():
    '''
        The test scene hierarchy is represented as :
                |world
                    |pSphere1
                        |pSphereShape1
                    |transform1
                        |proxyShape1
                            /Room_set
                                /Props
                                    /Ball_1
                                    /Ball_2
                                    ...
                                    /Ball_35
    '''
    # Open top_layer file which contains the USD scene
    filePath = os.path.join(os.path.dirname(os.path.realpath(__file__)), "..", "test-samples", "ballset", "StandaloneScene", "top_layer.ma" )
    cmds.file(filePath, force=True, open=True)
    <|MERGE_RESOLUTION|>--- conflicted
+++ resolved
@@ -69,9 +69,6 @@
     # Load the UFE support plugin, for ufeSelectCmd support.  If this plugin
     # isn't included in the distribution of Maya (e.g. Maya 2019 or 2020), use
     # fallback test plugin.
-<<<<<<< HEAD
-    return loadPlugin("ufeSupport") or loadPlugin("ufeTestCmdsPlugin")
-=======
     if not (loadPlugin("ufeSupport") or loadPlugin("ufeTestCmdsPlugin")):
         return False
 
@@ -86,7 +83,6 @@
         return (unloaded[0] == rs)
     
     return True
->>>>>>> f3224f66
 
 def createUfePathSegment(mayaPath):
     """
