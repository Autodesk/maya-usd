--- conflicted
+++ resolved
@@ -1,496 +1,466 @@
-// Copyright 2019 Autodesk
-//
-// Copyright 2019 Pixar
-//
-// Licensed under the Apache License, Version 2.0 (the "License");
-// you may not use this file except in compliance with the License.
-// You may obtain a copy of the License at
-//
-//     http://www.apache.org/licenses/LICENSE-2.0
-//
-// Unless required by applicable law or agreed to in writing, software
-// distributed under the License is distributed on an "AS IS" BASIS,
-// WITHOUT WARRANTIES OR CONDITIONS OF ANY KIND, either express or implied.
-// See the License for the specific language governing permissions and
-// limitations under the License.
-//
-
-proc mayaUsdTranslatorExport_SetCheckbox(string $arg, string $widget) {
-    if ($arg == "0") {
-        checkBoxGrp -e -v1 false $widget;
-    } else {
-        checkBoxGrp -e -v1 true $widget;
-    }
-}
-
-proc mayaUsdTranslatorExport_SetOppositeCheckbox(string $arg, string $widget) {
-    if ($arg == "0") {
-        checkBoxGrp -e -v1 true $widget;
-    } else {
-        checkBoxGrp -e -v1 false $widget;
-    }
-}
-
-proc mayaUsdTranslatorExport_SetJobContextCheckboxes(string $arg) {
-    string $enabledContexts[] = stringToStringArray($arg, ",");
-    string $contexts[] = `mayaUSDListJobContexts -export`;
-    for ($context in $contexts) {
-        string $opt = `mayaUSDListJobContexts -eo $context`;
-        string $widget = $opt + "_JobContextCheckBox";
-
-        if(stringArrayFind($opt, 0, $enabledContexts) != -1) {
-            checkBoxGrp -e -v1 true $widget;
-        } else {
-            checkBoxGrp -e -v1 false $widget;
-        }
-    }
-}
-
-proc mayaUsdTranslatorExport_SetTextField(string $arg, string $widget) {
-    textFieldGrp -e -text $arg $widget;
-}
-
-proc mayaUsdTranslatorExport_SetOptionMenuByAnnotation(
-        string $ann, string $widget) {
-    int $index = 1; // 1-based indexing.
-    for ($i in `optionMenuGrp -q -itemListLong $widget`) {
-        if (`menuItem -q -ann $i` == $ann) {
-            optionMenuGrp -e -select $index $widget;
-            return;
-        }
-
-        $index++;
-    }
-}
-
-proc mayaUsdTranslatorExport_SetOptionMenuByBool (
-        string $ann, string $widget) {
-    // Mapping between a boolean option and an option menu with two choices.
-    // False maps to the first menu item, which is index 1.
-    // True maps to the second menu item, which is index 2.
-    int $optionAsBool = 1;
-    if ("1" == $ann)
-    {
-        $optionAsBool = 2;
-    }
-    optionMenuGrp -e -select $optionAsBool $widget;
-}
-
-proc string mayaUsdTranslatorExport_AppendOppositeFromCheckbox(string $currentOptions, string $arg, string $widget) {
-    if (`checkBoxGrp -q -v1 $widget` == 1) {
-        return $currentOptions + ";" + $arg + "=0";
-    } else {
-        return $currentOptions + ";" + $arg + "=1";
-    }
-}
-
-proc string mayaUsdTranslatorExport_AppendFromCheckbox(string $currentOptions, string $arg, string $widget) {
-    if (`checkBoxGrp -q -v1 $widget` == 1) {
-        return $currentOptions + ";" + $arg + "=1";
-    } else {
-        return $currentOptions + ";" + $arg + "=0";
-    }
-}
-
-proc string mayaUsdTranslatorExport_AppendJobContexts(string $currentOptions, string $arg) {
-    string $contexts[] = `mayaUSDListJobContexts -export`;
-    string $enabledContexts[];
-    for ($context in $contexts) {
-        string $opt = `mayaUSDListJobContexts -eo $context`;
-        string $widget = $opt + "_JobContextCheckBox";
-        if (`checkBoxGrp -q -v1 $widget` == 1) {
-            stringArrayInsertAtIndex(255, $enabledContexts, $opt);
-        }
-    }
-    if (size($enabledContexts) > 0) {
-        return $currentOptions + ";" + $arg + "=" + stringArrayToString($enabledContexts, ",");
-    }
-    return $currentOptions;
-}
-
-proc string mayaUsdTranslatorExport_AppendFromPopup(string $currentOptions, string $arg, string $widget) {
-    int $index = `optionMenuGrp -q -select $widget` - 1;
-    string $allItems[] = `optionMenuGrp -q -itemListLong $widget`;
-    string $item = $allItems[$index];
-    string $annotation = `menuItem -q -ann $item`;
-    return $currentOptions + ";" + $arg + "=" + $annotation;
-}
-
-proc string mayaUsdTranslatorExport_AppendFromBoolPopup(string $currentOptions, string $arg, string $widget) {
-    int $index = `optionMenuGrp -q -select $widget` - 1;
-    return $currentOptions + ";" + $arg + "=" + $index;
-}
-
-proc string mayaUsdTranslatorExport_AppendFrameRange(string $currentOptions) {
-    int $start = `intFieldGrp -q -value1 framRangeFields`;
-    int $end = `intFieldGrp -q -value2 framRangeFields`;
-    return $currentOptions + ";startTime=" + $start + ";endTime=" + $end;
-}
-
-proc string mayaUsdTranslatorExport_AppendFromIntField(string $currentOptions, string $arg, string $widget) {
-    string $value = `intFieldGrp -q -value1 $widget`;
-    return $currentOptions + ";" + $arg + "=" + $value;
-}
-
-proc string mayaUsdTranslatorExport_AppendFromFloatField(string $currentOptions, string $arg, string $widget) {
-    string $value = `floatFieldGrp -q -value1 $widget`;
-    return $currentOptions + ";" + $arg + "=" + $value;
-}
-
-proc string mayaUsdTranslatorExport_AppendFromTextField(string $currentOptions, string $arg, string $widget) {
-    string $value = `textFieldGrp -q -text $widget`;
-    return $currentOptions + ";" + $arg + "=" + $value;
-}
-
-global proc mayaUsdTranslatorExport_AnimationCB() {
-    columnLayout -e -visible (`checkBoxGrp -q -v1 animationCheckBox`) animOptsCol;
-}
-
-// Callback called when the animation frame layout is expanded.
-// Set the animOptsCol layout visibility status based on the
-// animationCheckBox checkbox value. By default, maya look
-// to set all childs widget of frameLayout visible when the
-// frameLayout is expanded.
-global proc mayaUsdTranslatorExport_AnimationFrameLayoutExpandCB() {
-    columnLayout -e -visible (`checkBoxGrp -q -v1 animationCheckBox`) animOptsCol;
-}
-
-global proc mayaUsdTranslatorExport_AnimationRangeCB() {
-    int $startTime = `playbackOptions -q -animationStartTime`;
-    int $endTime = `playbackOptions -q -animationEndTime`;
-    intFieldGrp -e -v1 $startTime -v2 $endTime framRangeFields;
-}
-
-proc mayaUsdTranslatorExport_SetConvertMaterialsToCheckboxes(string $arg) {
-    if (startsWith($arg, "[") && endsWith($arg, "]")) {
-        $arg = substring($arg, 2, size($arg) - 1);
-    }
-    string $enabledConversions[] = stringToStringArray($arg, ",");
-    string $conversions[] = `mayaUSDListShadingModes -export -useRegistryOnly`;
-    for ($conversion in $conversions) {
-        string $opt = `mayaUSDListShadingModes -eo $conversion -useRegistryOnly`;
-        string $widget = $opt + "_ConvertMaterialsToCheckBox";
-
-        if(stringArrayFind($opt, 0, $enabledConversions) != -1) {
-            checkBoxGrp -e -v1 true $widget;
-        } else {
-            checkBoxGrp -e -v1 false $widget;
-        }
-    }
-}
-
-proc string mayaUsdTranslatorExport_AppendConvertMaterialsTo(string $currentOptions, string $arg) {
-    string $conversions[] = `mayaUSDListShadingModes -export -useRegistryOnly`;
-    string $enabledConversions[];
-    for ($conversion in $conversions) {
-        string $opt = `mayaUSDListShadingModes -eo $conversion -useRegistryOnly`;
-        string $widget = $opt + "_ConvertMaterialsToCheckBox";
-        if (`checkBoxGrp -q -v1 $widget` == 1) {
-            stringArrayInsertAtIndex(255, $enabledConversions, $opt);
-        }
-<<<<<<< HEAD
-    }
-    if (size($enabledConversions) > 0) {
-        return $currentOptions + ";shadingMode=useRegistry;" + $arg + "=[" + stringArrayToString($enabledConversions, ",") + "]";
-    }
-=======
-    }
-    if (size($enabledConversions) > 0) {
-        return $currentOptions + ";shadingMode=useRegistry;" + $arg + "=[" + stringArrayToString($enabledConversions, ",") + "]";
-    }
->>>>>>> ed352f68
-    return $currentOptions + ";shadingMode=none";
-}
-
-global proc int mayaUsdTranslatorExport (string $parent,
-                                     string $action,
-                                     string $initialSettings,
-                                     string $resultCallback )
-//
-//  Description:
-//    This script posts the USD Export file translator options.
-//    The optionsString is of the form:
-//    varName1=value1;varName2=value2;...
-//
-//  Parameters:
-//    $parent - the elf parent layout for this options layout. It is
-//            always a scrollLayout.
-//    $action - the action that is to be performed with this invocation of this proc.
-//        Valid options are:
-//        "query" - construct the options string and pass it to the resultCallback.
-//        "post" - post all the elf controls.
-//    $initialSettings - the current options string in effect at the time this script is invoked.
-//    $resultCallback - This is the proc to be called with the result string.
-//            resultCallback ( string $optionsString )
-//
-//    Returns:
-//        1 if successful.
-//        0 otherwise.
-//
-{
-    int $bResult;
-    string $currentOptions;
-    string $optionList[];
-    string $optionBreakDown[];
-    int $index;
-
-    if ($action == "post") {
-        string $parentScopAnn = "Name of the USD scope that is the parent of the exported data.";
-        string $colorSetsAnn = "Exports Maya Color Sets as USD primvars.";
-        string $uvSetsAnn = "Exports Maya UV Sets as USD primvars.";
-        string $skelsAnn = "Exports Maya joints as part of a USD skeleton.";
-        string $skinClustersAnn = "Exports Maya skin clusters as part of a USD skeleton.";
-        string $blendShapesAnn = "Exports Maya Blend Shapes as USD blendshapes. Requires skeletons to be exported as well.";
-        string $displayColorAnn = "If selected, exports the diffuse color of the geometry’s bound shader as a displayColor primvar on the USD mesh.";
-        string $materialsAnn = "Select the material(s) to bind to prims for export. With USD, you can bind multiple materials to prims.";
-        string $animDataAnn = "Exports Maya animation data as USD time samples.";
-        string $frameStepAnn = "Specifies the increment between USD time sample frames during animation export";
-        string $eulerFilterAnn = "Exports the euler angle filtering that was performed in Maya.";
-        string $staticSingleSampleAnn = "Converts animated values with a single time sample to be static instead.";
-        string $visibilityAnn = "Exports Maya visibility attributes as USD metadata.";
-        string $mergeShapesAnn = "Merges Maya transform and shape nodes into a single USD prim.";
-        string $namespacesAnn = "By default, namespaces are exported to the USD file in the following format: nameSpaceExample_pPlatonic1";
-        string $instancesAnn = "Exports Maya instances as USD instanceable references.";
-        string $subdMethodAnn = "Exports the selected subdivision method as a USD uniform attribute.";
-        string $frameSamplesAnn = "Specifies the value(s) used to multi-sample time frames during animation export. Multiple values separated by a space (-0.1 0.2) are supported.";
-        string $defaultFormatAnn = "Select whether the .usd file is written out in binary or ASCII";
-        string $defaultFormatStatus = "Select whether the .usd file is written out in binary or ASCII. You can save a file in .usdc (binary), or .usda (ASCII) format. Manually entering a file name with an extension overrides the selection in this drop-down menu.";
-
-        setParent $parent;
-
-        columnLayout -adj true usdOptsCol;
-
-        frameLayout -label "Output" -collapsable true -collapse false;
-            separator -style "none";
-
-            optionMenuGrp -l ".usd File Format:" -annotation $defaultFormatAnn -statusBarMessage $defaultFormatStatus defaultUSDFormatPopup;
-                menuItem -l "Binary" -ann "usdc";
-                menuItem -l "ASCII" -ann "usda";
-
-            separator -style "none";
-
-            textFieldGrp -l "Create USD Parent Scope:" -placeholderText "USD Prim Name"
-                -annotation $parentScopAnn parentScopeField;
-
-            separator -style "none";
-        setParent ..;
-
-        string $contexts[] = `mayaUSDListJobContexts -export`;
-        if (size($contexts) > 0) {
-            frameLayout -label "Export Job Contexts" -collapsable true -collapse true;
-                separator -style "none";
-                for ($context in $contexts) {
-                    string $ann = `mayaUSDListJobContexts -ea $context`;
-                    string $opt = `mayaUSDListJobContexts -eo $context`;
-                    string $widgetName = $opt + "_JobContextCheckBox";
-                    checkBoxGrp -l $context -annotation $ann $widgetName;
-                }
-                separator -style "none";
-            setParent ..;
-        }
-
-        frameLayout -label "Geometry" -collapsable true -collapse false;
-            separator -style "none";
-            optionMenuGrp -l "Subdivision Method:" -annotation $subdMethodAnn defaultMeshSchemePopup;
-                menuItem -l "Catmull-Clark" -ann "catmullClark";
-                menuItem -l "Bilinear" -ann "bilinear";
-                menuItem -l "Loop" -ann "loop";
-                menuItem -l "None (Polygonal Mesh)" -ann "none";
-
-            checkBoxGrp -l "Color Sets:" -annotation $colorSetsAnn exportColorSetsCheckBox;
-
-            checkBoxGrp -l "UV Sets:" -annotation $uvSetsAnn exportUVsCheckBox;
-
-            optionMenuGrp -l "Skeletons:" -annotation $skelsAnn skelsPopup;
-                menuItem -l "None" -ann "none";
-                menuItem -l "All (Automatically Create SkelRoots)" -ann "auto";
-                menuItem -l "Only under SkelRoots" -ann "explicit";
-
-            optionMenuGrp -l "Skin Clusters" -annotation $skinClustersAnn skinClustersPopup;
-                menuItem -l "None" -ann "none";
-                menuItem -l "All (Automatically Create SkelRoots)" -ann "auto";
-                menuItem -l "Only Under SkelRoots" -ann "explicit";
-
-            checkBoxGrp -l "Blend Shapes:" -annotation $blendShapesAnn exportBlendShapesCheckBox;
-
-            checkBoxGrp -l "Display Colors:" -annotation $displayColorAnn exportDisplayColorCheckBox;
-<<<<<<< HEAD
-=======
-
-            separator -style "none";
-        setParent ..;
->>>>>>> ed352f68
-
-        frameLayout -label "Materials" -collapsable true -collapse false -ann $materialsAnn;
-            separator -style "none";
-
-            string $conversions[] = `mayaUSDListShadingModes -export -useRegistryOnly`;
-            for ($conversion in $conversions) {
-                string $ann = `mayaUSDListShadingModes -ea $conversion -useRegistryOnly`;
-                string $opt = `mayaUSDListShadingModes -eo $conversion -useRegistryOnly`;
-                string $widgetName = $opt + "_ConvertMaterialsToCheckBox";
-
-                checkBoxGrp -cw 2 240 -numberOfCheckBoxes 1
-                    -label "" -label1 $conversion -annotation $ann
-                    $widgetName;
-            }
-            
-            separator -style "none";
-        setParent ..;
-
-        frameLayout -label "Materials" -collapsable true -collapse false -ann $materialsAnn;
-            separator -style "none";
-
-            string $conversions[] = `mayaUSDListShadingModes -export -useRegistryOnly`;
-            for ($conversion in $conversions) {
-                string $ann = `mayaUSDListShadingModes -ea $conversion -useRegistryOnly`;
-                string $opt = `mayaUSDListShadingModes -eo $conversion -useRegistryOnly`;
-                string $widgetName = $opt + "_ConvertMaterialsToCheckBox";
-
-                checkBoxGrp -cw 2 240 -numberOfCheckBoxes 1
-                    -label "" -label1 $conversion -annotation $ann
-                    $widgetName;
-            }
-            
-            separator -style "none";
-        setParent ..;
-
-        frameLayout -label "Animation" -collapsable true -collapse false 
-                    -expandCommand("mayaUsdTranslatorExport_AnimationFrameLayoutExpandCB");
-            separator -style "none";
-
-            checkBoxGrp -l "Animation Data: " -cc ("mayaUsdTranslatorExport_AnimationCB")
-                -annotation $animDataAnn animationCheckBox;
-
-            columnLayout -width 100 animOptsCol;
-                rowLayout -numberOfColumns 2 -columnAttach 2 "left" 20;
-                    intFieldGrp -l "Frame Range Start/End:" -numberOfFields 2 -v1 1 -v2 200 -cw 1 175 framRangeFields;
-                    button -l "Use Animation Range" -command ("mayaUsdTranslatorExport_AnimationRangeCB") animRangeButton;
-                setParent ..;
-
-                floatFieldGrp -l "Frame Step:" -v1 1 -cw 1 175 -annotation $frameStepAnn frameStrideField;
-
-                textFieldGrp -l "Frame Sample:" -cw 1 175 -annotation $frameSamplesAnn frameSampleField;
-
-                checkBoxGrp -l "Euler Filter:" -cw 1 175
-                    -annotation $eulerFilterAnn eulerFilterCheckBox;
-
-                checkBoxGrp -l "Static Single Sample:" -annotation $staticSingleSampleAnn -v1 0 staticSingleSampleCheckBox;
-
-            setParent ..;
-            
-            separator -style "none";
-        setParent ..;
-
-        frameLayout -label "Advanced" -collapsable true -collapse true;
-            separator -style "none";
-
-            checkBoxGrp -l "Visibility:" -annotation $visibilityAnn exportVisibilityCheckBox;
-
-            optionMenuGrp -l "Instances:" -annotation $instancesAnn exportInstancesPopup;
-                menuItem -l "Flatten";
-                menuItem -l "Convert to USD Instanceable References";
-
-            checkBoxGrp -l "Merge Transform and\nShape Nodes:"
-                -annotation $mergeShapesAnn mergeTransformAndShapeCheckBox;
-
-            checkBoxGrp -l "Include Namespaces:" -annotation $namespacesAnn includeNamespacesCheckBox;
-
-            separator -style "none";
-        setParent ..;
-
-        setParent $parent;
-
-        // Now set to current settings.
-        $currentOptions = $initialSettings;
-        if (size($currentOptions) > 0) {
-            tokenize($currentOptions, ";", $optionList);
-            for ($index = 0; $index < size($optionList); $index++) {
-                tokenize($optionList[$index], "=", $optionBreakDown);
-                if ($optionBreakDown[0] == "exportUVs") {
-                    mayaUsdTranslatorExport_SetCheckbox($optionBreakDown[1], "exportUVsCheckBox");
-                } else if ($optionBreakDown[0] == "exportSkels") {
-                    mayaUsdTranslatorExport_SetOptionMenuByAnnotation($optionBreakDown[1], "skelsPopup");
-                } else if ($optionBreakDown[0] == "exportSkin") {
-                    mayaUsdTranslatorExport_SetOptionMenuByAnnotation($optionBreakDown[1], "skinClustersPopup");
-                } else if ($optionBreakDown[0] == "exportBlendShapes") {
-                    mayaUsdTranslatorExport_SetCheckbox($optionBreakDown[1], "exportBlendShapesCheckBox");
-                } else if ($optionBreakDown[0] == "exportColorSets") {
-                    mayaUsdTranslatorExport_SetCheckbox($optionBreakDown[1], "exportColorSetsCheckBox");
-                } else if ($optionBreakDown[0] == "jobContext") {
-                    mayaUsdTranslatorExport_SetJobContextCheckboxes($optionBreakDown[1]);
-                } else if ($optionBreakDown[0] == "defaultMeshScheme") {
-                    mayaUsdTranslatorExport_SetOptionMenuByAnnotation($optionBreakDown[1], "defaultMeshSchemePopup");
-                } else if ($optionBreakDown[0] == "defaultUSDFormat") {
-                    mayaUsdTranslatorExport_SetOptionMenuByAnnotation($optionBreakDown[1], "defaultUSDFormatPopup");
-                } else if ($optionBreakDown[0] == "animation") {
-                    mayaUsdTranslatorExport_SetCheckbox($optionBreakDown[1], "animationCheckBox");
-                } else if ($optionBreakDown[0] == "eulerFilter") {
-                    mayaUsdTranslatorExport_SetCheckbox($optionBreakDown[1], "eulerFilterCheckBox");
-                } else if ($optionBreakDown[0] == "staticSingleSample") {
-                    mayaUsdTranslatorExport_SetCheckbox($optionBreakDown[1], "staticSingleSampleCheckBox");
-                } else if ($optionBreakDown[0] == "startTime") {
-                    int $startTime=$optionBreakDown[1];
-                    intFieldGrp -e -v1 $startTime framRangeFields;
-                } else if ($optionBreakDown[0] == "endTime") {
-                    int $endTime; $endTime=$optionBreakDown[1];
-                    intFieldGrp -e -v2 $endTime framRangeFields;
-                } else if ($optionBreakDown[0] == "frameStride") {
-                    float $frameStride = $optionBreakDown[1];
-                    floatFieldGrp -e -v1 $frameStride frameStrideField;
-                } else if ($optionBreakDown[0] == "frameSample") {
-                    mayaUsdTranslatorExport_SetTextField($optionBreakDown[1], "frameSampleField");
-                } else if ($optionBreakDown[0] == "parentScope") {
-                    mayaUsdTranslatorExport_SetTextField($optionBreakDown[1], "parentScopeField");
-                } else if ($optionBreakDown[0] == "convertMaterialsTo") {
-                    mayaUsdTranslatorExport_SetConvertMaterialsToCheckboxes($optionBreakDown[1]);
-                } else if ($optionBreakDown[0] == "exportDisplayColor") {
-                    mayaUsdTranslatorExport_SetCheckbox($optionBreakDown[1], "exportDisplayColorCheckBox");
-                } else if ($optionBreakDown[0] == "exportInstances") {
-                    mayaUsdTranslatorExport_SetOptionMenuByBool($optionBreakDown[1], "exportInstancesPopup");
-                } else if ($optionBreakDown[0] == "exportVisibility") {
-                    mayaUsdTranslatorExport_SetCheckbox($optionBreakDown[1], "exportVisibilityCheckBox");
-                } else if ($optionBreakDown[0] == "mergeTransformAndShape") {
-                    mayaUsdTranslatorExport_SetCheckbox($optionBreakDown[1], "mergeTransformAndShapeCheckBox");
-                } else if ($optionBreakDown[0] == "stripNamespaces") {
-                    mayaUsdTranslatorExport_SetOppositeCheckbox($optionBreakDown[1], "includeNamespacesCheckBox");
-                }
-            }
-        }
-        // Set visibility for anim widgets
-        mayaUsdTranslatorExport_AnimationCB();
-
-        $bResult = 1;
-
-    } else if ($action == "query") {
-        $currentOptions = mayaUsdTranslatorExport_AppendFromCheckbox($currentOptions, "exportUVs", "exportUVsCheckBox");
-        $currentOptions = mayaUsdTranslatorExport_AppendFromPopup($currentOptions, "exportSkels", "skelsPopup");
-        $currentOptions = mayaUsdTranslatorExport_AppendFromPopup($currentOptions, "exportSkin", "skinClustersPopup");
-        $currentOptions = mayaUsdTranslatorExport_AppendFromCheckbox($currentOptions, "exportBlendShapes", "exportBlendShapesCheckBox");
-        $currentOptions = mayaUsdTranslatorExport_AppendFromCheckbox($currentOptions, "exportDisplayColor", "exportDisplayColorCheckBox");
-        $currentOptions = mayaUsdTranslatorExport_AppendFromCheckbox($currentOptions, "exportColorSets", "exportColorSetsCheckBox");
-        $currentOptions = mayaUsdTranslatorExport_AppendFromPopup($currentOptions, "defaultMeshScheme", "defaultMeshSchemePopup");
-        $currentOptions = mayaUsdTranslatorExport_AppendFromPopup($currentOptions, "defaultUSDFormat", "defaultUSDFormatPopup");
-        $currentOptions = mayaUsdTranslatorExport_AppendFromCheckbox($currentOptions, "animation", "animationCheckBox");
-        $currentOptions = mayaUsdTranslatorExport_AppendFromCheckbox($currentOptions, "eulerFilter", "eulerFilterCheckBox");
-        $currentOptions = mayaUsdTranslatorExport_AppendFromCheckbox($currentOptions, "staticSingleSample", "staticSingleSampleCheckBox");
-        $currentOptions = mayaUsdTranslatorExport_AppendFrameRange($currentOptions);
-        $currentOptions = mayaUsdTranslatorExport_AppendFromFloatField($currentOptions, "frameStride", "frameStrideField");
-        $currentOptions = mayaUsdTranslatorExport_AppendFromTextField($currentOptions, "frameSample", "frameSampleField");
-        $currentOptions = mayaUsdTranslatorExport_AppendFromTextField($currentOptions, "parentScope", "parentScopeField");
-        $currentOptions = mayaUsdTranslatorExport_AppendConvertMaterialsTo($currentOptions, "convertMaterialsTo");
-        $currentOptions = mayaUsdTranslatorExport_AppendFromBoolPopup($currentOptions, "exportInstances", "exportInstancesPopup");
-        $currentOptions = mayaUsdTranslatorExport_AppendFromCheckbox($currentOptions, "exportVisibility", "exportVisibilityCheckBox");
-        $currentOptions = mayaUsdTranslatorExport_AppendFromCheckbox($currentOptions, "mergeTransformAndShape", "mergeTransformAndShapeCheckBox");
-        $currentOptions = mayaUsdTranslatorExport_AppendOppositeFromCheckbox($currentOptions, "stripNamespaces", "includeNamespacesCheckBox");
-        $currentOptions = mayaUsdTranslatorExport_AppendJobContexts($currentOptions, "jobContext");
-
-        eval($resultCallback+" \""+$currentOptions+"\"");
-        $bResult = 1;
-
-    } else {
-        $bResult = 0;
-    }
-
-    return $bResult;
-}
+// Copyright 2019 Autodesk
+//
+// Copyright 2019 Pixar
+//
+// Licensed under the Apache License, Version 2.0 (the "License");
+// you may not use this file except in compliance with the License.
+// You may obtain a copy of the License at
+//
+//     http://www.apache.org/licenses/LICENSE-2.0
+//
+// Unless required by applicable law or agreed to in writing, software
+// distributed under the License is distributed on an "AS IS" BASIS,
+// WITHOUT WARRANTIES OR CONDITIONS OF ANY KIND, either express or implied.
+// See the License for the specific language governing permissions and
+// limitations under the License.
+//
+
+proc mayaUsdTranslatorExport_SetCheckbox(string $arg, string $widget) {
+    if ($arg == "0") {
+        checkBoxGrp -e -v1 false $widget;
+    } else {
+        checkBoxGrp -e -v1 true $widget;
+    }
+}
+
+proc mayaUsdTranslatorExport_SetOppositeCheckbox(string $arg, string $widget) {
+    if ($arg == "0") {
+        checkBoxGrp -e -v1 true $widget;
+    } else {
+        checkBoxGrp -e -v1 false $widget;
+    }
+}
+
+proc mayaUsdTranslatorExport_SetJobContextDropdown(string $arg) {
+    if (startsWith($arg, "[") && endsWith($arg, "]")) {
+        $arg = substring($arg, 2, size($arg) - 1);
+    }
+    string $enabledContexts[] = stringToStringArray($arg, ",");
+    if (size($enabledContexts) > 0) {
+        // Pick first element (in case we find many...)
+        string $enabledContext = $enabledContexts[0];
+        string $niceNames[] = `mayaUSDListJobContexts -export`;
+        for ($niceName in $niceNames) {
+            string $jobContext = `mayaUSDListJobContexts -jc $niceName`;
+            if ($jobContext == $enabledContext) {
+                optionMenuGrp -e -value $niceName jobContextPopup;
+                return;
+            }
+        }
+    }
+
+    // None is the default.
+    optionMenuGrp -e -select 0 jobContextPopup;
+}
+
+proc mayaUsdTranslatorExport_SetTextField(string $arg, string $widget) {
+    textFieldGrp -e -text $arg $widget;
+}
+
+proc mayaUsdTranslatorExport_SetOptionMenuByAnnotation(
+        string $ann, string $widget) {
+    int $index = 1; // 1-based indexing.
+    for ($i in `optionMenuGrp -q -itemListLong $widget`) {
+        if (`menuItem -q -ann $i` == $ann) {
+            optionMenuGrp -e -select $index $widget;
+            return;
+        }
+
+        $index++;
+    }
+}
+
+proc mayaUsdTranslatorExport_SetOptionMenuByBool (
+        string $ann, string $widget) {
+    // Mapping between a boolean option and an option menu with two choices.
+    // False maps to the first menu item, which is index 1.
+    // True maps to the second menu item, which is index 2.
+    int $optionAsBool = 1;
+    if ("1" == $ann)
+    {
+        $optionAsBool = 2;
+    }
+    optionMenuGrp -e -select $optionAsBool $widget;
+}
+
+proc string mayaUsdTranslatorExport_AppendOppositeFromCheckbox(string $currentOptions, string $arg, string $widget) {
+    if (`checkBoxGrp -q -v1 $widget` == 1) {
+        return $currentOptions + ";" + $arg + "=0";
+    } else {
+        return $currentOptions + ";" + $arg + "=1";
+    }
+}
+
+proc string mayaUsdTranslatorExport_AppendFromCheckbox(string $currentOptions, string $arg, string $widget) {
+    if (`checkBoxGrp -q -v1 $widget` == 1) {
+        return $currentOptions + ";" + $arg + "=1";
+    } else {
+        return $currentOptions + ";" + $arg + "=0";
+    }
+}
+
+proc string mayaUsdTranslatorExport_AppendJobContexts(string $currentOptions, string $arg) {
+    string $niceName = `optionMenuGrp -q -value jobContextPopup`;
+    if ($niceName != "None") {
+        string $jobContext = `mayaUSDListJobContexts -jc $niceName`;
+        if ($jobContext != "") {
+            return $currentOptions + ";" + $arg + "=[" + $jobContext + "]";
+        }
+    }
+    return $currentOptions;
+}
+
+proc string mayaUsdTranslatorExport_AppendFromPopup(string $currentOptions, string $arg, string $widget) {
+    int $index = `optionMenuGrp -q -select $widget` - 1;
+    string $allItems[] = `optionMenuGrp -q -itemListLong $widget`;
+    string $item = $allItems[$index];
+    string $annotation = `menuItem -q -ann $item`;
+    return $currentOptions + ";" + $arg + "=" + $annotation;
+}
+
+proc string mayaUsdTranslatorExport_AppendFromBoolPopup(string $currentOptions, string $arg, string $widget) {
+    int $index = `optionMenuGrp -q -select $widget` - 1;
+    return $currentOptions + ";" + $arg + "=" + $index;
+}
+
+proc string mayaUsdTranslatorExport_AppendFrameRange(string $currentOptions) {
+    int $start = `intFieldGrp -q -value1 framRangeFields`;
+    int $end = `intFieldGrp -q -value2 framRangeFields`;
+    return $currentOptions + ";startTime=" + $start + ";endTime=" + $end;
+}
+
+proc string mayaUsdTranslatorExport_AppendFromIntField(string $currentOptions, string $arg, string $widget) {
+    string $value = `intFieldGrp -q -value1 $widget`;
+    return $currentOptions + ";" + $arg + "=" + $value;
+}
+
+proc string mayaUsdTranslatorExport_AppendFromFloatField(string $currentOptions, string $arg, string $widget) {
+    string $value = `floatFieldGrp -q -value1 $widget`;
+    return $currentOptions + ";" + $arg + "=" + $value;
+}
+
+proc string mayaUsdTranslatorExport_AppendFromTextField(string $currentOptions, string $arg, string $widget) {
+    string $value = `textFieldGrp -q -text $widget`;
+    return $currentOptions + ";" + $arg + "=" + $value;
+}
+
+global proc mayaUsdTranslatorExport_AnimationCB() {
+    columnLayout -e -visible (`checkBoxGrp -q -v1 animationCheckBox`) animOptsCol;
+}
+
+// Callback called when the animation frame layout is expanded.
+// Set the animOptsCol layout visibility status based on the
+// animationCheckBox checkbox value. By default, maya look
+// to set all childs widget of frameLayout visible when the
+// frameLayout is expanded.
+global proc mayaUsdTranslatorExport_AnimationFrameLayoutExpandCB() {
+    columnLayout -e -visible (`checkBoxGrp -q -v1 animationCheckBox`) animOptsCol;
+}
+
+global proc mayaUsdTranslatorExport_AnimationRangeCB() {
+    int $startTime = `playbackOptions -q -animationStartTime`;
+    int $endTime = `playbackOptions -q -animationEndTime`;
+    intFieldGrp -e -v1 $startTime -v2 $endTime framRangeFields;
+}
+
+proc mayaUsdTranslatorExport_SetConvertMaterialsToCheckboxes(string $arg) {
+    if (startsWith($arg, "[") && endsWith($arg, "]")) {
+        $arg = substring($arg, 2, size($arg) - 1);
+    }
+    string $enabledConversions[] = stringToStringArray($arg, ",");
+    string $conversions[] = `mayaUSDListShadingModes -export -useRegistryOnly`;
+    for ($conversion in $conversions) {
+        string $opt = `mayaUSDListShadingModes -eo $conversion -useRegistryOnly`;
+        string $widget = $opt + "_ConvertMaterialsToCheckBox";
+
+        if(stringArrayFind($opt, 0, $enabledConversions) != -1) {
+            checkBoxGrp -e -v1 true $widget;
+        } else {
+            checkBoxGrp -e -v1 false $widget;
+        }
+    }
+}
+
+proc string mayaUsdTranslatorExport_AppendConvertMaterialsTo(string $currentOptions, string $arg) {
+    string $conversions[] = `mayaUSDListShadingModes -export -useRegistryOnly`;
+    string $enabledConversions[];
+    for ($conversion in $conversions) {
+        string $opt = `mayaUSDListShadingModes -eo $conversion -useRegistryOnly`;
+        string $widget = $opt + "_ConvertMaterialsToCheckBox";
+        if (`checkBoxGrp -q -v1 $widget` == 1) {
+            stringArrayInsertAtIndex(255, $enabledConversions, $opt);
+        }
+    }
+    if (size($enabledConversions) > 0) {
+        return $currentOptions + ";shadingMode=useRegistry;" + $arg + "=[" + stringArrayToString($enabledConversions, ",") + "]";
+    }
+    return $currentOptions + ";shadingMode=none";
+}
+
+global proc int mayaUsdTranslatorExport (string $parent,
+                                     string $action,
+                                     string $initialSettings,
+                                     string $resultCallback )
+//
+//  Description:
+//    This script posts the USD Export file translator options.
+//    The optionsString is of the form:
+//    varName1=value1;varName2=value2;...
+//
+//  Parameters:
+//    $parent - the elf parent layout for this options layout. It is
+//            always a scrollLayout.
+//    $action - the action that is to be performed with this invocation of this proc.
+//        Valid options are:
+//        "query" - construct the options string and pass it to the resultCallback.
+//        "post" - post all the elf controls.
+//    $initialSettings - the current options string in effect at the time this script is invoked.
+//    $resultCallback - This is the proc to be called with the result string.
+//            resultCallback ( string $optionsString )
+//
+//    Returns:
+//        1 if successful.
+//        0 otherwise.
+//
+{
+    int $bResult;
+    string $currentOptions;
+    string $optionList[];
+    string $optionBreakDown[];
+    int $index;
+
+    if ($action == "post") {
+        string $parentScopAnn = "Name of the USD scope that is the parent of the exported data.";
+        string $colorSetsAnn = "Exports Maya Color Sets as USD primvars.";
+        string $uvSetsAnn = "Exports Maya UV Sets as USD primvars.";
+        string $skelsAnn = "Exports Maya joints as part of a USD skeleton.";
+        string $skinClustersAnn = "Exports Maya skin clusters as part of a USD skeleton.";
+        string $blendShapesAnn = "Exports Maya Blend Shapes as USD blendshapes. Requires skeletons to be exported as well.";
+        string $displayColorAnn = "If selected, exports the diffuse color of the geometry’s bound shader as a displayColor primvar on the USD mesh.";
+        string $materialsAnn = "Select the material(s) to bind to prims for export. With USD, you can bind multiple materials to prims.";
+        string $animDataAnn = "Exports Maya animation data as USD time samples.";
+        string $frameStepAnn = "Specifies the increment between USD time sample frames during animation export";
+        string $eulerFilterAnn = "Exports the euler angle filtering that was performed in Maya.";
+        string $staticSingleSampleAnn = "Converts animated values with a single time sample to be static instead.";
+        string $visibilityAnn = "Exports Maya visibility attributes as USD metadata.";
+        string $mergeShapesAnn = "Merges Maya transform and shape nodes into a single USD prim.";
+        string $namespacesAnn = "By default, namespaces are exported to the USD file in the following format: nameSpaceExample_pPlatonic1";
+        string $instancesAnn = "Exports Maya instances as USD instanceable references.";
+        string $subdMethodAnn = "Exports the selected subdivision method as a USD uniform attribute.";
+        string $frameSamplesAnn = "Specifies the value(s) used to multi-sample time frames during animation export. Multiple values separated by a space (-0.1 0.2) are supported.";
+        string $defaultFormatAnn = "Select whether the .usd file is written out in binary or ASCII";
+        string $defaultFormatStatus = "Select whether the .usd file is written out in binary or ASCII. You can save a file in .usdc (binary), or .usda (ASCII) format. Manually entering a file name with an extension overrides the selection in this drop-down menu.";
+        string $jobContextAnn = "Select a loaded plug-in configuration to modify export options";
+
+        setParent $parent;
+
+        columnLayout -adj true usdOptsCol;
+
+        optionMenuGrp -l "Plug-in Configuration:" -annotation $jobContextAnn jobContextPopup;
+            menuItem -l "None" -ann "None";
+            string $contexts[] = `mayaUSDListJobContexts -export`;
+            for ($context in $contexts) {
+                string $ann = `mayaUSDListJobContexts -ea $context`;
+                menuItem -l $context -ann $ann;
+            }
+
+        frameLayout -label "Output" -collapsable true -collapse false;
+            separator -style "none";
+
+            optionMenuGrp -l ".usd File Format:" -annotation $defaultFormatAnn -statusBarMessage $defaultFormatStatus defaultUSDFormatPopup;
+                menuItem -l "Binary" -ann "usdc";
+                menuItem -l "ASCII" -ann "usda";
+
+            separator -style "none";
+
+            textFieldGrp -l "Create USD Parent Scope:" -placeholderText "USD Prim Name"
+                -annotation $parentScopAnn parentScopeField;
+
+            separator -style "none";
+        setParent ..;
+
+        frameLayout -label "Geometry" -collapsable true -collapse false;
+            separator -style "none";
+            optionMenuGrp -l "Subdivision Method:" -annotation $subdMethodAnn defaultMeshSchemePopup;
+                menuItem -l "Catmull-Clark" -ann "catmullClark";
+                menuItem -l "Bilinear" -ann "bilinear";
+                menuItem -l "Loop" -ann "loop";
+                menuItem -l "None (Polygonal Mesh)" -ann "none";
+
+            checkBoxGrp -l "Color Sets:" -annotation $colorSetsAnn exportColorSetsCheckBox;
+
+            checkBoxGrp -l "UV Sets:" -annotation $uvSetsAnn exportUVsCheckBox;
+
+            optionMenuGrp -l "Skeletons:" -annotation $skelsAnn skelsPopup;
+                menuItem -l "None" -ann "none";
+                menuItem -l "All (Automatically Create SkelRoots)" -ann "auto";
+                menuItem -l "Only under SkelRoots" -ann "explicit";
+
+            optionMenuGrp -l "Skin Clusters" -annotation $skinClustersAnn skinClustersPopup;
+                menuItem -l "None" -ann "none";
+                menuItem -l "All (Automatically Create SkelRoots)" -ann "auto";
+                menuItem -l "Only Under SkelRoots" -ann "explicit";
+
+            checkBoxGrp -l "Blend Shapes:" -annotation $blendShapesAnn exportBlendShapesCheckBox;
+
+            checkBoxGrp -l "Display Colors:" -annotation $displayColorAnn exportDisplayColorCheckBox;
+
+            separator -style "none";
+        setParent ..;
+
+        frameLayout -label "Materials" -collapsable true -collapse false -ann $materialsAnn;
+            separator -style "none";
+
+            string $conversions[] = `mayaUSDListShadingModes -export -useRegistryOnly`;
+            for ($conversion in $conversions) {
+                string $ann = `mayaUSDListShadingModes -ea $conversion -useRegistryOnly`;
+                string $opt = `mayaUSDListShadingModes -eo $conversion -useRegistryOnly`;
+                string $widgetName = $opt + "_ConvertMaterialsToCheckBox";
+
+                checkBoxGrp -cw 2 240 -numberOfCheckBoxes 1
+                    -label "" -label1 $conversion -annotation $ann
+                    $widgetName;
+            }
+            
+            separator -style "none";
+        setParent ..;
+
+        frameLayout -label "Animation" -collapsable true -collapse false 
+                    -expandCommand("mayaUsdTranslatorExport_AnimationFrameLayoutExpandCB");
+            separator -style "none";
+
+            checkBoxGrp -l "Animation Data: " -cc ("mayaUsdTranslatorExport_AnimationCB")
+                -annotation $animDataAnn animationCheckBox;
+
+            columnLayout -width 100 animOptsCol;
+                rowLayout -numberOfColumns 2 -columnAttach 2 "left" 20;
+                    intFieldGrp -l "Frame Range Start/End:" -numberOfFields 2 -v1 1 -v2 200 -cw 1 175 framRangeFields;
+                    button -l "Use Animation Range" -command ("mayaUsdTranslatorExport_AnimationRangeCB") animRangeButton;
+                setParent ..;
+
+                floatFieldGrp -l "Frame Step:" -v1 1 -cw 1 175 -annotation $frameStepAnn frameStrideField;
+
+                textFieldGrp -l "Frame Sample:" -cw 1 175 -annotation $frameSamplesAnn frameSampleField;
+
+                checkBoxGrp -l "Euler Filter:" -cw 1 175
+                    -annotation $eulerFilterAnn eulerFilterCheckBox;
+
+                checkBoxGrp -l "Static Single Sample:" -annotation $staticSingleSampleAnn -v1 0 staticSingleSampleCheckBox;
+
+            setParent ..;
+            
+            separator -style "none";
+        setParent ..;
+
+        frameLayout -label "Advanced" -collapsable true -collapse true;
+            separator -style "none";
+
+            checkBoxGrp -l "Visibility:" -annotation $visibilityAnn exportVisibilityCheckBox;
+
+            optionMenuGrp -l "Instances:" -annotation $instancesAnn exportInstancesPopup;
+                menuItem -l "Flatten";
+                menuItem -l "Convert to USD Instanceable References";
+
+            checkBoxGrp -l "Merge Transform and\nShape Nodes:"
+                -annotation $mergeShapesAnn mergeTransformAndShapeCheckBox;
+
+            checkBoxGrp -l "Include Namespaces:" -annotation $namespacesAnn includeNamespacesCheckBox;
+
+            separator -style "none";
+        setParent ..;
+
+        setParent $parent;
+
+        // Now set to current settings.
+        $currentOptions = $initialSettings;
+        if (size($currentOptions) > 0) {
+            tokenize($currentOptions, ";", $optionList);
+            for ($index = 0; $index < size($optionList); $index++) {
+                tokenize($optionList[$index], "=", $optionBreakDown);
+                if ($optionBreakDown[0] == "exportUVs") {
+                    mayaUsdTranslatorExport_SetCheckbox($optionBreakDown[1], "exportUVsCheckBox");
+                } else if ($optionBreakDown[0] == "exportSkels") {
+                    mayaUsdTranslatorExport_SetOptionMenuByAnnotation($optionBreakDown[1], "skelsPopup");
+                } else if ($optionBreakDown[0] == "exportSkin") {
+                    mayaUsdTranslatorExport_SetOptionMenuByAnnotation($optionBreakDown[1], "skinClustersPopup");
+                } else if ($optionBreakDown[0] == "exportBlendShapes") {
+                    mayaUsdTranslatorExport_SetCheckbox($optionBreakDown[1], "exportBlendShapesCheckBox");
+                } else if ($optionBreakDown[0] == "exportColorSets") {
+                    mayaUsdTranslatorExport_SetCheckbox($optionBreakDown[1], "exportColorSetsCheckBox");
+                } else if ($optionBreakDown[0] == "jobContext") {
+                    mayaUsdTranslatorExport_SetJobContextDropdown($optionBreakDown[1]);
+                } else if ($optionBreakDown[0] == "defaultMeshScheme") {
+                    mayaUsdTranslatorExport_SetOptionMenuByAnnotation($optionBreakDown[1], "defaultMeshSchemePopup");
+                } else if ($optionBreakDown[0] == "defaultUSDFormat") {
+                    mayaUsdTranslatorExport_SetOptionMenuByAnnotation($optionBreakDown[1], "defaultUSDFormatPopup");
+                } else if ($optionBreakDown[0] == "animation") {
+                    mayaUsdTranslatorExport_SetCheckbox($optionBreakDown[1], "animationCheckBox");
+                } else if ($optionBreakDown[0] == "eulerFilter") {
+                    mayaUsdTranslatorExport_SetCheckbox($optionBreakDown[1], "eulerFilterCheckBox");
+                } else if ($optionBreakDown[0] == "staticSingleSample") {
+                    mayaUsdTranslatorExport_SetCheckbox($optionBreakDown[1], "staticSingleSampleCheckBox");
+                } else if ($optionBreakDown[0] == "startTime") {
+                    int $startTime=$optionBreakDown[1];
+                    intFieldGrp -e -v1 $startTime framRangeFields;
+                } else if ($optionBreakDown[0] == "endTime") {
+                    int $endTime; $endTime=$optionBreakDown[1];
+                    intFieldGrp -e -v2 $endTime framRangeFields;
+                } else if ($optionBreakDown[0] == "frameStride") {
+                    float $frameStride = $optionBreakDown[1];
+                    floatFieldGrp -e -v1 $frameStride frameStrideField;
+                } else if ($optionBreakDown[0] == "frameSample") {
+                    mayaUsdTranslatorExport_SetTextField($optionBreakDown[1], "frameSampleField");
+                } else if ($optionBreakDown[0] == "parentScope") {
+                    mayaUsdTranslatorExport_SetTextField($optionBreakDown[1], "parentScopeField");
+                } else if ($optionBreakDown[0] == "convertMaterialsTo") {
+                    mayaUsdTranslatorExport_SetConvertMaterialsToCheckboxes($optionBreakDown[1]);
+                } else if ($optionBreakDown[0] == "exportDisplayColor") {
+                    mayaUsdTranslatorExport_SetCheckbox($optionBreakDown[1], "exportDisplayColorCheckBox");
+                } else if ($optionBreakDown[0] == "exportInstances") {
+                    mayaUsdTranslatorExport_SetOptionMenuByBool($optionBreakDown[1], "exportInstancesPopup");
+                } else if ($optionBreakDown[0] == "exportVisibility") {
+                    mayaUsdTranslatorExport_SetCheckbox($optionBreakDown[1], "exportVisibilityCheckBox");
+                } else if ($optionBreakDown[0] == "mergeTransformAndShape") {
+                    mayaUsdTranslatorExport_SetCheckbox($optionBreakDown[1], "mergeTransformAndShapeCheckBox");
+                } else if ($optionBreakDown[0] == "stripNamespaces") {
+                    mayaUsdTranslatorExport_SetOppositeCheckbox($optionBreakDown[1], "includeNamespacesCheckBox");
+                }
+            }
+        }
+        // Set visibility for anim widgets
+        mayaUsdTranslatorExport_AnimationCB();
+
+        $bResult = 1;
+
+    } else if ($action == "query") {
+        $currentOptions = mayaUsdTranslatorExport_AppendFromCheckbox($currentOptions, "exportUVs", "exportUVsCheckBox");
+        $currentOptions = mayaUsdTranslatorExport_AppendFromPopup($currentOptions, "exportSkels", "skelsPopup");
+        $currentOptions = mayaUsdTranslatorExport_AppendFromPopup($currentOptions, "exportSkin", "skinClustersPopup");
+        $currentOptions = mayaUsdTranslatorExport_AppendFromCheckbox($currentOptions, "exportBlendShapes", "exportBlendShapesCheckBox");
+        $currentOptions = mayaUsdTranslatorExport_AppendFromCheckbox($currentOptions, "exportDisplayColor", "exportDisplayColorCheckBox");
+        $currentOptions = mayaUsdTranslatorExport_AppendFromCheckbox($currentOptions, "exportColorSets", "exportColorSetsCheckBox");
+        $currentOptions = mayaUsdTranslatorExport_AppendFromPopup($currentOptions, "defaultMeshScheme", "defaultMeshSchemePopup");
+        $currentOptions = mayaUsdTranslatorExport_AppendFromPopup($currentOptions, "defaultUSDFormat", "defaultUSDFormatPopup");
+        $currentOptions = mayaUsdTranslatorExport_AppendFromCheckbox($currentOptions, "animation", "animationCheckBox");
+        $currentOptions = mayaUsdTranslatorExport_AppendFromCheckbox($currentOptions, "eulerFilter", "eulerFilterCheckBox");
+        $currentOptions = mayaUsdTranslatorExport_AppendFromCheckbox($currentOptions, "staticSingleSample", "staticSingleSampleCheckBox");
+        $currentOptions = mayaUsdTranslatorExport_AppendFrameRange($currentOptions);
+        $currentOptions = mayaUsdTranslatorExport_AppendFromFloatField($currentOptions, "frameStride", "frameStrideField");
+        $currentOptions = mayaUsdTranslatorExport_AppendFromTextField($currentOptions, "frameSample", "frameSampleField");
+        $currentOptions = mayaUsdTranslatorExport_AppendFromTextField($currentOptions, "parentScope", "parentScopeField");
+        $currentOptions = mayaUsdTranslatorExport_AppendConvertMaterialsTo($currentOptions, "convertMaterialsTo");
+        $currentOptions = mayaUsdTranslatorExport_AppendFromBoolPopup($currentOptions, "exportInstances", "exportInstancesPopup");
+        $currentOptions = mayaUsdTranslatorExport_AppendFromCheckbox($currentOptions, "exportVisibility", "exportVisibilityCheckBox");
+        $currentOptions = mayaUsdTranslatorExport_AppendFromCheckbox($currentOptions, "mergeTransformAndShape", "mergeTransformAndShapeCheckBox");
+        $currentOptions = mayaUsdTranslatorExport_AppendOppositeFromCheckbox($currentOptions, "stripNamespaces", "includeNamespacesCheckBox");
+        $currentOptions = mayaUsdTranslatorExport_AppendJobContexts($currentOptions, "jobContext");
+
+        eval($resultCallback+" \""+$currentOptions+"\"");
+        $bResult = 1;
+
+    } else {
+        $bResult = 0;
+    }
+
+    return $bResult;
+}