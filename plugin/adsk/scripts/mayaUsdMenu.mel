// Copyright 2020 Autodesk
//
// Licensed under the Apache License, Version 2.0 (the "License");
// you may not use this file except in compliance with the License.
// You may obtain a copy of the License at
//
//     http://www.apache.org/licenses/LICENSE-2.0
//
// Unless required by applicable law or agreed to in writing, software
// distributed under the License is distributed on an "AS IS" BASIS,
// WITHOUT WARRANTIES OR CONDITIONS OF ANY KIND, either express or implied.
// See the License for the specific language governing permissions and
// limitations under the License.
//

///////////////////////////////////////////////////////////////////////////////
// globals
// variable used to keep track of created menus
global string $gMayaUsdCreateSubMenu = "";
global string $gMayaUsdOpenUsdLayerEditorMenuItem = "";
global string $gMayaUsdSelectMenuDivider = "";
global string $gMayaUsdSelectModeSubMenu = "";

///////////////////////////////////////////////////////////////////////////////
// findDividerByLabel
// search a menu for a divider by its (localized) label
proc string findDividerByLabel(string $menuName, string $label) {
    $allMenuItems = `menu -q -itemArray $menuName`;
    for ($menuItem in $allMenuItems) {
        if (`menuItem -q -divider $menuItem`) {
            if ($label == `menuItem -q -dividerLabel $menuItem`) {
                return $menuItem;
            }
        }
    }
    return "";
}

///////////////////////////////////////////////////////////////////////////////
// findMenuByName
// search for a menu item by its (localized) label
// see findMenuByName for dividers
proc string findMenuByName(string $menuName, string $label) {
    $allMenuItems = `menu -q -itemArray $menuName`;
    for ($menuItem in $allMenuItems) {
        if ($label == `menuItem -q -label $menuItem`) {
            return $menuItem;
        }
    }
    return "";
}

///////////////////////////////////////////////////////////////////////////////
// addMenuCallback
// safely add a post menu callback to a menu
proc addMenuCallback(string $menuName, string $cmd) {
    string $existingCallbacks = `menu -q -pmc $menuName`;
    // append the callback
    menu -e -pmc ($existingCallbacks + ";" + $cmd + ";") $menuName;
}

///////////////////////////////////////////////////////////////////////////////
// removeMenuCallback
// safely remove a post menu callback to a menu
proc removeMenuCallback(string $menuName, string $cmd) {
    string $existingCallbacks = `menu -q -pmc $menuName`;
    // remove our callback from the string of callbacks
    string $newCallbacks =
        `substitute (";"+$cmd+".*;") $existingCallbacks ""`;
    menu -e -pmc $newCallbacks $menuName;

}

///////////////////////////////////////////////////////////////////////////////
// findAEMenu
// Helper function to find attribute editor menu.
proc string findAEMenu(string $menuLabel)
{
    global string $gAEMenuBarLayoutName;

    string $fp = `menuBarLayout -q -fullPathName $gAEMenuBarLayoutName`;
    string $kids[] = `menuBarLayout -q -ma $gAEMenuBarLayoutName`;
    for ($menu in $kids)
    {
        string $fpMenu = $fp + "|" + $menu;
        if ($menuLabel == `menu -q -label $fpMenu`) {
            string $existingCallbacks = `menu -q -pmc $fpMenu`;
            return $fpMenu;
        }
    }
    return "";
}

///////////////////////////////////////////////////////////////////////////////
// mayaUSD_setSelectionKind
// Helper function to set the selection kind mode
global proc mayaUSD_setSelectionKind(string $kind) {
    optionVar -stringValue "mayaUsd_SelectionKind" $kind;
}

///////////////////////////////////////////////////////////////////////////////
// mayaUSD_getSelectionKind
// Helper function to get the selection kind mode
proc string mayaUSD_getSelectionKind() {
    string $selectionKind = "";
    if(`optionVar -exists "mayaUsd_SelectionKind"`) {
        $selectionKind = `optionVar -q "mayaUsd_SelectionKind"`;
    }
    return $selectionKind;
}

///////////////////////////////////////////////////////////////////////////////
// mayaUSD_setPointInstancesPickMode
// Helper function to set the point instances pick mode.
global proc mayaUSD_setPointInstancesPickMode(string $mode) {
    optionVar -stringValue "mayaUsd_PointInstancesPickMode" $mode;
}

///////////////////////////////////////////////////////////////////////////////
// mayaUSD_getPointInstancesPickMode
// Helper function to get the point instances pick mode.
proc string mayaUSD_getPointInstancesPickMode() {
    string $mode = "";
    if (`optionVar -exists "mayaUsd_PointInstancesPickMode"`) {
        $mode = `optionVar -q "mayaUsd_PointInstancesPickMode"`;
    }
    return $mode;
}

///////////////////////////////////////////////////////////////////////////////
// mayaUSD_isSelectionKindValid
// return true if the current selection kind is valid
proc int mayaUSD_isSelectionKindValid() {
    string $allKinds[] = `python "from pxr import Kind; Kind.Registry.GetAllKinds()"`;

    string $currentKind = mayaUSD_getSelectionKind();
    if($currentKind != "") {
        $index = stringArrayFind($currentKind, 0, $allKinds);
        return $index != -1;
    }
    return true;
}

///////////////////////////////////////////////////////////////////////////////
// initRuntimeCommands
// create all the runtime commands we'll use and the user can map to hotkeys
proc initRuntimeCommands() {
    if (!`runTimeCommand -exists mayaUsdCreateStageWithNewLayer`) {
        runTimeCommand -default true -plugin "mayaUsdPlugin"
            -label `getMayaUsdString("kMenuStageWithNewLayer")`
            -annotation `getMayaUsdString("kMenuStageWithNewLayerAnn")`
            -category "Menu items.Maya USD"
            -command "python(\"import mayaUsd_createStageWithNewLayer; mayaUsd_createStageWithNewLayer.createStageWithNewLayer()\")"
            -image "USD_stage.png"
            mayaUsdCreateStageWithNewLayer;
    }

    if (!`runTimeCommand -exists mayaUsdCreateStageFromFile`) {
        runTimeCommand -default true -plugin "mayaUsdPlugin"
            -label `getMayaUsdString("kMenuStageFromFile")`
            -annotation `getMayaUsdString("kMenuStageFromFileAnn")`
            -category   "Menu items.Maya USD"
            -command    "mayaUsd_createStageFromFile"
            -image      "USD_stage.png"
            mayaUsdCreateStageFromFile;
    }

    if (!`runTimeCommand -exists mayaUsdCreateStageFromFileOptions`) {
        runTimeCommand -default true -plugin "mayaUsdPlugin"
            -annotation `getMayaUsdString("kMenuStageFromFileOptionsAnn")`
            -category   "Menu items.Maya USD"
            -command    "mayaUsd_createStageFromFileOptions"
            mayaUsdCreateStageFromFileOptions;
    }    

    if (`exists mayaUsdLayerEditorWindow`) {
        if (!`runTimeCommand -exists mayaUsdOpenUsdLayerEditor`) {
            runTimeCommand -default true -plugin "mayaUsdPlugin"
                -label 		`getMayaUsdString("kMenuLayerEditor")`
                -annotation `getMayaUsdString("kMenuLayerEditorAnn")`
                -category   "Menu items.Common.Windows.General Editors"
                -command 	"mayaUsdLayerEditorWindow mayaUsdLayerEditor"
                -image		"USD_generic.png"
                mayaUsdOpenUsdLayerEditor;
        }
    }

    //
    // runTimeCommand for selection kind mode
    //
    if (!`runTimeCommand -exists mayaUsdSelectKindNone`) {
        runTimeCommand -default true -plugin "mayaUsdPlugin"
            -label      `getMayaUsdString("kUSDSelectionModeNone")`
            -annotation `getMayaUsdString("kUSDSelectionModeNoneAnn")`
            -category   "Menu items.Maya USD"
            -command    ("mayaUSD_setSelectionKind(\"\")")
            mayaUsdSelectKindNone;
    }
    if (!`runTimeCommand -exists mayaUsdSelectKindModel`) {
        string $lbl = capitalizeString(`python "from pxr import Kind; Kind.Tokens.model"`);
        runTimeCommand -default true -plugin "mayaUsdPlugin"
            -label      $lbl
            -annotation `getMayaUsdString("kUSDSelectionModeModelAnn")`
            -category   "Menu items.Maya USD"
            -command    ("mayaUSD_setSelectionKind(\"model\")")
            mayaUsdSelectKindModel; 
    }
    if (!`runTimeCommand -exists mayaUsdSelectKindGroup`) {
        string $lbl = capitalizeString(`python "from pxr import Kind; Kind.Tokens.group"`);
        runTimeCommand -default true -plugin "mayaUsdPlugin"
            -label      $lbl
            -annotation `getMayaUsdString("kUSDSelectionModeGroupAnn")`
            -category   "Menu items.Maya USD"
            -command    ("mayaUSD_setSelectionKind(\"group\")")
            mayaUsdSelectKindGroup; 
    }
    if (!`runTimeCommand -exists mayaUsdSelectKindAssembly`) {
        string $lbl = capitalizeString(`python "from pxr import Kind; Kind.Tokens.assembly"`);
        runTimeCommand -default true -plugin "mayaUsdPlugin"
            -label      $lbl
            -annotation `getMayaUsdString("kUSDSelectionModeAssemblyAnn")`
            -category   "Menu items.Maya USD"
            -command    ("mayaUSD_setSelectionKind(\"assembly\")")
            mayaUsdSelectKindAssembly;
    }
    if (!`runTimeCommand -exists mayaUsdSelectKindComponent`) {
        string $lbl = capitalizeString(`python "from pxr import Kind; Kind.Tokens.component"`);
        runTimeCommand -default true -plugin "mayaUsdPlugin"
            -label      $lbl
            -annotation `getMayaUsdString("kUSDSelectionModeComponentAnn")`
            -category   "Menu items.Maya USD"
            -command    ("mayaUSD_setSelectionKind(\"component\")")
            mayaUsdSelectKindComponent; 
    }
    if (!`runTimeCommand -exists mayaUsdSelectKindSubComponent`) {
        string $lbl = capitalizeString(`python "from pxr import Kind; Kind.Tokens.subcomponent"`);
        runTimeCommand -default true -plugin "mayaUsdPlugin"
            -label      $lbl
            -annotation `getMayaUsdString("kUSDSelectionModeSubComponentAnn")`
            -category   "Menu items.Maya USD"
            -command    ("mayaUSD_setSelectionKind(\"subcomponent\")")
            mayaUsdSelectKindSubComponent; 
    }

    //
    // runTimeCommand for Point Instances Pick Mode
    //
    if (!`runTimeCommand -exists mayaUsdPointInstancesPickMode_PointInstancer`) {
        runTimeCommand -default true -plugin "mayaUsdPlugin"
            -label      `getMayaUsdString("kUSDPointInstancesPickMode_PointInstancer")`
            -annotation `getMayaUsdString("kUSDPointInstancesPickMode_PointInstancerAnn")`
            -category   "Menu items.Maya USD"
            -command    ("mayaUSD_setPointInstancesPickMode(\"PointInstancer\")")
        mayaUsdPointInstancesPickMode_PointInstancer;
    }
    if (!`runTimeCommand -exists mayaUsdPointInstancesPickMode_Instances`) {
        runTimeCommand -default true -plugin "mayaUsdPlugin"
            -label      `getMayaUsdString("kUSDPointInstancesPickMode_Instances")`
            -annotation `getMayaUsdString("kUSDPointInstancesPickMode_InstancesAnn")`
            -category   "Menu items.Maya USD"
            -command    ("mayaUSD_setPointInstancesPickMode(\"Instances\")")
        mayaUsdPointInstancesPickMode_Instances;
    }
    if (!`runTimeCommand -exists mayaUsdPointInstancesPickMode_Prototypes`) {
        runTimeCommand -default true -plugin "mayaUsdPlugin"
            -label      `getMayaUsdString("kUSDPointInstancesPickMode_Prototypes")`
            -annotation `getMayaUsdString("kUSDPointInstancesPickMode_PrototypesAnn")`
            -category   "Menu items.Maya USD"
            -command    ("mayaUSD_setPointInstancesPickMode(\"Prototypes\")")
        mayaUsdPointInstancesPickMode_Prototypes;
    }

    source "mayaUsd_createStageFromFile.mel";
    source "mayaUsd_layerEditorFileDialogs.mel";
}

///////////////////////////////////////////////////////////////////////////////
// getMayaMajorVersion
// this is used to get the "new feature" highlight 
proc string getMayaMajorVersion() {
    string $version = `about -apiVersion`;
    return `substring $version 1 4`;
}

///////////////////////////////////////////////////////////////////////////////
// mayaUsdMenu_createMenuCallback
// setup the items in Maya's "Create" menu
global proc mayaUsdMenu_createMenuCallback() {
    global string $gMayaUsdCreateSubMenu;

    if ($gMayaUsdCreateSubMenu == "") {    
        global string $gMainCreateMenu; // maya's create menu

        string $mayaVersion = getMayaMajorVersion();
        // find the insertion point, after the Scene Management separator
        $sceneManagementDivider = findDividerByLabel($gMainCreateMenu, uiRes("m_ModCreateMenu.kCreateSceneMgt"));
        if ($sceneManagementDivider != "") {
            string $subMenuLabel = `getMayaUsdString("kMenuStageSubMenu")`;
            string $subMenuAnn   = `getMayaUsdString("kMenuStageSubMenuAnn")`;
            $gMayaUsdCreateSubMenu = `menuItem -subMenu true -insertAfter $sceneManagementDivider -tearOff true
                -label $subMenuLabel
                -annotation $subMenuAnn
                -image "USD_generic.png"
                -version $mayaVersion`;
            menuItem -runTimeCommand mayaUsdCreateStageWithNewLayer;
            menuItem -runTimeCommand mayaUsdCreateStageFromFile;
            menuItem -runTimeCommand mayaUsdCreateStageFromFileOptions -optionBox true;
        } else {
            error `getMayaUsdString("kMenuStageCreateMenuError")`;
        }
    }
}

///////////////////////////////////////////////////////////////////////////////
// mayaUsd_updateSelectionKindMenuItem
// Update the menuItem radio button in the Selection Mode menu
global proc mayaUsd_updateSelectionKindMenuItem() {
    // Note: we do all string compares as case-insenstive (lowercase)
    //       as the menu labels are capitalized.
    string $selectionKind = `tolower(mayaUSD_getSelectionKind())`;
    switch($selectionKind) {
        case "":
            menuItem -e -radioButton on selectKindNone;
            break;
        default:
            // enable the right menuItem based on it's label
            global string $gMayaUsdSelectModeSubMenu;
            $menuItems = `menu -q -itemArray $gMayaUsdSelectModeSubMenu`;
            for($i = 0; $i < size($menuItems); $i++) {
                string $label = `menuItem -q -label $menuItems[$i]`;
                if(`tolower($label)` == $selectionKind) {
                    menuItem -e -radioButton on $menuItems[$i];
                    break;
                }
            }
    }
}

///////////////////////////////////////////////////////////////////////////////
// mayaUsd_updatePointInstancesPickModeMenuItem
// Update the menu item radio buttons in the Point Instances Pick Mode menu
global proc mayaUsd_updatePointInstancesPickModeMenuItem() {
    // Note: we do all string compares as case-insenstive (lowercase)
    //       as the menu labels are capitalized.
    string $pickMode = `tolower(mayaUSD_getPointInstancesPickMode())`;
    switch($pickMode) {
        case "":
            menuItem -e -radioButton on pointInstancesPickMode_PointInstancer;
            break;
        default:
            // Enable the menu item based on the label.
            global string $gMayaUsdSelectModeSubMenu;
            $menuItems = `menu -q -itemArray $gMayaUsdSelectModeSubMenu`;
            for($i = 0; $i < size($menuItems); $i++) {
                string $label = `menuItem -q -label $menuItems[$i]`;
                if(`tolower($label)` == $pickMode) {
                    menuItem -e -radioButton on $menuItems[$i];
                    break;
                }
            }
    }
}

///////////////////////////////////////////////////////////////////////////////
// mayaUsdMenu_selectMenuCallback
// setup the items in Maya's "Select" menu
global proc mayaUsdMenu_selectMenuCallback() {

    global string $gMayaUsdSelectMenuDivider;
    if(!`menuItem -q -exists $gMayaUsdSelectMenuDivider`) {
        string $label = `getMayaUsdString("kUniversalSceneDescription")`;
        $gMayaUsdSelectMenuDivider = `menuItem -divider true -dividerLabel $label`;
    }

    global string $gMayaUsdSelectModeSubMenu;
    if(!`menuItem -q -exists $gMayaUsdSelectModeSubMenu`) {
        string $mayaVersion = getMayaMajorVersion();
      
        string $label = `getMayaUsdString("kUSDSelectionMode")`;
        string $ann = `getMayaUsdString("kUSDSelectionModeAnn")`;
        $gMayaUsdSelectModeSubMenu = `menuItem -label $label -annotation $ann -subMenu true -tearOff true -version $mayaVersion`;

        $label = getMayaUsdString("kKinds");
        menuItem -divider true -dividerLabel $label;
        radioMenuItemCollection;

        // add the default (built-in) select kind menu items
        menuItem -radioButton on  -runTimeCommand ("mayaUsdSelectKindNone") selectKindNone;
        menuItem -radioButton off -runTimeCommand ("mayaUsdSelectKindModel") selectKindModel;
        menuItem -radioButton off -runTimeCommand ("mayaUsdSelectKindGroup") selectKindGroup;
        menuItem -radioButton off -runTimeCommand ("mayaUsdSelectKindAssembly") selectKindAssembly;
        menuItem -radioButton off -runTimeCommand ("mayaUsdSelectKindComponent") selectKindComponent;
        menuItem -radioButton off -runTimeCommand ("mayaUsdSelectKindSubComponent") selectKindSubcomponent;

        string $builtInKinds[] = `python "from pxr import Kind; [Kind.Tokens.model, Kind.Tokens.group, Kind.Tokens.assembly, Kind.Tokens.component, Kind.Tokens.subcomponent]"`;
        string $allKinds[] = `python "Kind.Registry.GetAllKinds()"`;

        // sort the kinds in alphabetic order
        $allKinds = `sort $allKinds`;
        string $strFormat = `getMayaUsdString("kUSDSelectionModeCustom")`;

        for($i = 0; $i < size($allKinds); $i++) {
            string $currentKind = $allKinds[$i];
            int $index = stringArrayFind($currentKind, 0, $builtInKinds);
            if($index == -1) {
                $ann = `format -stringArg $currentKind $strFormat`;
                menuItem
                    -label `capitalizeString($currentKind)`
                    -command ("mayaUSD_setSelectionKind " + $currentKind)
                    -annotation $ann
                    -radioButton off;
            }
        }

        $label = getMayaUsdString("kPointInstances");
        menuItem -divider true -dividerLabel $label;

        // Add the default (built-in) point instances pick mode
        radioMenuItemCollection;
        menuItem -radioButton on -runTimeCommand ("mayaUsdPointInstancesPickMode_PointInstancer") pointInstancesPickMode_PointInstancer;
        menuItem -radioButton off -runTimeCommand ("mayaUsdPointInstancesPickMode_Instances") pointInstancesPickMode_Instances;
        menuItem -radioButton off -runTimeCommand ("mayaUsdPointInstancesPickMode_Prototypes") pointInstancesPickMode_Prototypes;

        // make sure the radio button are sync with the option var.
        mayaUsd_updateSelectionKindMenuItem();
        mayaUsd_updatePointInstancesPickModeMenuItem();

        // Attach a script job to the optionVars to update the menu item menuItem radio button state.
        // This is required because the menu is tearable. So, if the user tear off the menu (menu always visible) we need to
        // update the menu item if the option var change for any reason.
        // The script job will be automatically deleted when the menu is deleted.
        scriptJob -parent $gMayaUsdSelectModeSubMenu
            -optionVarChanged "mayaUsd_PointInstancesPickMode" "mayaUsd_updatePointInstancesPickModeMenuItem";
        scriptJob -parent $gMayaUsdSelectModeSubMenu
            -optionVarChanged "mayaUsd_SelectionKind" "mayaUsd_updateSelectionKindMenuItem";
    }

    // Now that we have injected our custom menu item, we can
    // remove our callback from the select menu. The menu items
    // will stay in the menu until the plugin is unloaded.
    global string $gMainSelectMenu; // maya's select menu
    removeMenuCallback($gMainSelectMenu, "mayaUsdMenu_selectMenuCallback");
}

///////////////////////////////////////////////////////////////////////////////
// mayaUsdMenu_windowMenuCallback
// setup the items in Maya's "Window" menu
global proc mayaUsdMenu_windowMenuCallback() {
    global string $gMainWindowMenu;
    string $GeneralEditorSubMenu = findMenuByName($gMainWindowMenu, uiRes("m_WindowMenu.kGeneralEditorsLabel"));
    addMenuCallback($GeneralEditorSubMenu, "mayaUsdMenu_generalEditorsMenuCallback");
    
    removeMenuCallback(`setParent -q -menu`, "mayaUsdMenu_windowMenuCallback");
}

///////////////////////////////////////////////////////////////////////////////
// mayaUsdMenu_windowMenuCallback
// setup the items in Maya's "Window->General Editors" menu
global proc mayaUsdMenu_generalEditorsMenuCallback() {
    if (`exists mayaUsdLayerEditorWindow` && !(`menuItem -query -exists wmUsdLayerEditorMenuitem`))
    {
        string $mayaVersion = getMayaMajorVersion();
        global string $gMayaUsdOpenUsdLayerEditorMenuItem;
        $gMayaUsdOpenUsdLayerEditorMenuItem = `menuItem
            -insertAfter wmNamespaceEditor 
            -enableCommandRepeat false
            -version $mayaVersion
            -runTimeCommand mayaUsdOpenUsdLayerEditor
            wmUsdLayerEditorMenuitem`;
    }
    removeMenuCallback(`setParent -q -menu`, "mayaUsdMenu_generalEditorsMenuCallback");
}

///////////////////////////////////////////////////////////////////////////////
// mayaUsdMenu_aeShowMenuCallback
// Maya USD Attribute Editor Show menu callback.
// Note: Maya is using a post callback to build it's menu.
//       The maya's callback delete all menu item each time
//       the menu is display, so we also need to create all
//       our menu item each time.
global proc mayaUsdMenu_aeShowMenuCallback(string $aeShowMenu)
{
    string $mayaVersion = getMayaMajorVersion();
    int $isEnable = `optionVar -q "mayaUSD_AEShowArrayAttributes"`;

    setParent -menu $aeShowMenu;
    menuItem -divider true -dividerLabel `getMayaUsdString("kUniversalSceneDescription")`;
    menuItem -label `getMayaUsdString("kShowArrayAttributes")`
             -checkBox $isEnable
             -version $mayaVersion
             -command "optionVar -intValue \"mayaUSD_AEShowArrayAttributes\" #1; AEbuildControls;";
}

///////////////////////////////////////////////////////////////////////////////
// initCreateMenu
// setup the items in Maya's "Create" menu
proc initCreateMenu() {
    global string $gMainCreateMenu; // maya's create menu
    addMenuCallback($gMainCreateMenu, "mayaUsdMenu_createMenuCallback()");
    global string $gMainWindowMenu;
    addMenuCallback($gMainWindowMenu, "mayaUsdMenu_windowMenuCallback");
}

///////////////////////////////////////////////////////////////////////////////
// termCreateMenu
// destroys the items in Maya's "Create" menu
proc termCreateMenu() {
    global string $gMainCreateMenu; // maya's create menu
    global string $gMayaUsdCreateSubMenu;
    if ($gMayaUsdCreateSubMenu != "") {
        deleteUI -mi $gMayaUsdCreateSubMenu;
        $gMayaUsdCreateSubMenu = "";
    }
    global string $gMayaUsdOpenUsdLayerEditorMenuItem;
    if ($gMayaUsdOpenUsdLayerEditorMenuItem != "") {
        deleteUI -mi $gMayaUsdOpenUsdLayerEditorMenuItem;
    }
}

///////////////////////////////////////////////////////////////////////////////
// initSelectMenu
// setup the items in Maya's "Select" menu
proc initSelectMenu() {
    global string $gMainSelectMenu; // maya's select menu
    addMenuCallback($gMainSelectMenu, "mayaUsdMenu_selectMenuCallback");
}

///////////////////////////////////////////////////////////////////////////////
// termSelectMenu
// destroys the items in Maya's "Select" menu
proc termSelectMenu() {

    // remove our divider menu item
    global string $gMayaUsdSelectMenuDivider;
    if (`menuItem -q -exists $gMayaUsdSelectMenuDivider`) {
        deleteUI -mi $gMayaUsdSelectMenuDivider;
    }

    // remove our selection mode sub menu
    global string $gMayaUsdSelectModeSubMenu;
    if (`menuItem -q -exists $gMayaUsdSelectModeSubMenu`) {
        deleteUI -mi $gMayaUsdSelectModeSubMenu;
    }
}

proc initAEShowMenu()
{
    string $aeShowMenu = findAEMenu(uiRes("m_showEditor.kShow"));
    addMenuCallback($aeShowMenu, "mayaUsdMenu_aeShowMenuCallback " + $aeShowMenu);
}

proc termAEShowMenu()
{
    string $aeShowMenu = findAEMenu(uiRes("m_showEditor.kShow"));
    removeMenuCallback($aeShowMenu, "mayaUsdMenu_aeShowMenuCallback");
}

///////////////////////////////////////////////////////////////////////////////
// initPullMenu
// Marking menu with USD options for DAG objects

proc int isPulledUsdObject(string $dagObject) {
    string $pullAttribute = ( $dagObject + ".Pull_UfePath" );
    if (`attributeExists "Pull_UfePath" $dagObject`) {
        string $ufePath = `getAttr $pullAttribute`;
        if ($ufePath != "") {
            return 1;
        }
    }
    
    return 0;
}

proc int isObjectSelected(string $obj)
{
    if (size($obj)) {
        string $sel[] = `ls -sl`;
        return stringArrayContains($obj, $sel);
    }
    return 0;
}

global proc mayaUsdMenu_pushBackToUSD(string $obj)
{
    if (!hasPrimUpdater())
        return;

    if (size($obj) == 0) {
        string $sel[] = `ls -sl`;
        if (size($sel)) {
            $obj = $sel[0];
        }
    }
    if (size($obj)) {
        mayaUsdMergeToUsd $obj;
    }
}

<<<<<<< HEAD
=======
global proc mayaUsdMenu_pushClear(string $obj)
{
    if (!hasPrimUpdater())
        return;

    python("from mayaUsd.lib import PrimUpdaterManager; PrimUpdaterManager.discardEdits('" + $obj + "');");
}

>>>>>>> d748ddf8
global proc mayaUsdMenu_duplicateToUSD( string $proxy, string $obj )
{
    if (!hasPrimUpdater())
        return;

    if (size($obj) == 0) {
        string $sel[] = `ls -sl`;
        if (size($sel)) {
            $obj = $sel[0];
        }
    }
    string $objLong[] = `ls -l $obj`;
    string $proxyLong[] = `ls -l $proxy`;
    if (size($objLong) && size($proxyLong)) {
        mayaUsdDuplicate $objLong[0] $proxyLong[0];
    }
}

global proc mayaUsdMenu_markingMenuCallback( string $obj )
{
    if (!hasPrimUpdater())
        return;

    if (isPulledUsdObject($obj)) {
        string $pushback = `menuItem -label "Merge Maya Edits to USD" -insertAfter "" -image "merge_to_USD.png" -command ("mayaUsdMenu_pushBackToUSD " + $obj)`;
        string $pushclear = `menuItem -label "Discard Maya Edits" -insertAfter $pushback -image "discard_edits.png" -command ("mayaUsdDiscardEdits " + $obj)`;
        menuItem -divider true -insertAfter $pushclear;
    }
    else {
        string $proxyShapes[] = `ls -type mayaUsdProxyShape`;
        if (size($proxyShapes) > 0) {
            menuItem -divider true -insertAfter "";
            menuItem -label "Duplicate As USD Data" -subMenu true -insertAfter "";
            for ($proxy in $proxyShapes) {
                menuItem -label $proxy -command ("mayaUsdMenu_duplicateToUSD " + $proxy + " " + $obj);
            }
        }
    }
}

proc initPullMenu()
{
    if (!hasPrimUpdater())
        return;

    callbacks -addCallback mayaUsdMenu_markingMenuCallback -hook addRMBBakingMenuItems -owner mayaUsdPlugin;
}

proc tearPullMenu()
{
    if (!hasPrimUpdater())
        return;

    callbacks -removeCallback mayaUsdMenu_markingMenuCallback -hook addRMBBakingMenuItems -owner mayaUsdPlugin;
}

///////////////////////////////////////////////////////////////////////////////
// Outliner Popup Menu
//
proc initOutlinerPopupMenu()
{
    callbacks -addCallback mayaUsdMenu_OutlinerPopupCallback -hook addItemsToOutlinerNodePopupMenu -owner mayaUsdPlugin;
}

proc termOutlinerPopupMenu()
{
    callbacks -removeCallback mayaUsdMenu_OutlinerPopupCallback -hook addItemsToOutlinerNodePopupMenu -owner mayaUsdPlugin;
}

proc int isMayaUsdProxyShape(string $nodeName)
{
    if (size($nodeName)) {
        // We use inherited here to find the proxy shape base so this will
        // work on other derived proxy shape types.
        string $inher[] = `nodeType -inherited $nodeName`;
        if (stringArrayContains("mayaUsdProxyShapeBase", $inher)) {
            return 1;
        }
    }
    return 0;
}

global proc mayaUsdMenu_OutlinerPopupCallback( string $nodeName )
{
    if ((size($nodeName) == 0) || !`objExists $nodeName`) {
        return;
    }

    int $isProxyNode = 0;
    if (`nodeType $nodeName` == "transform") {
        string $shapes[] = `listRelatives -shapes -fullPath $nodeName`;
        if (`size($shapes)` > 0) {
            string $shapeNode = $shapes[0];
            if (isMayaUsdProxyShape($shapeNode)) {
                $isProxyNode = 1;
                if (`exists mayaUsdLayerEditorWindow`) {
                    string $command = "mayaUsdLayerEditorWindow -proxyShape \"" + $shapeNode + "\" mayaUsdLayerEditor";
                    menuItem -divider true -insertAfter "";
                    menuItem -enableCommandRepeat false
                        -label `getMayaUsdString("kContextMenuLayerEditor")`
                        -insertAfter ""
                        -command $command openUsdLayerEditor;
                }
            }
        }
    }

    // Don't add the "Push..." menu items for the proxy node or the shape.
    if (!$isProxyNode && !isMayaUsdProxyShape($nodeName)) {
        mayaUsdMenu_markingMenuCallback($nodeName);
    }
}

///////////////////////////////////////////////////////////////////////////////
// mayaUsdMenu_loadui
// main entry point on plugin load
global proc mayaUsdMenu_loadui() {

    initRuntimeCommands();
    initCreateMenu();
    initSelectMenu();
    initAEShowMenu();

    // if the current selection kind is not valid,
    // reset the current selection kind to none.
    // This can happen if user previouly used plugin with
    // custom kind that does not exist anymore.
    if(!mayaUSD_isSelectionKindValid()) {
        mayaUsdSelectKindNone();
    }

    initPullMenu();
    initOutlinerPopupMenu();
}

///////////////////////////////////////////////////////////////////////////////
// mayaUsdMenu_unloadui
// main entry point on plugin unload
global proc mayaUsdMenu_unloadui() {
    termCreateMenu();
    termSelectMenu();
    termAEShowMenu();
    tearPullMenu();
    termOutlinerPopupMenu();
}

///////////////////////////////////////////////////////////////////////////////
// menu for layer editor
// 
proc string makeCommand(string $panelName, string $command) {
    return "mayaUsdLayerEditorWindow -edit -" + $command + " " + $panelName + ";";
}

global proc mayaUsdMenu_layerEditorContextMenu(string $panelName) {

    if (!`exists mayaUsdLayerEditorWindow`) {
        return;
    }

    int $invalidLayer = `mayaUsdLayerEditorWindow -q -isInvalidLayer $panelName`;
    string $cmd;

    if ($invalidLayer) {
        $cmd = makeCommand($panelName, "removeSubLayer");
        menuItem -label `getMayaUsdString("kMenuRemove")` -c $cmd;
        return; // that's all we can support on invalid layers
    }

    int $isSessionLayer = `mayaUsdLayerEditorWindow -q -isSessionLayer $panelName`;
    int $isAnonymousLayer = `mayaUsdLayerEditorWindow -q -isAnonymousLayer $panelName`;
    int $needsSaving = `mayaUsdLayerEditorWindow -q -layerNeedsSaving $panelName`;
    int $singleSelect = `mayaUsdLayerEditorWindow -q -selectionLength $panelName` == 1;
    int $appearsMuted = `mayaUsdLayerEditorWindow -q -layerAppearsMuted $panelName`;
    int $isSubLayer = `mayaUsdLayerEditorWindow -q -isSubLayer $panelName`;
    int $isMuted = `mayaUsdLayerEditorWindow -q -layerIsMuted $panelName`;
    int $isReadOnly = `mayaUsdLayerEditorWindow -q -layerIsReadOnly $panelName`;
    int $isIncoming = `mayaUsdLayerEditorWindow -q -isIncomingLayer $panelName`;
    string $proxyShape = `mayaUsdLayerEditorWindow -q -proxyShape $panelName`;

    string $label;
    int $enabled;

    if (!$isSessionLayer) {
        if ($isAnonymousLayer)
            $label = getMayaUsdString("kMenuSaveAs");
        else
            $label = getMayaUsdString("kMenuSaveEdits");
        $enabled = $singleSelect && $needsSaving;
        $cmd = makeCommand($panelName, "saveEdits");
        menuItem -label $label -enable $enabled -c $cmd;
    }

    if (!$isAnonymousLayer) {
        $label = getMayaUsdString("kMenuRevertToFile");
        $cmd = makeCommand($panelName, "discardEdits");
        $enabled = $needsSaving;
        menuItem -label $label -enable $enabled -c $cmd;
    }

    menuItem -divider 1;

    $label = getMayaUsdString("kMenuAddSublayer");
    $cmd = makeCommand($panelName, "addAnonymousSublayer");
    $enabled = $appearsMuted == 0 && !$isReadOnly;
    menuItem -label $label -enable $enabled -c $cmd;

    $label = getMayaUsdString("kMenuAddParentLayer");
    $cmd = makeCommand($panelName, "addParentLayer");
    $enabled = $isSubLayer && $appearsMuted == 0 && !$isReadOnly;
    menuItem -label $label -enable $enabled -c $cmd;

    $label = getMayaUsdString("kMenuLoadSublayers");
    $cmd = makeCommand($panelName, "loadSubLayers");
    $enabled = $singleSelect && !$appearsMuted && !$isReadOnly;
    menuItem -label $label -enable $enabled -c $cmd;

    menuItem -divider 1;

    if ($isSubLayer) {
        if ($isMuted)
            $label = getMayaUsdString("kMenuUnmute");
        else
            $label = getMayaUsdString("kMenuMute");
        $cmd = makeCommand($panelName, "muteLayer");
        $enabled = 1;
        menuItem -label $label -enable $enabled -c $cmd;
    }

    $label = getMayaUsdString("kMenuPrintToScriptEditor");
    $cmd = makeCommand($panelName, "printLayer");
    $enabled = 1;
    menuItem -label $label -enable $enabled -c $cmd;

    menuItem -divider 1;

    $label = getMayaUsdString("kMenuSelectPrimsWithSpec");
    $cmd = makeCommand($panelName, "selectPrimsWithSpec");
    $enabled = 1;
    menuItem -label $label -enable $enabled -c $cmd;

    if($isIncoming) {
        // Find the incoming node from the connections
        $incoming = `listConnections -s true -d false -c true $proxyShape`;
        string $incomingNode = "";
        for($i=0;$i<size($incoming);$i+=2) {
            $j = $i+1;
            // The instageData connection wins over StageCatchId so check that first
            if($incoming[$i] == $proxyShape+".inStageData") {
                $incomingNode = $incoming[$j];
            }
            else if($incomingNode == "" && $incoming[$i] ==  $proxyShape+".stageCacheId") {
                $incomingNode = $incoming[$j];
            }
        }
        // If we found an incoming node we set the label
        if($incomingNode != "") {
            $label = "Select Incoming Node "+$incomingNode;
            $cmd = "select "+$incomingNode;
            menuItem -label $label -enable 1 -c $cmd;
        }
    }

    // if we add any more menus, add a divider
    if ($isSubLayer || !$isAnonymousLayer)
        menuItem -divider 1;

    if ($isSubLayer) {
        $label = getMayaUsdString("kMenuRemove");
        $cmd = makeCommand($panelName, "removeSubLayer");
        $enabled = !$isReadOnly;
        menuItem -label $label -enable $enabled -c $cmd;
    }


    $label = getMayaUsdString("kMenuClear");
    $cmd = makeCommand($panelName, "clearLayer");
    $enabled = !$isReadOnly;
    menuItem -label $label -enable $enabled -c $cmd;
}<|MERGE_RESOLUTION|>--- conflicted
+++ resolved
@@ -596,17 +596,6 @@
     }
 }
 
-<<<<<<< HEAD
-=======
-global proc mayaUsdMenu_pushClear(string $obj)
-{
-    if (!hasPrimUpdater())
-        return;
-
-    python("from mayaUsd.lib import PrimUpdaterManager; PrimUpdaterManager.discardEdits('" + $obj + "');");
-}
-
->>>>>>> d748ddf8
 global proc mayaUsdMenu_duplicateToUSD( string $proxy, string $obj )
 {
     if (!hasPrimUpdater())
