--- conflicted
+++ resolved
@@ -28,37 +28,6 @@
     return 0;
 }
 
-<<<<<<< HEAD
-=======
-global proc mayaUsdMenu_pullToDG(string $obj)
-{
-    if (!hasPrimUpdater())
-        return;
-
-    if (size($obj) == 0) {
-        string $nonMayaObjs[] = `python("import maya.internal.ufeSupport.utils as ufeUtils; ufeUtils.getNonMayaSelectedItems()")`;
-        $obj = $nonMayaObjs[0];
-    }
-    if (size($obj) != 0) {
-        python("from mayaUsd.lib import PrimUpdaterManager; import ufe; PrimUpdaterManager.editAsMaya('" + $obj + "');");
-    }
-}
-
-global proc mayaUsdMenu_duplicateToDG( string $ufePath )
-{
-    if (!hasPrimUpdater())
-        return;
-        
-    if (size($ufePath) == 0) {
-        string $nonMayaObjs[] = `python("import maya.internal.ufeSupport.utils as ufeUtils; ufeUtils.getNonMayaSelectedItems()")`;
-        $ufePath = $nonMayaObjs[0];
-    }
-    
-    if (size($ufePath)) {
-        python("from mayaUsd.lib import PrimUpdaterManager; import maya.cmds as cmds; PrimUpdaterManager.duplicate('" + $ufePath + "', '|world');");
-    }
-}
->>>>>>> d748ddf8
 global proc USDMenuProc(string $parent, string $obj)
 {
     if (!hasPrimUpdater())
