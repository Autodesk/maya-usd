--- conflicted
+++ resolved
@@ -56,14 +56,9 @@
         setParent -menu $parent;
 
         setParent -menu ..;
-<<<<<<< HEAD
         if (canEditAsMaya($obj)) {
             menuItem -label "Edit As Maya Data" -image "edit_as_Maya.png" -command ("mayaUsdMenu_pullToDG \"" + $obj + "\"");
         }
-        menuItem -label "Duplicate As Maya Data" -command ("mayaUsdMenu_copyToDG \"" + $obj + "\"");
-=======
-        menuItem -label "Edit As Maya Data" -image "edit_as_Maya.png" -command ("mayaUsdMenu_pullToDG \"" + $obj + "\"");
         menuItem -label "Duplicate As Maya Data" -command ("mayaUsdMenu_duplicateToDG \"" + $obj + "\"");
->>>>>>> 75e71126
     }
 }