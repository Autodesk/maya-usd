// Copyright 2020 Autodesk
//
// Licensed under the Apache License, Version 2.0 (the "License");
// you may not use this file except in compliance with the License.
// You may obtain a copy of the License at
//
//     http://www.apache.org/licenses/LICENSE-2.0
//
// Unless required by applicable law or agreed to in writing, software
// distributed under the License is distributed on an "AS IS" BASIS,
// WITHOUT WARRANTIES OR CONDITIONS OF ANY KIND, either express or implied.
// See the License for the specific language governing permissions and
// limitations under the License.
//

global proc mayaUsd_USDRootFileRelative_UICreate(string $parent)
{
    // First create the scroll layout here and then call the python
    // helper to add the rest of the UI.
    setParent $parent;
    string $layout = `scrollLayout -childResizable true`;
    python("import mayaUsd_USDRootFileRelative as murel\nmurel.usdRootFileRelative.uiCreate('" + $layout + "')");
}

global proc mayaUsd_USDRootFileRelative_UIInit(string $parent, string $filterType)
{
    python("import mayaUsd_USDRootFileRelative as murel\nmurel.usdRootFileRelative.uiInit('" + $parent + "', '" + $filterType + "')");
}

global proc mayaUsd_USDRootFileRelative_UICommit(string $parent, string $selectedFile)
{
    python("import mayaUsd_USDRootFileRelative as murel\nmurel.usdRootFileRelative.uiCommit('" + $parent + "', '" + $selectedFile + "')");
}

<<<<<<< HEAD
global proc mayaUsd_USDSubLayerFileRelative_UICreate(string $parent)
{
    // First create the scroll layout here and then call the python
    // helper to add the rest of the UI.
    setParent $parent;
    string $layout = `scrollLayout -childResizable true`;
    python("import mayaUsd_USDRootFileRelative as murel\nmurel.usdSubLayerFileRelative.uiCreate('" + $layout + "')");
}

global proc mayaUsd_USDSubLayerFileRelative_UIInit(string $parent, string $filterType)
{
    python("import mayaUsd_USDRootFileRelative as murel\nmurel.usdSubLayerFileRelative.uiInit('" + $parent + "', '" + $filterType + "')");
}

global proc mayaUsd_USDSubLayerFileRelative_UICommit(string $parent, string $selectedFile)
{
    python("import mayaUsd_USDRootFileRelative as murel\nmurel.usdSubLayerFileRelative.uiCommit('" + $parent + "', '" + $selectedFile + "')");
}

global proc string UsdLayerEditor_SaveLayerFileDialog(int $isRootLayer)
=======
global proc mayaUsd_USDRootFileRelative_SelectionChanged(string $parent, string $selection)
{
    python("import mayaUsd_USDRootFileRelative as murel\nmurel.usdRootFileRelative.selectionChanged('" + $parent + "', '" + $selection + "')");
}

global proc mayaUsd_USDRootFileRelative_FileTypeChanged(string $parent, string $newType)
{
    python("import mayaUsd_USDRootFileRelative as murel\nmurel.usdRootFileRelative.fileTypeChanged('" + $parent + "', '" + $newType + "')");
}

global proc string UsdLayerEditor_SaveLayerFileDialog()
>>>>>>> d075edb6
{
    string $fileFilter = python("from mayaUsdUtils import getUSDDialogFileFilters; getUSDDialogFileFilters(False)");

    string $startDir = "";
    if (`file -q -exists`) {
        string $fullPath = `file -q -loc`;
        $startDir = dirname($fullPath);
    }

    string $createCallback;
    string $initCallback;
    string $commitCallback;
    if ($isRootLayer) {
        $createCallback = "mayaUsd_USDRootFileRelative_UICreate";
        $initCallback   = "mayaUsd_USDRootFileRelative_UIInit";
        $commitCallback = "mayaUsd_USDRootFileRelative_UICommit";
    } else {
        $createCallback = "mayaUsd_USDSubLayerFileRelative_UICreate";
        $initCallback   = "mayaUsd_USDSubLayerFileRelative_UIInit";
        $commitCallback = "mayaUsd_USDSubLayerFileRelative_UICommit";
    }

    string $result[] = `fileDialog2 
        -fileMode 0
        -fileFilter $fileFilter
<<<<<<< HEAD
        -optionsUICreate $createCallback
        -optionsUIInit $initCallback
        -optionsUICommit2 $commitCallback
=======
        -optionsUICreate "mayaUsd_USDRootFileRelative_UICreate"
        -optionsUIInit "mayaUsd_USDRootFileRelative_UIInit"
        -optionsUICommit2 "mayaUsd_USDRootFileRelative_UICommit"
        -fileTypeChanged "mayaUsd_USDRootFileRelative_FileTypeChanged"
        -selectionChanged "mayaUsd_USDRootFileRelative_SelectionChanged"
>>>>>>> d075edb6
        -startingDirectory $startDir
    `;

    if (size($result) > 0) {
        return $result[0];
    } else {
        return "";
    }
}

global proc string UsdLayerEditor_LoadLayersFileDialogOptions_Create(string $parent)
{
    setParent $parent;

    string $layout = `scrollLayout -childResizable true`;

    frameLayout -collapsable false -labelVisible false -marginHeight 20 -marginWidth 20;

    text -label `getMayaUsdString("kTipYouCanChooseMultipleFiles")` -align "left";
    return $layout;
}

global proc string[] UsdLayerEditor_LoadLayersFileDialog(string $title, string $folder)
{
    string $fileFilter = python("from mayaUsdUtils import getUSDDialogFileFilters; getUSDDialogFileFilters(False)");
    $okCaption = getMayaUsdString("kLoad");

    string $result[] = `fileDialog2 
            -caption $title
            -fileMode 4
            -okCaption $okCaption
            -fileFilter $fileFilter
            -optionsUICreate "UsdLayerEditor_LoadLayersFileDialogOptions_Create"
            -startingDirectory $folder
            `;

    return $result;
}<|MERGE_RESOLUTION|>--- conflicted
+++ resolved
@@ -12,6 +12,10 @@
 // See the License for the specific language governing permissions and
 // limitations under the License.
 //
+
+///////////////////////////////////////////////////////////
+//
+// Root-relative callbacks
 
 global proc mayaUsd_USDRootFileRelative_UICreate(string $parent)
 {
@@ -32,7 +36,20 @@
     python("import mayaUsd_USDRootFileRelative as murel\nmurel.usdRootFileRelative.uiCommit('" + $parent + "', '" + $selectedFile + "')");
 }
 
-<<<<<<< HEAD
+global proc mayaUsd_USDRootFileRelative_SelectionChanged(string $parent, string $selection)
+{
+    python("import mayaUsd_USDRootFileRelative as murel\nmurel.usdRootFileRelative.selectionChanged('" + $parent + "', '" + $selection + "')");
+}
+
+global proc mayaUsd_USDRootFileRelative_FileTypeChanged(string $parent, string $newType)
+{
+    python("import mayaUsd_USDRootFileRelative as murel\nmurel.usdRootFileRelative.fileTypeChanged('" + $parent + "', '" + $newType + "')");
+}
+
+///////////////////////////////////////////////////////////
+//
+// Sub-layer-relative callbacks
+
 global proc mayaUsd_USDSubLayerFileRelative_UICreate(string $parent)
 {
     // First create the scroll layout here and then call the python
@@ -52,20 +69,21 @@
     python("import mayaUsd_USDRootFileRelative as murel\nmurel.usdSubLayerFileRelative.uiCommit('" + $parent + "', '" + $selectedFile + "')");
 }
 
-global proc string UsdLayerEditor_SaveLayerFileDialog(int $isRootLayer)
-=======
-global proc mayaUsd_USDRootFileRelative_SelectionChanged(string $parent, string $selection)
+global proc mayaUsd_USDSubLayerFileRelative_SelectionChanged(string $parent, string $selection)
 {
-    python("import mayaUsd_USDRootFileRelative as murel\nmurel.usdRootFileRelative.selectionChanged('" + $parent + "', '" + $selection + "')");
+    python("import mayaUsd_USDRootFileRelative as murel\nmurel.usdSubLayerFileRelative.selectionChanged('" + $parent + "', '" + $selection + "')");
 }
 
-global proc mayaUsd_USDRootFileRelative_FileTypeChanged(string $parent, string $newType)
+global proc mayaUsd_USDSubLayerFileRelative_FileTypeChanged(string $parent, string $newType)
 {
-    python("import mayaUsd_USDRootFileRelative as murel\nmurel.usdRootFileRelative.fileTypeChanged('" + $parent + "', '" + $newType + "')");
+    python("import mayaUsd_USDRootFileRelative as murel\nmurel.usdSubLayerFileRelative.fileTypeChanged('" + $parent + "', '" + $newType + "')");
 }
 
-global proc string UsdLayerEditor_SaveLayerFileDialog()
->>>>>>> d075edb6
+///////////////////////////////////////////////////////////
+//
+// File dialog
+
+global proc string UsdLayerEditor_SaveLayerFileDialog(int $isRootLayer)
 {
     string $fileFilter = python("from mayaUsdUtils import getUSDDialogFileFilters; getUSDDialogFileFilters(False)");
 
@@ -78,30 +96,30 @@
     string $createCallback;
     string $initCallback;
     string $commitCallback;
+    string $fileTypeCallback;
+    string $selectionCallback;
     if ($isRootLayer) {
         $createCallback = "mayaUsd_USDRootFileRelative_UICreate";
         $initCallback   = "mayaUsd_USDRootFileRelative_UIInit";
         $commitCallback = "mayaUsd_USDRootFileRelative_UICommit";
+        $fileTypeCallback = "mayaUsd_USDRootFileRelative_FileTypeChanged";
+        $selectionCallback = "mayaUsd_USDRootFileRelative_SelectionChanged";
     } else {
         $createCallback = "mayaUsd_USDSubLayerFileRelative_UICreate";
         $initCallback   = "mayaUsd_USDSubLayerFileRelative_UIInit";
         $commitCallback = "mayaUsd_USDSubLayerFileRelative_UICommit";
+        $fileTypeCallback = "mayaUsd_USDSubLayerFileRelative_FileTypeChanged";
+        $selectionCallback = "mayaUsd_USDSubLayerFileRelative_SelectionChanged";
     }
 
     string $result[] = `fileDialog2 
         -fileMode 0
         -fileFilter $fileFilter
-<<<<<<< HEAD
         -optionsUICreate $createCallback
         -optionsUIInit $initCallback
         -optionsUICommit2 $commitCallback
-=======
-        -optionsUICreate "mayaUsd_USDRootFileRelative_UICreate"
-        -optionsUIInit "mayaUsd_USDRootFileRelative_UIInit"
-        -optionsUICommit2 "mayaUsd_USDRootFileRelative_UICommit"
-        -fileTypeChanged "mayaUsd_USDRootFileRelative_FileTypeChanged"
-        -selectionChanged "mayaUsd_USDRootFileRelative_SelectionChanged"
->>>>>>> d075edb6
+        -fileTypeChanged $fileTypeCallback
+        -selectionChanged $selectionCallback
         -startingDirectory $startDir
     `;
 
