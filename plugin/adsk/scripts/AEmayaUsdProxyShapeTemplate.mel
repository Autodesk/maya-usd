--- conflicted
+++ resolved
@@ -38,15 +38,11 @@
         editorTemplate -suppress "stageCacheId";
         editorTemplate -suppress "outStageCacheId";
 
-<<<<<<< HEAD
-        editorTemplate -beginLayout `getMayaUsdString("kLabelStage")` -collapse 0;
-=======
         // MAYA-109438 - temp suppress these non-functional attributes.
         editorTemplate -suppress "primPath";
         editorTemplate -suppress "loadPayloads";
 
-        editorTemplate -beginLayout "Stage" -collapse 0;
->>>>>>> 80cddd12
+        editorTemplate -beginLayout `getMayaUsdString("kLabelStage")` -collapse 0;
             // We aren't displaying the "inStageData" attribute in the ProxyShapeInfo. We simply
             // pass it in order to get the current nodename. Cannot use the input one here as it
             // changes based on which proxy shape the AE is viewing.
