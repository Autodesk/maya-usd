--- conflicted
+++ resolved
@@ -101,23 +101,15 @@
         editorTemplate -beginLayout `getMayaUsdString("kLabelStageDisplay")` -collapse 0;
             editorTemplate -ann `getMayaUsdString("kTimeAnn")`
                            -addControl "time";
-<<<<<<< HEAD
-            editorTemplate -addControl "drawGuidePurpose";
-            editorTemplate -addControl "drawProxyPurpose";
-            editorTemplate -addControl "drawRenderPurpose";
-            editorTemplate -addControl "primPath";
-            editorTemplate -addControl "excludePrimPaths";
-=======
             editorTemplate -callCustom 
                 "AEmayaUsdProxyShapePurposeNew"
                 "AEmayaUsdProxyShapePurposeReplace"
                 "drawGuidePurpose"
                 "drawProxyPurpose"
                 "drawRenderPurpose";
-            //editorTemplate -addControl "primPath";
+            editorTemplate -addControl "primPath";
             editorTemplate -ann `getMayaUsdString("kExcludePrimPathsAnn")`
                            -addControl "excludePrimPaths";
->>>>>>> aed181f7
         editorTemplate -endLayout;
 
 
