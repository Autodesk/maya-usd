# Copyright 2021 Autodesk
#
# Licensed under the Apache License, Version 2.0 (the "License");
# you may not use this file except in compliance with the License.
# You may obtain a copy of the License at
#
#     http://www.apache.org/licenses/LICENSE-2.0
#
# Unless required by applicable law or agreed to in writing, software
# distributed under the License is distributed on an "AS IS" BASIS,
# WITHOUT WARRANTIES OR CONDITIONS OF ANY KIND, either express or implied.
# See the License for the specific language governing permissions and
# limitations under the License.
#

import maya.cmds as cmds
import maya.mel as mel
from mayaUsdLibRegisterStrings import registerPluginResource, getPluginResource

def register(key, value):
    registerPluginResource('mayaUsdPlugin', key, value)

def getMayaUsdString(key):
    return getPluginResource('mayaUsdPlugin', key)

def mayaUSDRegisterStrings():
    # This function is called from the equivalent MEL proc
    # with the same name. The strings registered here and all the
    # ones registered from the MEL proc can be used in either
    # MEL or python.
    register("kButtonYes", "Yes")
    register("kButtonNo", "No")
    register("kDiscardStageEditsTitle", "Discard Edits on ^1s's Layers")
    register("kDiscardStageEditsLoadMsg", "Are you sure you want to load in a new file as the stage source?\n\nAll edits on your layers in ^1s will be discarded.")
    register("kDiscardStageEditsReloadMsg", "Are you sure you want to reload ^1s as the stage source?\n\nAll edits on your layers (except the session layer) in ^2s will be discarded.")
    register("kLoadUSDFile", "Load USD File")
    register("kFileOptions", "File Options")
    register("kMakePathRelativeToSceneFile", "Make Path Relative to Scene File")
    register("kMakePathRelativeToSceneFileAnn", "If enabled, path will be relative to your Maya scene file.\nIf this option is disabled, there is no Maya scene file and the path will be absolute.\nSave your Maya scene file to disk to make this option available.")
    register("kMakePathRelativeToEditTargetLayer", "Make Path Relative to Edit Target Layer Directory")
    register("kMakePathRelativeToEditTargetLayerAnn", "Enable to activate relative pathing to your current edit target layer’s directory.\nIf this option is disabled, verify that your target layer is not anonymous and save it to disk.")
<<<<<<< HEAD
    register("kMakePathRelativeToParentLayer", "Make Path Relative to Parent Layer Directory")
    register("kMakePathRelativeToParentLayerAnn", "Enable to activate relative pathing to your current parent layer’s directory.\nIf this option is disabled, verify that your parent layer is not anonymous and save it to disk.")
=======
    register("kUnresolvedPath", "Unresolved Path:")
    register("kUnresolvedPathAnn", "This field indicates the path with the file name currently chosen in your text input. Note: This is the string that will be written out to the file in the chosen directory in order to enable portability.")
    register("kResolvedPath", "Resolved Path:")
    register("kResolvedPathAnn", "This field indicates the resolved path of your chosen working directory for your USD file. Note: The resolved path for the file can vary for each individual as the file is handed off.")
>>>>>>> d075edb6
<|MERGE_RESOLUTION|>--- conflicted
+++ resolved
@@ -39,12 +39,9 @@
     register("kMakePathRelativeToSceneFileAnn", "If enabled, path will be relative to your Maya scene file.\nIf this option is disabled, there is no Maya scene file and the path will be absolute.\nSave your Maya scene file to disk to make this option available.")
     register("kMakePathRelativeToEditTargetLayer", "Make Path Relative to Edit Target Layer Directory")
     register("kMakePathRelativeToEditTargetLayerAnn", "Enable to activate relative pathing to your current edit target layer’s directory.\nIf this option is disabled, verify that your target layer is not anonymous and save it to disk.")
-<<<<<<< HEAD
     register("kMakePathRelativeToParentLayer", "Make Path Relative to Parent Layer Directory")
     register("kMakePathRelativeToParentLayerAnn", "Enable to activate relative pathing to your current parent layer’s directory.\nIf this option is disabled, verify that your parent layer is not anonymous and save it to disk.")
-=======
     register("kUnresolvedPath", "Unresolved Path:")
     register("kUnresolvedPathAnn", "This field indicates the path with the file name currently chosen in your text input. Note: This is the string that will be written out to the file in the chosen directory in order to enable portability.")
     register("kResolvedPath", "Resolved Path:")
-    register("kResolvedPathAnn", "This field indicates the resolved path of your chosen working directory for your USD file. Note: The resolved path for the file can vary for each individual as the file is handed off.")
->>>>>>> d075edb6
+    register("kResolvedPathAnn", "This field indicates the resolved path of your chosen working directory for your USD file. Note: The resolved path for the file can vary for each individual as the file is handed off.")