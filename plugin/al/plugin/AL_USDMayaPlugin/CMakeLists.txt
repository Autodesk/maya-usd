--- conflicted
+++ resolved
@@ -43,12 +43,9 @@
     if(IS_LINUX AND DEFINED MAYAUSD_TO_USD_RELATIVE_PATH)
         mayaUsd_add_rpath(rpath "../../../${MAYAUSD_TO_USD_RELATIVE_PATH}/lib64")
     endif()
-<<<<<<< HEAD
-=======
     if(IS_MACOSX AND DEFINED MAYAUSD_TO_USD_RELATIVE_PATH)
         mayaUsd_add_rpath(rpath "../../../../../Maya.app/Contents/MacOS")
     endif()
->>>>>>> 91aa8e92
     mayaUsd_add_rpath(rpath "${CMAKE_INSTALL_PREFIX}/lib")
     mayaUsd_add_rpath(rpath "${CMAKE_INSTALL_PREFIX}/plugin/pxr/lib")
     mayaUsd_add_rpath(rpath "${CMAKE_INSTALL_PREFIX}/plugin/pxr/maya/lib")
