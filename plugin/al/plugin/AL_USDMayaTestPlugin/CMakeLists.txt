--- conflicted
+++ resolved
@@ -79,15 +79,6 @@
         ${MAYATEST_INCLUDE_LOCATION}
 )
 
-<<<<<<< HEAD
-target_include_directories(${PXR_PACKAGE}
-PRIVATE
-    ${GTEST_INCLUDE_DIRS}
-    ${MAYA_INCLUDE_DIRS}
-    "../../lib/AL_USDMaya"    
-    "../../schemas"
-    ${MAYATEST_INCLUDE_LOCATION}
-=======
 target_link_libraries(${TARGET_NAME}
     PRIVATE
         AL_EventSystem
@@ -99,7 +90,6 @@
         AL_USDMayaSchemas
         AL_USDMayaSchemasTest
         ${GTEST_LIBRARIES}
->>>>>>> 32682edb
 )
 
 # handle run-time search paths
