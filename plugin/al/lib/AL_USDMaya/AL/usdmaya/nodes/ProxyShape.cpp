//
// Copyright 2017 Animal Logic
//
// Licensed under the Apache License, Version 2.0 (the "License");
// you may not use this file except in compliance with the License.
// You may obtain a copy of the License at
//
//     http://www.apache.org/licenses/LICENSE-2.0
//
// Unless required by applicable law or agreed to in writing, software
// distributed under the License is distributed on an "AS IS" BASIS,
// WITHOUT WARRANTIES OR CONDITIONS OF ANY KIND, either express or implied.
// See the License for the specific language governing permissions and
// limitations under the License.
//
/*
#include "pxr/usdImaging/usdImaging/delegate.h"
#include "pxr/usdImaging/usdImaging/version.h"
#include "pxr/usdImaging/usdImagingGL/engine.h"

*/

#include "maya/MEvaluationNode.h"
#include "maya/MEventMessage.h"
#include "maya/MFileIO.h"
#include "maya/MItDependencyNodes.h"
#include "maya/MFnPluginData.h"
#include "maya/MFnReference.h"
#include "maya/MGlobal.h"
#include "maya/MHWGeometryUtilities.h"
#include "maya/MNodeClass.h"
#include "maya/MTime.h"
#include "maya/MViewport2Renderer.h"

#include "AL/maya/utils/Utils.h"

#include "AL/usdmaya/cmds/ProxyShapePostLoadProcess.h"
#include "AL/usdmaya/CodeTimings.h"
#include "AL/usdmaya/Global.h"
#include "AL/usdmaya/Metadata.h"
#include "AL/usdmaya/fileio/SchemaPrims.h"
#include "AL/usdmaya/fileio/TransformIterator.h"
#include "AL/usdmaya/nodes/Engine.h"
#include "AL/usdmaya/nodes/LayerManager.h"
#include "AL/usdmaya/nodes/ProxyShape.h"
#include "AL/usdmaya/nodes/RendererManager.h"
#include "AL/usdmaya/nodes/Transform.h"
#include "AL/usdmaya/nodes/TransformationMatrix.h"
#include "AL/usdmaya/StageCache.h"
#include "AL/usdmaya/TypeIDs.h"
#include "AL/usdmaya/Version.h"
#include "AL/usdmaya/utils/Utils.h"

#include "AL/usd/transaction/TransactionManager.h"

#include "pxr/usd/ar/resolver.h"

#include "pxr/usd/usdGeom/imageable.h"
#include "pxr/usd/usdGeom/tokens.h"
#include "pxr/usd/usd/prim.h"
#include "pxr/usd/usd/stageCacheContext.h"
#include "pxr/usd/usdUtils/stageCache.h"
#include "pxr/usdImaging/usdImaging/delegate.h"

#include <mayaUsd/listeners/proxyShapeNotice.h>
#include <mayaUsd/nodes/stageData.h>
#include <mayaUsd/utils/utilFileSystem.h>

#if defined(WANT_UFE_BUILD)
#include "ufe/path.h"
#endif

namespace AL {
namespace usdmaya {
namespace nodes {
typedef void (*proxy_function_prototype)(void* userData, AL::usdmaya::nodes::ProxyShape* proxyInstance);

const char* ProxyShape::s_selectionMaskName = "al_ProxyShape";

//----------------------------------------------------------------------------------------------------------------------
MDagPath ProxyShape::parentTransform()
{
  MFnDagNode fn(thisMObject());
  MDagPath proxyTransformPath;
  fn.getPath(proxyTransformPath);
  proxyTransformPath.pop();
  return proxyTransformPath;
}

//----------------------------------------------------------------------------------------------------------------------
void ProxyShape::serialiseTranslatorContext()
{
  triggerEvent("PreSerialiseContext");

  context()->updateUniqueKeys();
  serializedTrCtxPlug().setValue(context()->serialise());

  triggerEvent("PostSerialiseContext");
}

//----------------------------------------------------------------------------------------------------------------------
void ProxyShape::deserialiseTranslatorContext()
{
  triggerEvent("PreDeserialiseContext");

  MString value;
  serializedTrCtxPlug().getValue(value);
  context()->deserialise(value);

  triggerEvent("PostDeserialiseContext");
}

//----------------------------------------------------------------------------------------------------------------------
AL_MAYA_DEFINE_NODE(ProxyShape, AL_USDMAYA_PROXYSHAPE, AL_usdmaya);

MObject ProxyShape::m_populationMaskIncludePaths = MObject::kNullObj;
MObject ProxyShape::m_excludedTranslatedGeometry = MObject::kNullObj;
MObject ProxyShape::m_timeOffset = MObject::kNullObj;
MObject ProxyShape::m_timeScalar = MObject::kNullObj;
MObject ProxyShape::m_outTime = MObject::kNullObj;
MObject ProxyShape::m_layers = MObject::kNullObj;
MObject ProxyShape::m_serializedSessionLayer = MObject::kNullObj;
MObject ProxyShape::m_sessionLayerName = MObject::kNullObj;
MObject ProxyShape::m_serializedTrCtx = MObject::kNullObj;
MObject ProxyShape::m_unloaded = MObject::kNullObj;
MObject ProxyShape::m_ambient = MObject::kNullObj;
MObject ProxyShape::m_diffuse = MObject::kNullObj;
MObject ProxyShape::m_specular = MObject::kNullObj;
MObject ProxyShape::m_emission = MObject::kNullObj;
MObject ProxyShape::m_shininess = MObject::kNullObj;
MObject ProxyShape::m_serializedRefCounts = MObject::kNullObj;
MObject ProxyShape::m_version = MObject::kNullObj;
MObject ProxyShape::m_transformTranslate = MObject::kNullObj;
MObject ProxyShape::m_transformRotate = MObject::kNullObj;
MObject ProxyShape::m_transformScale = MObject::kNullObj;
MObject ProxyShape::m_stageDataDirty = MObject::kNullObj;
MObject ProxyShape::m_stageCacheId = MObject::kNullObj;
MObject ProxyShape::m_assetResolverConfig = MObject::kNullObj;
MObject ProxyShape::m_visibleInReflections = MObject::kNullObj;
MObject ProxyShape::m_visibleInRefractions = MObject::kNullObj;

//----------------------------------------------------------------------------------------------------------------------
std::vector<MObjectHandle> ProxyShape::m_unloadedProxyShapes;
int m_stageCacheId;
//----------------------------------------------------------------------------------------------------------------------
UsdPrim ProxyShape::getUsdPrim(MDataBlock& dataBlock) const
{
  TF_DEBUG(ALUSDMAYA_EVALUATION).Msg("ProxyShape::getUsdPrim\n");
  return _GetUsdPrim(dataBlock);
}

//----------------------------------------------------------------------------------------------------------------------
UsdStagePopulationMask ProxyShape::constructStagePopulationMask(const MString &paths) const
{
  TF_DEBUG(ALUSDMAYA_EVALUATION).Msg("ProxyShape::constructStagePopulationMask(%s)\n", paths.asChar());
  UsdStagePopulationMask mask;
  SdfPathVector list = getPrimPathsFromCommaJoinedString(paths);
  if(list.empty())
  {
    TF_DEBUG(ALUSDMAYA_EVALUATION).Msg("ProxyShape: No mask specified, will mask none.\n");
    return UsdStagePopulationMask::All();
  }

  for(const SdfPath &path : list)
  {
    TF_DEBUG(ALUSDMAYA_EVALUATION).Msg("ProxyShape: Add include to mask:(%s)\n", path.GetText());
    mask.Add(path);
  }
  return mask;
}

//----------------------------------------------------------------------------------------------------------------------
void ProxyShape::translatePrimPathsIntoMaya(
    const SdfPathVector& importPaths,
    const SdfPathVector& teardownPaths,
    const fileio::translators::TranslatorParameters& param)
{
  TF_DEBUG(ALUSDMAYA_EVALUATION).Msg("ProxyShape:translatePrimPathsIntoMaya ImportSize='%zd' TearDownSize='%zd' \n",
                                     importPaths.size(),
                                     teardownPaths.size());

  //Resolve SdfPathSet to UsdPrimVector
  UsdPrimVector importPrims;
  for(const SdfPath& path : importPaths)
  {
    UsdPrim prim = m_stage->GetPrimAtPath(path);
    if(prim.IsValid())
    {
      importPrims.push_back(prim);
    }
    else
    {
      TF_DEBUG(ALUSDMAYA_EVALUATION).Msg("ProxyShape:translatePrimPathsIntoMaya Path for import '%s' resolves to an invalid prim\n", path.GetText());
    }
  }

  translatePrimsIntoMaya(importPrims, teardownPaths, param);
}

//----------------------------------------------------------------------------------------------------------------------
void ProxyShape::translatePrimsIntoMaya(
    const UsdPrimVector& importPrims,
    const SdfPathVector& teardownPrims,
    const fileio::translators::TranslatorParameters& param)
{
  TF_DEBUG(ALUSDMAYA_EVALUATION).Msg("ProxyShape:translatePrimsIntoMaya ImportSize='%zd' TearDownSize='%zd' \n", importPrims.size(), teardownPrims.size());

  proxy::PrimFilter filter(teardownPrims, importPrims, this, param.forceTranslatorImport());

  if(TfDebug::IsEnabled(ALUSDMAYA_TRANSLATORS))
  {
    std::cout << "new prims" << std::endl;
    for(auto it : filter.newPrimSet())
    {
      std::cout << it.GetPath().GetText() << ' ' << it.GetTypeName().GetText() << std::endl;
    }
    std::cout << "new transforms" << std::endl;
    for(auto it : filter.transformsToCreate())
    {
      std::cout << it.GetPath().GetText() << ' ' << it.GetTypeName().GetText() << std::endl;
    }
    std::cout << "updateable prims" << std::endl;
    for(auto it : filter.updatablePrimSet())
    {
      std::cout << it.GetPath().GetText() << '\n';
    }
    std::cout << "removed prims" << std::endl;
    for(auto it : filter.removedPrimSet())
    {
      std::cout << it.GetText() << '\n';
    }
  }

  // content to remove needs to be dealt with first
  // as some nodes might be re-imported and we have
  // to make sure their "old" version is gone before
  // recreating them.
  context()->removeEntries(filter.removedPrimSet());

  cmds::ProxyShapePostLoadProcess::MObjectToPrim objsToCreate;
  if(!filter.transformsToCreate().empty())
  {
    cmds::ProxyShapePostLoadProcess::createTranformChainsForSchemaPrims(
        this,
        filter.transformsToCreate(),
        parentTransform(),
        objsToCreate,
        param.pushToPrim(),
        param.readAnimatedValues());
  }


  if(!filter.newPrimSet().empty())
  {
    cmds::ProxyShapePostLoadProcess::createSchemaPrims(this, filter.newPrimSet(), param);
  }

  if(!filter.updatablePrimSet().empty())
  {
    cmds::ProxyShapePostLoadProcess::updateSchemaPrims(this, filter.updatablePrimSet());
  }

  cleanupTransformRefs();

  context()->updatePrimTypes();

  // now perform any post-creation fix up
  if(!filter.newPrimSet().empty())
  {
    cmds::ProxyShapePostLoadProcess::connectSchemaPrims(this, filter.newPrimSet());
  }

  if(!filter.updatablePrimSet().empty())
  {
    cmds::ProxyShapePostLoadProcess::connectSchemaPrims(this, filter.updatablePrimSet());
  }

  if(context()->isExcludedGeometryDirty())
  {
    TF_DEBUG(ALUSDMAYA_EVALUATION).Msg("ProxyShape:translatePrimsIntoMaya excluded geometry has been modified, reconstructing imaging engine \n");
    constructExcludedPrims(); //if excluded prims changed, this will call constructGLImagingEngine
  }
}
//----------------------------------------------------------------------------------------------------------------------
SdfPathVector ProxyShape::getPrimPathsFromCommaJoinedString(const MString &paths) const
{
  SdfPathVector result;
  if(paths.length())
  {
    const char* begin = paths.asChar();
    const char* end = paths.asChar() + paths.length();
    const char* iter = std::find(begin, end, ',');
    while(iter != end)
    {
      result.push_back(SdfPath(std::string(begin, iter)));
      begin = iter + 1;
      iter = std::find(begin, end, ',');
    }

    result.push_back(SdfPath(std::string(begin, end)));
  }
  return result;
}

//----------------------------------------------------------------------------------------------------------------------
Engine* ProxyShape::engine(bool construct)
{
  if (!m_engine && construct)
  {
    constructGLImagingEngine();
  }
  return m_engine;
}

//----------------------------------------------------------------------------------------------------------------------
void ProxyShape::destroyGLImagingEngine()
{
  if(m_engine)
  {
    triggerEvent("DestroyGLEngine");
    m_engine->InvalidateBuffers();
    delete m_engine;
    m_engine = nullptr;
  }
}

//----------------------------------------------------------------------------------------------------------------------
void ProxyShape::constructGLImagingEngine()
{
  TF_DEBUG(ALUSDMAYA_EVALUATION).Msg("ProxyShape::constructGLImagingEngine\n");

  // kBatch does not cover mayapy use, we only need this in interactive mode:
  if (MGlobal::mayaState() == MGlobal::kInteractive)
  {
    if(m_stage)
    {
      // function prototype of callback we wish to register
      typedef void (*proxy_function_prototype)(void*, AL::usdmaya::nodes::ProxyShape*);

      // delete previous instance
      destroyGLImagingEngine();

      const auto& translatedGeo = m_context->excludedGeometry();

      // combine the excluded paths
      SdfPathVector excludedGeometryPaths;
      excludedGeometryPaths.reserve(m_excludedTaggedGeometry.size() + m_excludedGeometry.size() + translatedGeo.size());
      excludedGeometryPaths.assign(m_excludedTaggedGeometry.begin(), m_excludedTaggedGeometry.end());
      excludedGeometryPaths.insert(excludedGeometryPaths.end(), m_excludedGeometry.begin(), m_excludedGeometry.end());
      for(auto& it : translatedGeo)
      {
        excludedGeometryPaths.push_back(it.second);
      }

      m_engine = new Engine(m_path, excludedGeometryPaths);
      // set renderer plugin based on RendererManager setting
      RendererManager* manager = RendererManager::findManager();
      if(manager && m_engine)
      {
        manager->changeRendererPlugin(this, true);
      }

      triggerEvent("ConstructGLEngine");
    }
  }
}

//----------------------------------------------------------------------------------------------------------------------
MStatus ProxyShape::setDependentsDirty(const MPlug& plugBeingDirtied, MPlugArray& plugs)
{
  // I thought that, if your ProxyDrawOverride is set to not always be dirty,
  // prepareForDraw would automatically be triggered whenever any attribute
  // that was marked as affectsAppearance was dirtied; however, this is not
  // the case, so we mark the draw geo dirty ourselves.
  {
    MStatus status;
    MFnAttribute attr(plugBeingDirtied, &status);
    if (!status)
    {
      if (plugBeingDirtied.isNull())
      {
        TF_CODING_ERROR(TfStringPrintf(
            "ProxyShape setInternalValue given invalid plug - shape: %s",
            name().asChar()));
        }
      else
      {
        TF_CODING_ERROR(TfStringPrintf(
            "Unable to retrieve attribute from plug: %s",
            plugBeingDirtied.name().asChar()));
      }
    }
    else
    {
      if (attr.affectsAppearance())
      {
        MHWRender::MRenderer::setGeometryDrawDirty(thisMObject());
      }
    }
  }

  if(plugBeingDirtied == time() || plugBeingDirtied == m_timeOffset || plugBeingDirtied == m_timeScalar)
  {
    plugs.append(outTimePlug());
    return MS::kSuccess;
  }
  if(plugBeingDirtied == filePath())
  {
    MHWRender::MRenderer::setGeometryDrawDirty(thisMObject(), true);
  }
  return MPxSurfaceShape::setDependentsDirty(plugBeingDirtied, plugs);
}

//----------------------------------------------------------------------------------------------------------------------
MStatus ProxyShape::preEvaluation(const MDGContext & context, const MEvaluationNode& evaluationNode)
{
  if( !context.isNormal() )
      return MStatus::kFailure;
  return MStatus::kSuccess;
}

//----------------------------------------------------------------------------------------------------------------------
bool ProxyShape::getRenderAttris(UsdImagingGLRenderParams& attribs, const MHWRender::MFrameContext& drawRequest, const MDagPath& objPath)
{
  uint32_t displayStyle = drawRequest.getDisplayStyle();
  uint32_t displayStatus = MHWRender::MGeometryUtilities::displayStatus(objPath);

  // set wireframe colour
  MColor wireColour = MHWRender::MGeometryUtilities::wireframeColor(objPath);
  attribs.wireframeColor = GfVec4f(wireColour.r, wireColour.g, wireColour.b, wireColour.a);

  // determine the shading mode
  const uint32_t wireframeOnShaded1 = (MHWRender::MFrameContext::kWireFrame | MHWRender::MFrameContext::kGouraudShaded);
  const uint32_t wireframeOnShaded2 = (MHWRender::MFrameContext::kWireFrame | MHWRender::MFrameContext::kFlatShaded);
  if((displayStyle & wireframeOnShaded1) == wireframeOnShaded1 ||
     (displayStyle & wireframeOnShaded2) == wireframeOnShaded2) {
    attribs.drawMode = UsdImagingGLDrawMode::DRAW_WIREFRAME_ON_SURFACE;
  }
  else
  if(displayStyle & MHWRender::MFrameContext::kWireFrame) {
    attribs.drawMode = UsdImagingGLDrawMode::DRAW_WIREFRAME;
  }
  else
#if MAYA_API_VERSION >= 201600
  if(displayStyle & MHWRender::MFrameContext::kFlatShaded) {
    attribs.drawMode = UsdImagingGLDrawMode::DRAW_SHADED_FLAT;
    if ((displayStatus == MHWRender::kActive) ||
        (displayStatus == MHWRender::kLead) ||
        (displayStatus == MHWRender::kHilite)) {
      attribs.drawMode = UsdImagingGLDrawMode::DRAW_WIREFRAME_ON_SURFACE;
    }
  }
  else
#endif
  if(displayStyle & MHWRender::MFrameContext::kGouraudShaded) {
    attribs.drawMode = UsdImagingGLDrawMode::DRAW_SHADED_SMOOTH;
    if ((displayStatus == MHWRender::kActive) ||
        (displayStatus == MHWRender::kLead) ||
        (displayStatus == MHWRender::kHilite)) {
      attribs.drawMode = UsdImagingGLDrawMode::DRAW_WIREFRAME_ON_SURFACE;
    }
  }
  else
  if(displayStyle & MHWRender::MFrameContext::kBoundingBox) {
    attribs.drawMode = UsdImagingGLDrawMode::DRAW_POINTS;
  }

  // determine whether to use the default material for everything
  attribs.enableSceneMaterials = !(displayStyle & MHWRender::MFrameContext::kDefaultMaterial);

  // set the time for the scene
  attribs.frame = outTimePlug().asMTime().as(MTime::uiUnit());

#if MAYA_API_VERSION >= 201603
  if(displayStyle & MHWRender::MFrameContext::kBackfaceCulling) {
    attribs.cullStyle = UsdImagingGLCullStyle::CULL_STYLE_BACK;
  }
  else {
    attribs.cullStyle = UsdImagingGLCullStyle::CULL_STYLE_NOTHING;
  }
#else
  attribs.cullStyle = Engine::CULL_STYLE_NOTHING;
#endif

  const float complexities[] = {1.05f, 1.15f, 1.25f, 1.35f, 1.45f, 1.55f, 1.65f, 1.75f, 1.9f}; 
  attribs.complexity = complexities[complexityPlug().asInt()];
  attribs.showGuides = drawGuidePurposePlug().asBool();
  attribs.showProxy = drawProxyPurposePlug().asBool();
  attribs.showRender = drawRenderPurposePlug().asBool();
  return true;
}

//----------------------------------------------------------------------------------------------------------------------
ProxyShape::ProxyShape()
  : MayaUsdProxyShapeBase(), AL::maya::utils::NodeHelper(), AL::event::NodeEvents(&AL::event::EventScheduler::getScheduler()),
    m_context(fileio::translators::TranslatorContext::create(this)),
    m_translatorManufacture(context())
{
  TF_DEBUG(ALUSDMAYA_EVALUATION).Msg("ProxyShape::ProxyShape\n");
  m_onSelectionChanged = MEventMessage::addEventCallback(MString("SelectionChanged"), onSelectionChanged, this);

  TfWeakPtr<ProxyShape> me(this);

  m_variantChangedNoticeKey = TfNotice::Register(me, &ProxyShape::variantSelectionListener);
  m_objectsChangedNoticeKey = TfNotice::Register(me, &ProxyShape::onObjectsChanged, m_stage);
  m_editTargetChanged = TfNotice::Register(me, &ProxyShape::onEditTargetChanged, m_stage);

  TfWeakPtr<UsdStage> stage(m_stage);
  m_transactionNoticeKey = TfNotice::Register(me, &ProxyShape::onTransactionNotice, stage);

  registerEvents();
}

//----------------------------------------------------------------------------------------------------------------------
ProxyShape::~ProxyShape()
{
  TF_DEBUG(ALUSDMAYA_EVALUATION).Msg("ProxyShape::~ProxyShape\n");
  triggerEvent("PreDestroyProxyShape");
  MEventMessage::removeCallback(m_onSelectionChanged);
  TfNotice::Revoke(m_variantChangedNoticeKey);
  TfNotice::Revoke(m_objectsChangedNoticeKey);
  TfNotice::Revoke(m_editTargetChanged);
  TfNotice::Revoke(m_transactionNoticeKey);
  destroyGLImagingEngine();
  triggerEvent("PostDestroyProxyShape");
}

//----------------------------------------------------------------------------------------------------------------------
MStatus ProxyShape::initialise()
{
  TF_DEBUG(ALUSDMAYA_EVALUATION).Msg("ProxyShape::initialise\n");

  MStatus retValue = inheritAttributesFrom(MayaUsdProxyShapeBase::typeName);
  CHECK_MSTATUS_AND_RETURN_IT(retValue);

  const char* errorString = "ProxyShape::initialize";
  try
  {
    setNodeType(kTypeName);
    addFrame("USD Proxy Shape Node");
    m_serializedSessionLayer = addStringAttr("serializedSessionLayer", "ssl", kCached|kReadable|kWritable|kStorable|kHidden);
    m_sessionLayerName = addStringAttr("sessionLayerName", "sln", kCached|kReadable|kWritable|kStorable|kHidden);

    //for backward compatibility (or at least to stop maya spewing out errors on scene open). This attribute was removed in 0.32.17
    addStringAttr("serializedArCtx", "arcd", kReadable|kWritable|kHidden);
    // m_filePath / m_primPath / m_excludePrimPaths are internal just so we get notification on change
    inheritFilePathAttr("filePath", kCached | kReadable | kWritable | kStorable | kAffectsAppearance | kInternal, kLoad, "USD Files (*.usd*) (*.usd*);;Alembic Files (*.abc)");

    inheritStringAttr("primPath", kCached | kReadable | kWritable | kStorable | kAffectsAppearance | kInternal);
    inheritStringAttr("excludePrimPaths", kCached | kReadable | kWritable | kStorable | kAffectsAppearance | kInternal);
    m_populationMaskIncludePaths = addStringAttr("populationMaskIncludePaths", "pmi", kCached | kReadable | kWritable | kStorable | kAffectsAppearance);
    m_excludedTranslatedGeometry = addStringAttr("excludedTranslatedGeometry", "etg", kCached | kReadable | kWritable | kStorable | kAffectsAppearance);

    inheritInt32Attr("complexity", kCached | kConnectable | kReadable | kWritable | kAffectsAppearance | kKeyable | kStorable);
    // outStageData attribute already added in base class.
    inheritBoolAttr("drawGuidePurpose", kCached | kKeyable | kWritable | kAffectsAppearance | kStorable);
    inheritBoolAttr("drawProxyPurpose", kCached | kKeyable | kWritable | kAffectsAppearance | kStorable);
    inheritBoolAttr("drawRenderPurpose", kCached | kKeyable | kWritable | kAffectsAppearance | kStorable);
    m_unloaded = addBoolAttr("unloaded", "ul", false, kCached | kKeyable | kWritable | kAffectsAppearance | kStorable);
    m_serializedTrCtx = addStringAttr("serializedTrCtx", "srtc", kReadable|kWritable|kStorable|kHidden);

    addFrame("USD Timing Information");
    inheritTimeAttr("time", kCached | kConnectable | kReadable | kWritable | kStorable | kAffectsAppearance);
    m_timeOffset = addTimeAttr("timeOffset", "tmo", MTime(0.0), kCached | kConnectable | kReadable | kWritable | kStorable | kAffectsAppearance);
    m_timeScalar = addDoubleAttr("timeScalar", "tms", 1.0, kCached | kConnectable | kReadable | kWritable | kStorable | kAffectsAppearance);
    m_outTime = addTimeAttr("outTime", "otm", MTime(0.0), kCached | kConnectable | kReadable | kAffectsAppearance);
    m_layers = addMessageAttr("layers", "lys", kWritable | kReadable | kConnectable | kHidden);

    addFrame("OpenGL Display");
    m_ambient = addColourAttr("ambientColour", "amc", MColor(0.1f, 0.1f, 0.1f), kReadable | kWritable | kConnectable | kStorable | kAffectsAppearance);
    m_diffuse = addColourAttr("diffuseColour", "dic", MColor(0.7f, 0.7f, 0.7f), kReadable | kWritable | kConnectable | kStorable | kAffectsAppearance);
    m_specular = addColourAttr("specularColour", "spc", MColor(0.6f, 0.6f, 0.6f), kReadable | kWritable | kConnectable | kStorable | kAffectsAppearance);
    m_emission = addColourAttr("emissionColour", "emc", MColor(0.0f, 0.0f, 0.0f), kReadable | kWritable | kConnectable | kStorable | kAffectsAppearance);
    m_shininess = addFloatAttr("shininess", "shi", 5.0f, kReadable | kWritable | kConnectable | kStorable | kAffectsAppearance);

    m_serializedRefCounts = addStringAttr("serializedRefCounts", "strcs", kReadable | kWritable | kStorable | kHidden);

    m_version = addStringAttr(
        "version", "vrs", getVersion(),
        kReadable | kStorable | kHidden);

    MNodeClass ncTransform("transform");
    m_transformTranslate = ncTransform.attribute("t");
    m_transformRotate = ncTransform.attribute("r");
    m_transformScale = ncTransform.attribute("s");

    MNodeClass ncProxyShape(kTypeId);
    m_visibleInReflections = ncProxyShape.attribute("visibleInReflections");
    m_visibleInRefractions = ncProxyShape.attribute("visibleInRefractions");

    m_stageDataDirty = addBoolAttr("stageDataDirty", "sdd", false, kWritable | kAffectsAppearance | kInternal);

    m_stageCacheId = addInt32Attr("stageCacheId", "stcid", -1, kCached | kConnectable | kReadable | kInternal );

    m_assetResolverConfig = addStringAttr("assetResolverConfig", "arc", kReadable | kWritable | kConnectable | kStorable | kAffectsAppearance | kInternal);

    AL_MAYA_CHECK_ERROR(attributeAffects(time(), m_outTime), errorString);
    AL_MAYA_CHECK_ERROR(attributeAffects(m_timeOffset, m_outTime), errorString);
    AL_MAYA_CHECK_ERROR(attributeAffects(m_timeScalar, m_outTime), errorString);
    // file path and prim path affects on out stage data already done in base
    // class.
    AL_MAYA_CHECK_ERROR(attributeAffects(m_populationMaskIncludePaths, outStageData()), errorString);
    AL_MAYA_CHECK_ERROR(attributeAffects(m_stageDataDirty, outStageData()), errorString);
    AL_MAYA_CHECK_ERROR(attributeAffects(m_assetResolverConfig, outStageData()), errorString);
  }
  catch (const MStatus& status)
  {
    return status;
  }

  addBaseTemplate("AEsurfaceShapeTemplate");
  generateAETemplate();

  return MS::kSuccess;
}

//----------------------------------------------------------------------------------------------------------------------
void ProxyShape::onEditTargetChanged(UsdNotice::StageEditTargetChanged const& notice, UsdStageWeakPtr const& sender)
{
  TF_DEBUG(ALUSDMAYA_EVALUATION).Msg("ProxyShape::onEditTargetChanged\n");
  if (!sender || sender != m_stage)
      return;

  trackEditTargetLayer();
}

//----------------------------------------------------------------------------------------------------------------------
void ProxyShape::trackEditTargetLayer(LayerManager* layerManager)
{
  TF_DEBUG(ALUSDMAYA_LAYERS).Msg("ProxyShape::trackEditTargetLayer\n");
  auto stage = getUsdStage();

  if(!stage)
  {
    TF_DEBUG(ALUSDMAYA_LAYERS).Msg(" - no stage\n");
    return;
  }

  auto currTargetLayer = stage->GetEditTarget().GetLayer();

  TF_DEBUG(ALUSDMAYA_LAYERS).Msg(" - curr target layer: %s\n", currTargetLayer->GetIdentifier().c_str());

  if (m_prevEditTarget != currTargetLayer)
  {
    if(!layerManager)
    {
      layerManager = LayerManager::findOrCreateManager();
      // findOrCreateManager SHOULD always return a result, but we check anyway,
      // to avoid any potential crash...
      if(!layerManager)
      {
        std::cerr << "Error creating / finding a layerManager node!" << std::endl;
        return;
      }
    }

    if (m_prevEditTarget && !m_prevEditTarget->IsDirty())
    {
      // If the old edit target still isn't dirty, and we're switching to a new
      // edit target, we can remove it from the layer manager
      layerManager->removeLayer(m_prevEditTarget);
    }

    layerManager->addLayer(currTargetLayer);
    m_prevEditTarget = currTargetLayer;

    triggerEvent("EditTargetChanged");
  }
}

//----------------------------------------------------------------------------------------------------------------------
void ProxyShape::trackAllDirtyLayers(LayerManager* layerManager)
{
  trackEditTargetLayer(layerManager);
  if (!layerManager)
    layerManager = LayerManager::findOrCreateManager();
  auto usedLayer = m_stage->GetUsedLayers();
  for (auto& _layer: usedLayer)
  {
    if (_layer->IsDirty())
      layerManager->addLayer(_layer);
  }
}

//----------------------------------------------------------------------------------------------------------------------
void ProxyShape::onPrimResync(SdfPath primPath, SdfPathVector& previousPrims)
{
  TF_DEBUG(ALUSDMAYA_TRANSLATORS).Msg("ProxyShape::onPrimResync checking %s\n", primPath.GetText());

  UsdPrim resyncPrim = m_stage->GetPrimAtPath(primPath);
  if(!resyncPrim.IsValid())
  {
    return;
  }

  TF_DEBUG(ALUSDMAYA_TRANSLATORS).Msg("ProxyShape::onPrimResync begin:\n%s\n", context()->serialise().asChar());

  AL_BEGIN_PROFILE_SECTION(ObjectChanged);
  MFnDagNode fn(thisMObject());
  MDagPath proxyTransformPath;
  fn.getPath(proxyTransformPath);
  proxyTransformPath.pop();

  // find the new set of prims
  UsdPrimVector newPrimSet = huntForNativeNodesUnderPrim(proxyTransformPath, primPath, translatorManufacture());

  // Remove prims that have disappeared and translate in new prims
  translatePrimsIntoMaya(newPrimSet, previousPrims);

  previousPrims.clear();

  TF_DEBUG(ALUSDMAYA_TRANSLATORS).Msg("ProxyShape::onPrimResync end:\n%s\n", context()->serialise().asChar());

  AL_END_PROFILE_SECTION();

  validateTransforms();
}

//----------------------------------------------------------------------------------------------------------------------
void ProxyShape::resync(const SdfPath& primPath)
{
  // FIMXE: This method was needed to call update() on all translators in the maya scene. Since then some new
  // locking and selectability functionality has been added to onObjectsChanged(). I would want to call the logic in
  // that method to handle this resyncing but it would need to be refactored.

  SdfPathVector existingSchemaPrims;

  // populates list of prims from prim mapping that will change under the path to resync.
  onPrePrimChanged(primPath, existingSchemaPrims);

  onPrimResync(primPath, existingSchemaPrims);
}

//----------------------------------------------------------------------------------------------------------------------
void ProxyShape::serialize(UsdStageRefPtr stage, LayerManager* layerManager)
{
  if(stage)
  {
    if (layerManager)
    {
      // Make sure the sessionLayer is always serialized (even if it's never an edit target)
      auto sessionLayer = stage->GetSessionLayer();
      layerManager->addLayer(sessionLayer);
      
      auto identifier = sessionLayer->GetIdentifier();
      if(layerManager->findLayer(identifier))
      {
        // ...and store the name for the (anonymous) session layer so we can find it!
        sessionLayerNamePlug().setValue(AL::maya::utils::convert(identifier));
      }
      else
      {
        // ...make sure for the old Maya scene, we clear the sessionLayerName plug so there is no
        // complaint when we open it.
        sessionLayerNamePlug().setValue("");
      }      

      // Then add in the current edit target
      trackEditTargetLayer(layerManager);
    }
    else
    {
      MGlobal::displayError("ProxyShape::serialize was passed a nullptr for the layerManager");
    }
    // Make sure our session layer is added to the layer manager to get it serialized.

    serialiseTranslatorContext();
    serialiseTransformRefs();
  }
}

//----------------------------------------------------------------------------------------------------------------------
void ProxyShape::serializeAll()
{
  TF_DEBUG(ALUSDMAYA_LAYERS).Msg("ProxyShape::serializeAll\n");
  const char* errorString = "ProxyShape::serializeAll";
  // Now iterate over all proxyShapes...
  MFnDependencyNode fn;

  // Don't create a layerManager unless we find at least one proxy shape
  LayerManager* layerManager = nullptr;
  {
    MItDependencyNodes iter(MFn::kPluginShape);
    for(; !iter.isDone(); iter.next())
    {
      MObject mobj = iter.item();
      fn.setObject(mobj);
      if(fn.typeId() != ProxyShape::kTypeId) continue;

      if (layerManager == nullptr)
      {
        layerManager = LayerManager::findOrCreateManager();
      }

      if(!layerManager)
      {
        MGlobal::displayError(MString("Error creating layerManager"));
        continue;
      }

      auto proxyShape = static_cast<ProxyShape *>(fn.userNode());
      if(proxyShape == nullptr)
      {
        MGlobal::displayError(MString("ProxyShape had no mpx data: ") + fn.name());
        continue;
      }

      UsdStageRefPtr stage = proxyShape->getUsdStage();

      if(!stage)
      {
        MGlobal::displayError(MString("Could not get stage for proxyShape: ") + fn.name());
        continue;
      }

      proxyShape->serialize(stage, layerManager);
    }

    // Bail if no proxyShapes were found...
    if(!layerManager) return;

    // Now that all layers are added, serialize to attributes
    AL_MAYA_CHECK_ERROR_RETURN(layerManager->populateSerialisationAttributes(), errorString);
  }
}

//----------------------------------------------------------------------------------------------------------------------
void ProxyShape::onObjectsChanged(UsdNotice::ObjectsChanged const& notice, UsdStageWeakPtr const& sender)
{
  if(MFileIO::isReadingFile() || AL::usdmaya::utils::BlockNotifications::isBlockingNotifications())
    return;

  if (!sender || sender != m_stage)
      return;

  TF_DEBUG(ALUSDMAYA_EVENTS).Msg("ProxyShape::onObjectsChanged called m_compositionHasChanged=%i\n", m_compositionHasChanged);

  if (!AL::usd::transaction::TransactionManager::InProgress(sender))
  {
    TF_DEBUG(ALUSDMAYA_EVENTS).Msg("ProxyShape::onObjectsChanged - no transaction in progress - processing all changes\n");
    const UsdNotice::ObjectsChanged::PathRange resyncedPaths = notice.GetResyncedPaths();
    const UsdNotice::ObjectsChanged::PathRange changedOnlyPaths = notice.GetChangedInfoOnlyPaths();
    processChangedObjects(SdfPathVector(resyncedPaths), SdfPathVector(changedOnlyPaths));

    // If redraw wasn't requested from Maya i.e. external stage modification
    // We need to request redraw on idle, so viewport is updated
    if (!m_requestedRedraw)
    {
      m_requestedRedraw = true;
      MGlobal::executeCommandOnIdle("refresh");
    }
  }
}

//----------------------------------------------------------------------------------------------------------------------
void ProxyShape::validateTransforms()
{
  TF_DEBUG(ALUSDMAYA_EVALUATION).Msg("validateTransforms\n");
  if(m_stage)
  {
    SdfPathVector pathsToNuke;
    for(auto& it : m_requiredPaths)
    {
      TF_DEBUG(ALUSDMAYA_EVALUATION).Msg("validateTransforms %s\n", it.first.GetText());

      MObject node = it.second.node();
      MObjectHandle handle(node);
      if(!handle.isValid() || !handle.isAlive())
      {
        continue;
      }

      if(node.isNull())
      {
        continue;
      }

      Scope* tm = it.second.getTransformNode();
      if(!tm)
      {
        UsdPrim newPrim = m_stage->GetPrimAtPath(it.first);
        if(!newPrim)
        {
          pathsToNuke.push_back(it.first);
        }
        continue;
      }

      UsdPrim newPrim = m_stage->GetPrimAtPath(it.first);
      if(newPrim)
      {
        std::string transformType;
        newPrim.GetMetadata(Metadata::transformType, &transformType);
        if(newPrim && transformType.empty())
        {
          tm->transform()->setPrim(newPrim, tm);
        }
      }
      else
      {
        pathsToNuke.push_back(it.first);
      }
    }
  }
  TF_DEBUG(ALUSDMAYA_EVALUATION).Msg("/validateTransforms\n");
}

//----------------------------------------------------------------------------------------------------------------------
void ProxyShape::onTransactionNotice(AL::usd::transaction::CloseNotice const &notice, const UsdStageWeakPtr& stage)
{
  TF_DEBUG(ALUSDMAYA_EVENTS).Msg("ProxyShape::onTransactionNotice - transaction closed - processing changes\n");

  processChangedObjects(notice.GetResyncedPaths(), notice.GetChangedInfoOnlyPaths());
  if (!m_requestedRedraw)
  {
    m_requestedRedraw = true;
    MGlobal::executeCommandOnIdle("refresh");
  }
}

//----------------------------------------------------------------------------------------------------------------------
void ProxyShape::processChangedObjects(const SdfPathVector& resyncedPaths, const SdfPathVector& changedOnlyPaths)
{
  TF_DEBUG(ALUSDMAYA_EVENTS).Msg("ProxyShape::processChangedObjects - processing changes\n");

  bool shouldCleanBBoxCache = false;

  if (!m_stage)
  {
    TF_DEBUG(ALUSDMAYA_EVENTS).Msg("ProxyShape::processChangedObjects - Invalid stage\n");
    return;
  }

  for(const SdfPath& path : resyncedPaths)
  {
    auto it = m_requiredPaths.find(path);
    if(it != m_requiredPaths.end())
    {
      UsdPrim newPrim = m_stage->GetPrimAtPath(path);
      if (!newPrim.IsValid())
      {
        TF_DEBUG(ALUSDMAYA_EVENTS).Msg("ProxyShape::processChangedObjects - resyncedPaths (1) contains invalid path %s\n", path.GetText());
        continue;
      }
      Scope* tm = it->second.getTransformNode();
      if(!tm)
        continue;
      BasicTransformationMatrix* tmm = tm->transform();
      if(!tmm)
        continue;
      tmm->setPrim(newPrim, tm); // Might be (invalid/nullptr) but that's OK at least it won't crash
    }
    else
    {
      UsdPrim newPrim = m_stage->GetPrimAtPath(path);
      if (!newPrim.IsValid())
      {
        TF_DEBUG(ALUSDMAYA_EVENTS).Msg("ProxyShape::processChangedObjects - resyncedPaths (2) contains invalid path %s\n", path.GetText());
        continue;
      }
      if(newPrim && newPrim.IsA<UsdGeomXformable>())
      {
        shouldCleanBBoxCache = true;
      }
    }
  }

  // check to see if any transform ops have been modified (update the bounds accordingly)
  if(!shouldCleanBBoxCache)
  {
    for(const SdfPath& path : changedOnlyPaths)
    {
      UsdPrim changedPrim = m_stage->GetPrimAtPath(path);
      if(path.IsPrimPropertyPath())
      {
        const std::string tokenString = path.GetElementString();
        if(std::strncmp(tokenString.c_str(), ".xformOp", 8) == 0)
        {
          shouldCleanBBoxCache = true;
          break;
        }
      }
    }
  }

  // do we need to clear the bounding box cache?
  if(shouldCleanBBoxCache)
  {
    clearBoundingBoxCache();

    // Ideally we want to have a way to force maya to call ProxyShape::boundingBox() again to update the bbox attributes.
    // This may lead to a delay in the bbox updates (e.g. usually you need to reselect the proxy before the bounds will
    // be updated).
  }

  if(isLockPrimFeatureActive())
  {
    processChangedMetaData(resyncedPaths, changedOnlyPaths);
  }

  // These paths are subtree-roots representing entire subtrees that may have
  // changed. In this case, we must dump all cached data below these points
  // and repopulate those trees.
  if(m_compositionHasChanged)
  {
    m_compositionHasChanged = false;
    onPrimResync(m_changedPath, m_variantSwitchedPrims);
    m_variantSwitchedPrims.clear();
    m_changedPath = SdfPath();

    std::stringstream strstr;
    strstr << "Breakdown for Variant Switch:\n";
    AL::usdmaya::Profiler::printReport(strstr);
  }
}

//----------------------------------------------------------------------------------------------------------------------
std::vector<UsdPrim> ProxyShape::huntForNativeNodesUnderPrim(
    const MDagPath& proxyTransformPath,
    SdfPath startPath,
    fileio::translators::TranslatorManufacture& manufacture,
    const bool importAll)
{
  TF_DEBUG(ALUSDMAYA_EVALUATION).Msg("ProxyShape::huntForNativeNodesUnderPrim\n");
  std::vector<UsdPrim> prims;
  fileio::SchemaPrimsUtils utils(manufacture);

  const UsdPrim prim = m_stage->GetPrimAtPath(startPath);
  if (!prim.IsValid())
  {
    MString errorString;
    errorString.format(MString("'^1s' is not a valid prim path in proxy shape: '^2s'"),
                               startPath.GetString().c_str(),
                               proxyTransformPath.fullPathName());
    MGlobal::displayError(errorString);
    return prims;
  }

  fileio::TransformIterator it(prim, proxyTransformPath);
  for(; !it.done(); it.next())
  {
    UsdPrim prim = it.prim();
    if(!prim.IsValid())
    {
      continue;
    }

    fileio::translators::TranslatorRefPtr trans = utils.isSchemaPrim(prim);
    if(trans && (trans->importableByDefault() || importAll))
    {
      prims.push_back(prim);
    }
  }
  return prims;
}

//----------------------------------------------------------------------------------------------------------------------
void ProxyShape::onPrePrimChanged(const SdfPath& path, SdfPathVector& outPathVector)
{
  TF_DEBUG(ALUSDMAYA_EVALUATION).Msg("ProxyShape::onPrePrimChanged\n");
  context()->preRemoveEntry(path, outPathVector);
}

//----------------------------------------------------------------------------------------------------------------------
void ProxyShape::variantSelectionListener(SdfNotice::LayersDidChange const& notice)
// In order to detect changes to the variant selection we listen on the SdfNotice::LayersDidChange global notice which is
// sent to indicate that layer contents have changed.  We are then able to access the change list to check if a variant
// selection change happened.  If so, we trigger a ProxyShapePostLoadProcess() which will regenerate the alTransform
// nodes based on the contents of the new variant selection.
{
  if(MFileIO::isReadingFile())
    return;

  if (!m_stage)
    return;

  const SdfLayerHandleVector stack = m_stage->GetLayerStack();

#if USD_VERSION_NUM > 1911
  TF_FOR_ALL(itr, notice.GetChangeListVec())
#else
  TF_FOR_ALL(itr, notice.GetChangeListMap())
#endif
  {
    if (std::find(stack.begin(), stack.end(), itr->first) == stack.end())
      continue;

    TF_FOR_ALL(entryIter, itr->second.GetEntryList())
    {
      const SdfPath &path = entryIter->first;
      const SdfChangeList::Entry &entry = entryIter->second;

      TF_FOR_ALL(it, entry.infoChanged)
      {
        if (it->first == SdfFieldKeys->VariantSelection ||
            it->first == SdfFieldKeys->Active)
        {
          triggerEvent("PreVariantChangedCB");

          TF_DEBUG(ALUSDMAYA_EVENTS).Msg("ProxyShape::variantSelectionListener oldPath=%s, oldIdentifier=%s, path=%s, layer=%s\n",
                                         entry.oldPath.GetText(),
                                         entry.oldIdentifier.c_str(),
                                         path.GetText(),
                                         itr->first->GetIdentifier().c_str());
          if(!m_compositionHasChanged)
          {
            TF_DEBUG(ALUSDMAYA_EVALUATION).Msg("ProxyShape::Not yet in a composition change state. Recording path. \n");
            m_changedPath = path;
          }
          m_compositionHasChanged = true;
          onPrePrimChanged(path, m_variantSwitchedPrims);

          triggerEvent("PostVariantChangedCB");
        }
      }
    }
  }
}

//----------------------------------------------------------------------------------------------------------------------
void ProxyShape::loadStage()
{
  TF_DEBUG(ALUSDMAYA_EVALUATION).Msg("ProxyShape::loadStage\n");

  triggerEvent("PreStageLoaded");

  AL_BEGIN_PROFILE_SECTION(LoadStage);
  MDataBlock dataBlock = forceCache();

  const int stageIdVal = inputInt32Value(dataBlock, m_stageCacheId);
  UsdStageCache::Id stageId = UsdStageCache::Id().FromLongInt(stageIdVal);
  MString file = inputStringValue(dataBlock, filePath());

  if (m_stage)
  {
    // In case there was already a stage in m_stage, check to see if it's edit target has been altered.
    trackEditTargetLayer();

    if (StageCache::Get().Contains(stageId))
    {
      auto stageFromId = StageCache::Get().Find(stageId);
      const MString stageFilePath = AL::maya::utils::convert(stageFromId->GetRootLayer()->GetIdentifier());
      if (file != stageFilePath)
      {
        // When we have an existing stage and a valid stageCacheId, if file paths of the stage from cache
        // doesn't match that the one we are holding on to, then looks like file path was changed. Drop the current
        // cache Id.
        stageId = UsdStageCache::Id();
      }
    }
  }

  if (stageId.IsValid())
  {
    // Load stage from cache.
    if (StageCache::Get().Contains(stageId))
    {
      m_stage = StageCache::Get().Find(stageId);
      // Save the initial edit target and all dirty layers.
      trackAllDirtyLayers();
      file.set(m_stage->GetRootLayer()->GetIdentifier().c_str());
      outputStringValue(dataBlock, filePath(), file);
    }
    else
    {
      MGlobal::displayError(MString("ProxyShape::loadStage called with non-existent stageCacheId ") + stageId.ToString().c_str());
      stageId = UsdStageCache::Id();
    }
  }
  else
  {
    m_stage = UsdStageRefPtr();

    // Get input attr values
    const MString sessionLayerName = inputStringValue(dataBlock, m_sessionLayerName);

    const MString populationMaskIncludePaths = inputStringValue(dataBlock, m_populationMaskIncludePaths);
    UsdStagePopulationMask mask = constructStagePopulationMask(populationMaskIncludePaths);

    // TODO initialise the context using the serialised attribute

    // let the usd stage cache deal with caching the usd stage data
    std::string fileString = TfStringTrimRight(file.asChar());

    TF_DEBUG(ALUSDMAYA_TRANSLATORS).Msg("ProxyShape::reloadStage original USD file path is %s\n", fileString.c_str());

    boost::filesystem::path filestringPath(fileString);
    if (filestringPath.is_absolute())
    {
      fileString = UsdMayaUtilFileSystem::resolvePath(fileString);
      TF_DEBUG(ALUSDMAYA_TRANSLATORS).Msg("ProxyShape::reloadStage resolved the USD file path to %s\n",
                                          fileString.c_str());
    }
    else
    {
      fileString = UsdMayaUtilFileSystem::resolveRelativePathWithinMayaContext(thisMObject(), fileString);
      TF_DEBUG(ALUSDMAYA_TRANSLATORS).Msg("ProxyShape::reloadStage resolved the relative USD file path to %s\n",
                                          fileString.c_str());
    }

    // Fall back on providing the path "as is" to USD
    if (fileString.empty())
    {
      fileString.assign(file.asChar(), file.length());
    }

    TF_DEBUG(ALUSDMAYA_TRANSLATORS).Msg("ProxyShape::loadStage called for the usd file: %s\n", fileString.c_str());

    // Only try to create a stage for layers that can be opened.
    if (SdfLayerRefPtr rootLayer = SdfLayer::FindOrOpen(fileString))
    {
      MStatus status;
      SdfLayerRefPtr sessionLayer;

      AL_BEGIN_PROFILE_SECTION(OpeningUsdStage);
        AL_BEGIN_PROFILE_SECTION(OpeningSessionLayer);
        {
          // Grab the session layer from the layer manager
          if (sessionLayerName.length() > 0)
          {
            auto layerManager = LayerManager::findManager();
            if (layerManager)
            {
              sessionLayer = layerManager->findLayer(AL::maya::utils::convert(sessionLayerName));
              if (!sessionLayer)
              {
                MGlobal::displayError(MString("ProxyShape \"") + name() + "\" had a serialized session layer"
                                                                          " named \"" + sessionLayerName +
                                      "\", but no matching layer could be found in the layerManager");
              }
            }
            else
            {
              MGlobal::displayError(MString("ProxyShape \"") + name() + "\" had a serialized session layer,"
                                                                        " but no layerManager node was found");
            }
          }

          // If we still have no sessionLayer, but there's data in serializedSessionLayer, then
          // assume we're reading an "old" file, and read it for backwards compatibility.
          if (!sessionLayer)
          {
            const MString serializedSessionLayer = inputStringValue(dataBlock, m_serializedSessionLayer);
            if (serializedSessionLayer.length() != 0)
            {
              sessionLayer = SdfLayer::CreateAnonymous();
              sessionLayer->ImportFromString(AL::maya::utils::convert(serializedSessionLayer));
            }
          }
        }
        AL_END_PROFILE_SECTION();

        AL_BEGIN_PROFILE_SECTION(OpenRootLayer);

        const MString assetResolverConfig = inputStringValue(dataBlock, m_assetResolverConfig);

        if (assetResolverConfig.length()==0)
        {
          // Initialise the asset resolver with the filepath
          PXR_NS::ArGetResolver().ConfigureResolverForAsset(fileString);
        }
        else
        {
          // Initialise the asset resolver with the resolverConfig string
          PXR_NS::ArGetResolver().ConfigureResolverForAsset(assetResolverConfig.asChar());
        }
        AL_END_PROFILE_SECTION();

        AL_BEGIN_PROFILE_SECTION(UsdStageOpen);
        {
          UsdStageCacheContext ctx(StageCache::Get());

          bool unloadedFlag = inputBoolValue(dataBlock, m_unloaded);
          UsdStage::InitialLoadSet loadOperation = unloadedFlag ? UsdStage::LoadNone : UsdStage::LoadAll;

          if (sessionLayer)
          {
            TF_DEBUG(ALUSDMAYA_TRANSLATORS).Msg("ProxyShape::loadStage is called with extra session layer.\n");
            m_stage = UsdStage::OpenMasked(rootLayer, sessionLayer, mask, loadOperation);
          }
          else
          {
            TF_DEBUG(ALUSDMAYA_TRANSLATORS).Msg("ProxyShape::loadStage is called without any session layer.\n");
            m_stage = UsdStage::OpenMasked(rootLayer, mask, loadOperation);
          }

          // Expand the mask, since we do not really want to mask the possible relation targets.
          m_stage->ExpandPopulationMask();

          stageId = StageCache::Get().Insert(m_stage);
          outputInt32Value(dataBlock, m_stageCacheId, stageId.ToLongInt());

          // Set the stage in datablock so it's ready in case it needs to be accessed
          MObject data;
          MayaUsdStageData* usdStageData = createData<MayaUsdStageData>(MayaUsdStageData::mayaTypeId, data);
          usdStageData->stage = m_stage;
          usdStageData->primPath = m_path;
          outputDataValue(dataBlock, outStageData(), usdStageData);
          
          // Set the edit target to the session layer so any user interaction will wind up there
          m_stage->SetEditTarget(m_stage->GetSessionLayer());
          // Save the initial edit target
          trackEditTargetLayer();
        }
        AL_END_PROFILE_SECTION();
      AL_END_PROFILE_SECTION();
    }
    else if (!fileString.empty())
    {
      TF_DEBUG(ALUSDMAYA_TRANSLATORS).Msg("ProxyShape::loadStage failed to open the usd file: %s.\n", file.asChar());
      MGlobal::displayWarning(MString("Failed to open usd file \"") + file + "\"");
    }
  }

  // Get the prim
  // If no primPath string specified, then use the pseudo-root.
  const SdfPath rootPath(std::string("/"));
  MString primPathStr = inputStringValue(dataBlock, primPath());
  if (primPathStr.length())
  {
    m_path = SdfPath(AL::maya::utils::convert(primPathStr));
    UsdPrim prim = m_stage->GetPrimAtPath(m_path);
    if(!prim)
    {
      m_path = rootPath;
    }
  }
  else
  {
    m_path = rootPath;
  }

  if(m_stage && !MFileIO::isReadingFile())
  {
    AL_BEGIN_PROFILE_SECTION(PostLoadProcess);
      // execute the post load process to import any custom prims
      cmds::ProxyShapePostLoadProcess::initialise(this);
      if(isLockPrimFeatureActive())
      {
        findPrimsWithMetaData();
      }
    AL_END_PROFILE_SECTION();
  }

  AL_END_PROFILE_SECTION();

  if(MGlobal::kInteractive == MGlobal::mayaState())
  {
    std::stringstream strstr;
    strstr << "Breakdown for file: " << file << std::endl;
    AL::usdmaya::Profiler::printReport(strstr);
    MGlobal::displayInfo(AL::maya::utils::convert(strstr.str()));
  }

  destroyGLImagingEngine();
  stageDataDirtyPlug().setValue(true);

  triggerEvent("PostStageLoaded");
}


//----------------------------------------------------------------------------------------------------------------------
void ProxyShape::postConstructor()
{
  TF_DEBUG(ALUSDMAYA_EVALUATION).Msg("ProxyShape::postConstructor\n");

  ParentClass::postConstructor();

  // Apply render defaults
  MPlug(thisMObject(), m_visibleInReflections).setValue(true);
  MPlug(thisMObject(), m_visibleInRefractions).setValue(true);
}

//----------------------------------------------------------------------------------------------------------------------
MString ProxyShape::recordUsdPrimToMayaPath(const UsdPrim &usdPrim,
                                            const MObject &mayaObject)
{
  TF_DEBUG(ALUSDMAYA_EVALUATION).Msg("ProxyShape::recordUsdPrimToMayaPath store path to %s\n", usdPrim.GetPrimPath().GetText());

<<<<<<< HEAD
=======
//----------------------------------------------------------------------------------------------------------------------
MString ProxyShape::recordUsdPrimToMayaPath(const UsdPrim &usdPrim,
                                            const MObject &mayaObject){
  TF_DEBUG(ALUSDMAYA_EVALUATION).Msg("ProxyShape::recordUsdPrimToMayaPath store path to %s\n", usdPrim.GetPrimPath().GetText());

>>>>>>> 4d99dac4
  // Retrieve the proxy shapes transform path which will be used in the
  // UsdPrim->MayaNode mapping in the case where there is delayed node creation.
  MFnDagNode shapeFn(thisMObject());
  const MObject shapeParent = shapeFn.parent(0);
  MDagPath mayaPath;
  // Note: This doesn't account for the possibility of multiple paths to a node, but so far this
  // is only used for recently created transforms that should only have single paths.
  MDagPath::getAPathTo(shapeParent, mayaPath);

  MString resultingPath;
  SdfPath primPath(usdPrim.GetPath());
  resultingPath = AL::usdmaya::utils::mapUsdPrimToMayaNode(usdPrim, mayaObject, &mayaPath);
  m_primPathToDagPath.emplace(primPath, resultingPath);

  return resultingPath;
}

//----------------------------------------------------------------------------------------------------------------------
MString ProxyShape::getMayaPathFromUsdPrim(const UsdPrim& usdPrim) const
{
  PrimPathToDagPath::const_iterator itr = m_primPathToDagPath.find(usdPrim.GetPath());
  if (itr == m_primPathToDagPath.end()){
    TF_DEBUG(ALUSDMAYA_EVALUATION).Msg("ProxyShape::getMayaPathFromUsdPrim could not find stored MayaPath\n");
    return MString();
  }
  return itr->second;
}
<<<<<<< HEAD
=======
//----------------------------------------------------------------------------------------------------------------------

void ProxyShape::findTaggedPrims()
{
  TF_DEBUG(ALUSDMAYA_EVALUATION).Msg("ProxyShape::findTaggedPrims\n");
  findTaggedPrims(m_hierarchyIterationLogics);
}

//----------------------------------------------------------------------------------------------------------------------
void ProxyShape::findTaggedPrims(const HierarchyIterationLogics& iterationLogics)
{
  TF_DEBUG(ALUSDMAYA_EVALUATION).Msg("ProxyShape::iteratePrimHierarchy\n");
  if(!m_stage)
    return;

  for(auto hl : iterationLogics)
  {
    hl->preIteration();
  }

  MDagPath m_parentPath;
  for(fileio::TransformIterator it(m_stage, m_parentPath); !it.done(); it.next())
  {
    const UsdPrim& prim = it.prim();
    if(!prim.IsValid())
      continue;

    for(auto hl : iterationLogics)
    {
      hl->iteration(it, prim);
    }
  }

  for(auto hl : iterationLogics)
  {
    hl->postIteration();
  }
}

//----------------------------------------------------------------------------------------------------------------------
void ProxyShape::findExcludedGeometry()
{
  TF_DEBUG(ALUSDMAYA_EVALUATION).Msg("ProxyShape::findExcludedGeometry\n");
  if(!m_stage)
    return;

  m_findExcludedPrims.preIteration();
  MDagPath m_parentPath;

  for(fileio::TransformIterator it(m_stage, m_parentPath); !it.done(); it.next())
  {
    const UsdPrim& prim = it.prim();
    if(!prim.IsValid())
      continue;
    m_findExcludedPrims.iteration(it, prim);
  }

  m_findExcludedPrims.postIteration();
}

//----------------------------------------------------------------------------------------------------------------------
void ProxyShape::findSelectablePrims()
{
  TF_DEBUG(ALUSDMAYA_EVALUATION).Msg("ProxyShape::findSelectablePrims\n");
  if(!m_stage)
    return;

  m_findUnselectablePrims.preIteration();

  MDagPath m_parentPath;
  for(fileio::TransformIterator it(m_stage, m_parentPath); !it.done(); it.next())
  {
    const UsdPrim& prim = it.prim();
    if(!prim.IsValid())
      continue;

    m_findUnselectablePrims.iteration(it, prim);
  }

  m_findUnselectablePrims.postIteration();
}
>>>>>>> 4d99dac4

//----------------------------------------------------------------------------------------------------------------------
void ProxyShape::copyInternalData(MPxNode* srcNode)
{
  // On duplication, the ProxyShape has a null stage, and m_filePathDirty is
  // false, even if the file path attribute is set.  We must ensure the next
  // call to computeOutStageData() calls loadStage().
  m_filePathDirty = true;
}

//----------------------------------------------------------------------------------------------------------------------
MStatus ProxyShape::computeOutStageData(const MPlug& plug, MDataBlock& dataBlock)
{
  // create new stage data
  MObject data;
  MayaUsdStageData* usdStageData = createData<MayaUsdStageData>(MayaUsdStageData::mayaTypeId, data);
  if(!usdStageData)
  {
    return MS::kFailure;
  }

  // make sure a stage is loaded
  if (!m_stage && m_filePathDirty)
  {
    m_filePathDirty = false;
    loadStage();
  }
  // Set the output stage data params
  usdStageData->stage = m_stage;
  usdStageData->primPath = m_path;

  // set the cached output value, and flush
  MStatus status = outputDataValue(dataBlock, outStageData(), usdStageData);
  if(!status)
  {
    return MS::kFailure;
  }

  UsdMayaProxyStageSetNotice(*this).Send();

  return status;
}

//----------------------------------------------------------------------------------------------------------------------
bool ProxyShape::isStageValid() const
{
  TF_DEBUG(ALUSDMAYA_EVALUATION).Msg("ProxyShape::isStageValid\n");
  MDataBlock dataBlock = const_cast<ProxyShape*>(this)->forceCache();

  MayaUsdStageData* outData = inputDataValue<MayaUsdStageData>(dataBlock, outStageData());
  if(outData && outData->stage)
    return true;

  return false;
}

//----------------------------------------------------------------------------------------------------------------------
UsdStageRefPtr ProxyShape::getUsdStage() const
{
  TF_DEBUG(ALUSDMAYA_EVALUATION).Msg("ProxyShape::getUsdStage\n");

  MPlug plug(thisMObject(), outStageData());
  MObject data;
  plug.getValue(data);
  MFnPluginData fnData(data);
  MayaUsdStageData* outData = static_cast<MayaUsdStageData*>(fnData.data());
  if(outData)
  {
    return outData->stage;
  }
  return UsdStageRefPtr();
}

UsdTimeCode ProxyShape::getTime() const
{
    return UsdTimeCode(outTimePlug().asMTime().as(MTime::uiUnit()));
}

//----------------------------------------------------------------------------------------------------------------------
MStatus ProxyShape::computeOutputTime(const MPlug& plug, MDataBlock& dataBlock, MTime& currentTime)
{
  MTime inTime = inputTimeValue(dataBlock, time());
  MTime inTimeOffset = inputTimeValue(dataBlock, m_timeOffset);
  double inTimeScalar = inputDoubleValue(dataBlock, m_timeScalar);
  currentTime.setValue((inTime.as(MTime::uiUnit()) - inTimeOffset.as(MTime::uiUnit())) * inTimeScalar);
  return outputTimeValue(dataBlock, m_outTime, currentTime);
}

//----------------------------------------------------------------------------------------------------------------------
MStatus ProxyShape::compute(const MPlug& plug, MDataBlock& dataBlock)
{
  TF_DEBUG(ALUSDMAYA_EVALUATION).Msg("ProxyShape::compute %s\n", plug.name().asChar());
  // When shape is computed Maya will request redraw by itself
  m_requestedRedraw = true;
  MTime currentTime;
  if(plug == m_outTime)
  {
    return computeOutputTime(plug, dataBlock, currentTime);
  }
  else
  if(plug == outStageData())
  {
    MStatus status = computeOutputTime(MPlug(plug.node(), m_outTime), dataBlock, currentTime);
    return status == MS::kSuccess ? computeOutStageData(plug, dataBlock) : status;
  }
  // Completely skip over parent class compute(), because it has inStageData
  // and inStageDataCached attributes we don't use.
  return MPxSurfaceShape::compute(plug, dataBlock);
}

//----------------------------------------------------------------------------------------------------------------------
bool ProxyShape::setInternalValue(const MPlug& plug, const MDataHandle& dataHandle)
{
  // We set the value in the datablock ourselves, so that the plug's value is
  // can be queried from subfunctions (ie, loadStage, constructExcludedPrims, etc)
  //
  // If we simply returned "false", the "standard" implementation would set
  // the datablock for us, but this would be too late for these subfunctions
  TF_DEBUG(ALUSDMAYA_EVALUATION).Msg("ProxyShape::setInternalValue %s\n", plug.name().asChar());

  if(plug == filePath() || plug == m_assetResolverConfig || plug == m_stageCacheId)
  {
    m_filePathDirty = true;
    
    // can't use dataHandle.datablock(), as this is a temporary datahandle
    MDataBlock datablock = forceCache();

    if (plug == filePath() || plug == m_assetResolverConfig)
    {
      AL_MAYA_CHECK_ERROR_RETURN_VAL(outputStringValue(datablock, plug, dataHandle.asString()),
                                     false,
                                     "ProxyShape::setInternalValue - error setting filePath or assetResolverConfig");
    }
    else
    {
      AL_MAYA_CHECK_ERROR_RETURN_VAL(outputInt32Value(datablock, plug, dataHandle.asInt()),
                                     false,
                                     "ProxyShape::setInternalValue - error setting stageCacheId");
    }
    // Delay stage creation if opening a file, because we haven't created the LayerManager node yet
    if (MFileIO::isReadingFile())
    {
      m_unloadedProxyShapes.push_back(MObjectHandle(thisMObject()));
    }
    else
    {
      loadStage();
    }
    return true;
  }
  else
  if(plug == primPath())
  {
    // can't use dataHandle.datablock(), as this is a temporary datahandle
    MDataBlock datablock = forceCache();
    AL_MAYA_CHECK_ERROR_RETURN_VAL(outputStringValue(datablock, primPath(), dataHandle.asString()),
        false, "ProxyShape::setInternalValue - error setting primPath");

    if(m_stage)
    {
      // Get the prim
      // If no primPath string specified, then use the pseudo-root.
      MString primPathStr = dataHandle.asString();
      if (primPathStr.length())
      {
        m_path = SdfPath(AL::maya::utils::convert(primPathStr));
        UsdPrim prim = m_stage->GetPrimAtPath(m_path);
        if(!prim)
        {
          m_path = SdfPath::AbsoluteRootPath();
        }
      }
      else
      {
        m_path = SdfPath::AbsoluteRootPath();
      }
      constructGLImagingEngine();
    }
    return true;
  }
  else
  if(plug == excludePrimPaths() || plug == m_excludedTranslatedGeometry)
  {
    // can't use dataHandle.datablock(), as this is a temporary datahandle
    MDataBlock datablock = forceCache();
    AL_MAYA_CHECK_ERROR_RETURN_VAL(outputStringValue(datablock, plug.attribute(), dataHandle.asString()),
        false, MString("ProxyShape::setInternalValue - error setting ") + plug.name());

    if(m_stage)
    {
      constructExcludedPrims();
    }
    return true;
  }
  return false;
}

//----------------------------------------------------------------------------------------------------------------------
bool ProxyShape::getInternalValue(const MPlug& plug, MDataHandle& dataHandle)
{
  // Not sure if this is needed... don't know behavior of default implementation?
  return false;
}

//----------------------------------------------------------------------------------------------------------------------
bool ProxyShape::isBounded() const
{
  return true;
}

//----------------------------------------------------------------------------------------------------------------------
void ProxyShape::CacheEmptyBoundingBox(MBoundingBox& cachedBBox)
{
  cachedBBox = MBoundingBox(
      MPoint(-100000.0f, -100000.0f, -100000.0f),
      MPoint( 100000.0f,  100000.0f,  100000.0f));
}

//----------------------------------------------------------------------------------------------------------------------
UsdTimeCode ProxyShape::GetOutputTime(MDataBlock dataBlock) const
{
  return UsdTimeCode(inputDoubleValue(dataBlock, m_outTime));
}

//----------------------------------------------------------------------------------------------------------------------
void ProxyShape::unloadMayaReferences()
{
  TF_DEBUG(ALUSDMAYA_TRANSLATORS).Msg("ProxyShape::unloadMayaReferences called\n");
  MObjectArray references;
  for(auto it = m_requiredPaths.begin(), e = m_requiredPaths.end(); it != e; ++it)
  {
    MStatus status;
    MFnDependencyNode fn(it->second.node(), &status);
    if(status)
    {
      MPlug plug = fn.findPlug("message", &status);
      if(status)
      {
        MPlugArray plugs;
        plug.connectedTo(plugs, false, true);
        for(uint32_t i = 0; i < plugs.length(); ++i)
        {
          MObject temp = plugs[i].node();
          if(temp.hasFn(MFn::kReference))
          {
            MFnReference mfnRef(temp);
            MString referenceFilename = mfnRef.fileName(
                true /*resolvedName*/,
                true /*includePath*/,
                true /*includeCopyNumber*/);
            TF_DEBUG(ALUSDMAYA_EVALUATION).Msg("ProxyShape::unloadMayaReferences unloading %s\n", referenceFilename.asChar());
            MFileIO::unloadReferenceByNode(temp);
          }
        }
      }
    }
  }
}


//----------------------------------------------------------------------------------------------------------------------
void ProxyShape::serialiseTransformRefs()
{
  TF_DEBUG(ALUSDMAYA_EVALUATION).Msg("ProxyShape::serialiseTransformRefs\n");
  triggerEvent("PreSerialiseTransformRefs");

  std::ostringstream oss;
  for(auto iter : m_requiredPaths)
  {
    MStatus status;
    MObjectHandle handle(iter.second.node());

    if(handle.isAlive() && handle.isValid())
    {
      MFnDagNode fn(handle.object(), &status);
      if(status)
      {
        MDagPath path;
        fn.getPath(path);
        oss << path.fullPathName() << " "
            << iter.first.GetText() << " "
            << uint32_t(iter.second.required()) << " "
            << uint32_t(iter.second.selected()) << " "
            << uint32_t(iter.second.refCount()) << ";";
      }
    }
  }
  serializedRefCountsPlug().setString(oss.str().c_str());

  triggerEvent("PostSerialiseTransformRefs");
}

//----------------------------------------------------------------------------------------------------------------------
void ProxyShape::deserialiseTransformRefs()
{
  triggerEvent("PreDeserialiseTransformRefs");

  MString str = serializedRefCountsPlug().asString();
  MStringArray strs;
  str.split(';', strs);

  for(uint32_t i = 0, n = strs.length(); i < n; ++i)
  {
    if(strs[i].length())
    {
      MStringArray tstrs;
      strs[i].split(' ', tstrs);
      MString nodeName = tstrs[0];

      MSelectionList sl;
      if(sl.add(nodeName))
      {
        MObject node;
        if(sl.getDependNode(0, node))
        {
          MFnDependencyNode fn(node);
          Scope* transformNode = dynamic_cast<Scope*>(fn.userNode());
          const uint32_t required = tstrs[2].asUnsigned();
          const uint32_t selected = tstrs[3].asUnsigned();
          const uint32_t refCounts = tstrs[4].asUnsigned();
          SdfPath path(tstrs[1].asChar());
          m_requiredPaths.emplace(path, TransformReference(node, transformNode, required, selected, refCounts));          
          if(transformNode)
          {
            UsdPrim prim = usdStage()->GetPrimAtPath(path);
            if (usdStage()->GetPrimAtPath(path).IsValid())
            {
              recordUsdPrimToMayaPath(prim, node );
            }
          }
          TF_DEBUG(ALUSDMAYA_EVALUATION).Msg("ProxyShape::deserialiseTransformRefs m_requiredPaths added %s TransformReference: %s\n", transformNode? "AL_usdmaya_Transform":"", path.GetText());
        }
      }
    }
  }

  serializedRefCountsPlug().setString("");

  triggerEvent("PostDeserialiseTransformRefs");
}

//----------------------------------------------------------------------------------------------------------------------
ProxyShape::TransformReference::TransformReference(MObject mayaNode, Scope* node, uint32_t r, uint32_t s, uint32_t rc)
  : m_node(mayaNode)
  , m_transform(nullptr)
{
  m_required = r;
  m_selected = s;
  m_selectedTemp = 0;
  m_refCount = rc;
  m_transform = getTransformNode();
}

//----------------------------------------------------------------------------------------------------------------------
Scope* ProxyShape::TransformReference::getTransformNode() const
{
  MObjectHandle n(node());
  if(n.isValid() && n.isAlive())
  {
    MStatus status;
    MFnDependencyNode fn(n.object(), &status);
    if(status == MS::kSuccess)
    {
      Scope* transformNode = dynamic_cast<Scope*>(fn.userNode());
      if(transformNode)
      {
        TF_DEBUG(ALUSDMAYA_EVALUATION).Msg("TransformReference::transform found valid AL_usdmaya Transform or Scope: %s\n", fn.absoluteName().asChar());
        return (Scope*)fn.userNode();
      }
      else
      {
        TF_DEBUG(ALUSDMAYA_EVALUATION).Msg("TransformReference::transform found non AL_usdmaya_Tranform: %s\n", fn.absoluteName().asChar());
        return nullptr;
      }
    }
    else
    {
      TF_DEBUG(ALUSDMAYA_EVALUATION).Msg("TransformReference::transform found invalid transform\n");
      return nullptr;
    }
  }
  TF_DEBUG(ALUSDMAYA_EVALUATION).Msg("TransformReference::transform found null transform\n");
  return nullptr;
}

//----------------------------------------------------------------------------------------------------------------------
void ProxyShape::cleanupTransformRefs()
{
  for(auto it = m_requiredPaths.begin(); it != m_requiredPaths.end(); )
  {
    if(!it->second.selected() && !it->second.required() && !it->second.refCount())
    {
      TF_DEBUG(ALUSDMAYA_EVALUATION).Msg("ProxyShape::cleanupTransformRefs m_requiredPaths removed TransformReference: %s\n", it->first.GetText());
      m_requiredPaths.erase(it++);
    }
    else
    {
      ++it;
    }
  }
}

//----------------------------------------------------------------------------------------------------------------------
void ProxyShape::registerEvents()
{
  registerEvent("PreDestroyProxyShape", AL::event::kUSDMayaEventType);
  registerEvent("PostDestroyProxyShape", AL::event::kUSDMayaEventType);
  registerEvent("PreStageLoaded", AL::event::kUSDMayaEventType);
  registerEvent("PostStageLoaded", AL::event::kUSDMayaEventType);
  registerEvent("ConstructGLEngine", AL::event::kUSDMayaEventType);
  registerEvent("DestroyGLEngine", AL::event::kUSDMayaEventType);
  registerEvent("PreSelectionChanged", AL::event::kUSDMayaEventType);
  registerEvent("PostSelectionChanged", AL::event::kUSDMayaEventType);
  registerEvent("PreVariantChanged", AL::event::kUSDMayaEventType);
  registerEvent("PostVariantChanged", AL::event::kUSDMayaEventType);
  registerEvent("PreSerialiseContext", AL::event::kUSDMayaEventType, Global::postSave());
  registerEvent("PostSerialiseContext", AL::event::kUSDMayaEventType, Global::postSave());
  registerEvent("PreDeserialiseContext", AL::event::kUSDMayaEventType, Global::postRead());
  registerEvent("PostDeserialiseContext", AL::event::kUSDMayaEventType, Global::postRead());
  registerEvent("PreSerialiseTransformRefs", AL::event::kUSDMayaEventType, Global::postSave());
  registerEvent("PostSerialiseTransformRefs", AL::event::kUSDMayaEventType, Global::postSave());
  registerEvent("PreDeserialiseTransformRefs", AL::event::kUSDMayaEventType, Global::postRead());
  registerEvent("PostDeserialiseTransformRefs", AL::event::kUSDMayaEventType, Global::postRead());
  registerEvent("EditTargetChanged", AL::event::kUSDMayaEventType);
  registerEvent("SelectionStarted", AL::event::kUSDMayaEventType);
  registerEvent("SelectionEnded", AL::event::kUSDMayaEventType);
}

//----------------------------------------------------------------------------------------------------------------------
MSelectionMask ProxyShape::getShapeSelectionMask() const
{
  MSelectionMask::SelectionType selType = MSelectionMask::kSelectMeshes;
  return MSelectionMask(selType);
}

#if defined(WANT_UFE_BUILD)
//----------------------------------------------------------------------------------------------------------------------
Ufe::PathSegment ProxyShape::ufePathSegment() const
{
    //Build a path segment to proxyShape
    MDagPath thisPath;
    MDagPath::getAPathTo(thisMObject(), thisPath);

    // MDagPath does not include |world to its full path naem
    MString fullpath = "|world" + thisPath.fullPathName();

    return Ufe::PathSegment(fullpath.asChar(), MAYA_UFE_RUNTIME_ID, MAYA_UFE_SEPARATOR);
}


Ufe::Path ProxyShape::ufePath() const
{
    return Ufe::Path(ProxyShape::ufePathSegment());
}
#endif

//----------------------------------------------------------------------------------------------------------------------
} // nodes
} // usdmaya
} // AL
//----------------------------------------------------------------------------------------------------------------------<|MERGE_RESOLUTION|>--- conflicted
+++ resolved
@@ -1377,14 +1377,6 @@
 {
   TF_DEBUG(ALUSDMAYA_EVALUATION).Msg("ProxyShape::recordUsdPrimToMayaPath store path to %s\n", usdPrim.GetPrimPath().GetText());
 
-<<<<<<< HEAD
-=======
-//----------------------------------------------------------------------------------------------------------------------
-MString ProxyShape::recordUsdPrimToMayaPath(const UsdPrim &usdPrim,
-                                            const MObject &mayaObject){
-  TF_DEBUG(ALUSDMAYA_EVALUATION).Msg("ProxyShape::recordUsdPrimToMayaPath store path to %s\n", usdPrim.GetPrimPath().GetText());
-
->>>>>>> 4d99dac4
   // Retrieve the proxy shapes transform path which will be used in the
   // UsdPrim->MayaNode mapping in the case where there is delayed node creation.
   MFnDagNode shapeFn(thisMObject());
@@ -1412,90 +1404,6 @@
   }
   return itr->second;
 }
-<<<<<<< HEAD
-=======
-//----------------------------------------------------------------------------------------------------------------------
-
-void ProxyShape::findTaggedPrims()
-{
-  TF_DEBUG(ALUSDMAYA_EVALUATION).Msg("ProxyShape::findTaggedPrims\n");
-  findTaggedPrims(m_hierarchyIterationLogics);
-}
-
-//----------------------------------------------------------------------------------------------------------------------
-void ProxyShape::findTaggedPrims(const HierarchyIterationLogics& iterationLogics)
-{
-  TF_DEBUG(ALUSDMAYA_EVALUATION).Msg("ProxyShape::iteratePrimHierarchy\n");
-  if(!m_stage)
-    return;
-
-  for(auto hl : iterationLogics)
-  {
-    hl->preIteration();
-  }
-
-  MDagPath m_parentPath;
-  for(fileio::TransformIterator it(m_stage, m_parentPath); !it.done(); it.next())
-  {
-    const UsdPrim& prim = it.prim();
-    if(!prim.IsValid())
-      continue;
-
-    for(auto hl : iterationLogics)
-    {
-      hl->iteration(it, prim);
-    }
-  }
-
-  for(auto hl : iterationLogics)
-  {
-    hl->postIteration();
-  }
-}
-
-//----------------------------------------------------------------------------------------------------------------------
-void ProxyShape::findExcludedGeometry()
-{
-  TF_DEBUG(ALUSDMAYA_EVALUATION).Msg("ProxyShape::findExcludedGeometry\n");
-  if(!m_stage)
-    return;
-
-  m_findExcludedPrims.preIteration();
-  MDagPath m_parentPath;
-
-  for(fileio::TransformIterator it(m_stage, m_parentPath); !it.done(); it.next())
-  {
-    const UsdPrim& prim = it.prim();
-    if(!prim.IsValid())
-      continue;
-    m_findExcludedPrims.iteration(it, prim);
-  }
-
-  m_findExcludedPrims.postIteration();
-}
-
-//----------------------------------------------------------------------------------------------------------------------
-void ProxyShape::findSelectablePrims()
-{
-  TF_DEBUG(ALUSDMAYA_EVALUATION).Msg("ProxyShape::findSelectablePrims\n");
-  if(!m_stage)
-    return;
-
-  m_findUnselectablePrims.preIteration();
-
-  MDagPath m_parentPath;
-  for(fileio::TransformIterator it(m_stage, m_parentPath); !it.done(); it.next())
-  {
-    const UsdPrim& prim = it.prim();
-    if(!prim.IsValid())
-      continue;
-
-    m_findUnselectablePrims.iteration(it, prim);
-  }
-
-  m_findUnselectablePrims.postIteration();
-}
->>>>>>> 4d99dac4
 
 //----------------------------------------------------------------------------------------------------------------------
 void ProxyShape::copyInternalData(MPxNode* srcNode)
