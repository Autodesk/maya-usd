//
// Copyright 2017 Animal Logic
//
// Licensed under the Apache License, Version 2.0 (the "License");
// you may not use this file except in compliance with the License.
// You may obtain a copy of the License at
//
//     http://www.apache.org/licenses/LICENSE-2.0
//
// Unless required by applicable law or agreed to in writing, software
// distributed under the License is distributed on an "AS IS" BASIS,
// WITHOUT WARRANTIES OR CONDITIONS OF ANY KIND, either express or implied.
// See the License for the specific language governing permissions and
// limitations under the License.
//
/*
#include "pxr/usdImaging/usdImaging/delegate.h"
#include "pxr/usdImaging/usdImaging/version.h"
#include "pxr/usdImaging/usdImagingGL/engine.h"

*/

#include "maya/MEvaluationNode.h"
#include "maya/MEventMessage.h"
#include "maya/MFileIO.h"
#include "maya/MItDependencyNodes.h"
#include "maya/MFnPluginData.h"
#include "maya/MFnReference.h"
#include "maya/MGlobal.h"
#include "maya/MHWGeometryUtilities.h"
#include "maya/MNodeClass.h"
#include "maya/MTime.h"
#include "maya/MViewport2Renderer.h"

#include "AL/maya/utils/Utils.h"

#include "AL/usdmaya/cmds/ProxyShapePostLoadProcess.h"
#include "AL/usdmaya/CodeTimings.h"
#include "AL/usdmaya/Global.h"
#include "AL/usdmaya/Metadata.h"
#include "AL/usdmaya/fileio/SchemaPrims.h"
#include "AL/usdmaya/fileio/TransformIterator.h"
#include "AL/usdmaya/nodes/Engine.h"
#include "AL/usdmaya/nodes/LayerManager.h"
#include "AL/usdmaya/nodes/ProxyShape.h"
#include "AL/usdmaya/nodes/RendererManager.h"
#include "AL/usdmaya/nodes/Transform.h"
#include "AL/usdmaya/nodes/TransformationMatrix.h"
#include "AL/usdmaya/StageCache.h"
#include "AL/usdmaya/TypeIDs.h"
#include "AL/usdmaya/Version.h"
#include "AL/usdmaya/utils/Utils.h"

#include "AL/usd/transaction/TransactionManager.h"

#include "pxr/usd/ar/resolver.h"

#include "pxr/usd/usdGeom/imageable.h"
#include "pxr/usd/usdGeom/tokens.h"
#include "pxr/usd/usd/prim.h"
#include "pxr/usd/usd/stageCacheContext.h"
#include "pxr/usd/usdUtils/stageCache.h"
#include "pxr/usdImaging/usdImaging/delegate.h"

#include <mayaUsd/listeners/proxyShapeNotice.h>
#include <mayaUsd/nodes/stageData.h>
#include <mayaUsd/utils/utilFileSystem.h>

#if defined(WANT_UFE_BUILD)
#include "ufe/path.h"
#endif

namespace AL {
namespace usdmaya {
namespace nodes {
typedef void (*proxy_function_prototype)(void* userData, AL::usdmaya::nodes::ProxyShape* proxyInstance);

const char* ProxyShape::s_selectionMaskName = "al_ProxyShape";

//----------------------------------------------------------------------------------------------------------------------
void ProxyShape::serialiseTranslatorContext()
{
  triggerEvent("PreSerialiseContext");

  serializedTrCtxPlug().setValue(context()->serialise());

  triggerEvent("PostSerialiseContext");
}

//----------------------------------------------------------------------------------------------------------------------
void ProxyShape::deserialiseTranslatorContext()
{
  triggerEvent("PreDeserialiseContext");

  MString value;
  serializedTrCtxPlug().getValue(value);
  context()->deserialise(value);

  triggerEvent("PostDeserialiseContext");
}

//----------------------------------------------------------------------------------------------------------------------
AL_MAYA_DEFINE_NODE(ProxyShape, AL_USDMAYA_PROXYSHAPE, AL_usdmaya);

MObject ProxyShape::m_populationMaskIncludePaths = MObject::kNullObj;
MObject ProxyShape::m_excludedTranslatedGeometry = MObject::kNullObj;
MObject ProxyShape::m_timeOffset = MObject::kNullObj;
MObject ProxyShape::m_timeScalar = MObject::kNullObj;
MObject ProxyShape::m_outTime = MObject::kNullObj;
MObject ProxyShape::m_layers = MObject::kNullObj;
MObject ProxyShape::m_serializedSessionLayer = MObject::kNullObj;
MObject ProxyShape::m_sessionLayerName = MObject::kNullObj;
MObject ProxyShape::m_serializedTrCtx = MObject::kNullObj;
MObject ProxyShape::m_unloaded = MObject::kNullObj;
MObject ProxyShape::m_ambient = MObject::kNullObj;
MObject ProxyShape::m_diffuse = MObject::kNullObj;
MObject ProxyShape::m_specular = MObject::kNullObj;
MObject ProxyShape::m_emission = MObject::kNullObj;
MObject ProxyShape::m_shininess = MObject::kNullObj;
MObject ProxyShape::m_serializedRefCounts = MObject::kNullObj;
MObject ProxyShape::m_version = MObject::kNullObj;
MObject ProxyShape::m_transformTranslate = MObject::kNullObj;
MObject ProxyShape::m_transformRotate = MObject::kNullObj;
MObject ProxyShape::m_transformScale = MObject::kNullObj;
MObject ProxyShape::m_stageDataDirty = MObject::kNullObj;
MObject ProxyShape::m_stageCacheId = MObject::kNullObj;
MObject ProxyShape::m_assetResolverConfig = MObject::kNullObj;
MObject ProxyShape::m_visibleInReflections = MObject::kNullObj;
MObject ProxyShape::m_visibleInRefractions = MObject::kNullObj;

//----------------------------------------------------------------------------------------------------------------------
std::vector<MObjectHandle> ProxyShape::m_unloadedProxyShapes;
int m_stageCacheId;
//----------------------------------------------------------------------------------------------------------------------
UsdPrim ProxyShape::getUsdPrim(MDataBlock& dataBlock) const
{
  TF_DEBUG(ALUSDMAYA_EVALUATION).Msg("ProxyShape::getUsdPrim\n");
  return _GetUsdPrim(dataBlock);
}

//----------------------------------------------------------------------------------------------------------------------
SdfPathVector ProxyShape::getExcludePrimPaths() const
{
  TF_DEBUG(ALUSDMAYA_EVALUATION).Msg("ProxyShape::getExcludePrimPaths\n");

  SdfPathVector paths = getPrimPathsFromCommaJoinedString(excludePrimPathsPlug().asString());
  SdfPathVector temp = getPrimPathsFromCommaJoinedString(excludedTranslatedGeometryPlug().asString());
  paths.insert(paths.end(), temp.begin(), temp.end());

  const auto& translatedGeo = m_context->excludedGeometry();

  // combine the excluded paths
  SdfPathVector excludedGeometryPaths;
  excludedGeometryPaths.reserve(m_excludedTaggedGeometry.size() + paths.size() + translatedGeo.size());
  excludedGeometryPaths.assign(m_excludedTaggedGeometry.begin(), m_excludedTaggedGeometry.end());
  excludedGeometryPaths.insert(excludedGeometryPaths.end(), m_excludedGeometry.begin(), m_excludedGeometry.end());
  for (auto& it : translatedGeo)
  {
      excludedGeometryPaths.push_back(it.second);
  }

  return excludedGeometryPaths;
}

//----------------------------------------------------------------------------------------------------------------------
UsdStagePopulationMask ProxyShape::constructStagePopulationMask(const MString &paths) const
{
  TF_DEBUG(ALUSDMAYA_EVALUATION).Msg("ProxyShape::constructStagePopulationMask(%s)\n", paths.asChar());
  UsdStagePopulationMask mask;
  SdfPathVector list = getPrimPathsFromCommaJoinedString(paths);
  if(list.empty())
  {
    TF_DEBUG(ALUSDMAYA_EVALUATION).Msg("ProxyShape: No mask specified, will mask none.\n");
    return UsdStagePopulationMask::All();
  }

  for(const SdfPath &path : list)
  {
    TF_DEBUG(ALUSDMAYA_EVALUATION).Msg("ProxyShape: Add include to mask:(%s)\n", path.GetText());
    mask.Add(path);
  }
  return mask;
}

//----------------------------------------------------------------------------------------------------------------------
void ProxyShape::translatePrimPathsIntoMaya(
    const SdfPathVector& importPaths,
    const SdfPathVector& teardownPaths,
    const fileio::translators::TranslatorParameters& param)
{
  TF_DEBUG(ALUSDMAYA_EVALUATION).Msg("ProxyShape:translatePrimPathsIntoMaya ImportSize='%zd' TearDownSize='%zd' \n",
                                     importPaths.size(),
                                     teardownPaths.size());

  //Resolve SdfPathSet to UsdPrimVector
  UsdPrimVector importPrims;
  for(const SdfPath& path : importPaths)
  {
    UsdPrim prim = m_stage->GetPrimAtPath(path);
    if(prim.IsValid())
    {
      importPrims.push_back(prim);
    }
    else
    {
      TF_DEBUG(ALUSDMAYA_EVALUATION).Msg("ProxyShape:translatePrimPathsIntoMaya Path for import '%s' resolves to an invalid prim\n", path.GetText());
    }
  }

  translatePrimsIntoMaya(importPrims, teardownPaths, param);
}

//----------------------------------------------------------------------------------------------------------------------
void ProxyShape::translatePrimsIntoMaya(
    const UsdPrimVector& importPrims,
    const SdfPathVector& teardownPrims,
    const fileio::translators::TranslatorParameters& param)
{
  TF_DEBUG(ALUSDMAYA_EVALUATION).Msg("ProxyShape:translatePrimsIntoMaya ImportSize='%zd' TearDownSize='%zd' \n", importPrims.size(), teardownPrims.size());

  proxy::PrimFilter filter(teardownPrims, importPrims, this, param.forceTranslatorImport());

  if(TfDebug::IsEnabled(ALUSDMAYA_TRANSLATORS))
  {
    std::cout << "new prims" << std::endl;
    for(auto it : filter.newPrimSet())
    {
      std::cout << it.GetPath().GetText() << ' ' << it.GetTypeName().GetText() << std::endl;
    }
    std::cout << "new transforms" << std::endl;
    for(auto it : filter.transformsToCreate())
    {
      std::cout << it.GetPath().GetText() << ' ' << it.GetTypeName().GetText() << std::endl;
    }
    std::cout << "updateable prims" << std::endl;
    for(auto it : filter.updatablePrimSet())
    {
      std::cout << it.GetPath().GetText() << '\n';
    }
    std::cout << "removed prims" << std::endl;
    for(auto it : filter.removedPrimSet())
    {
      std::cout << it.GetText() << '\n';
    }
  }

  // content to remove needs to be dealt with first
  // as some nodes might be re-imported and we have
  // to make sure their "old" version is gone before
  // recreating them.
  context()->removeEntries(filter.removedPrimSet());

  cmds::ProxyShapePostLoadProcess::MObjectToPrim objsToCreate;
  if(!filter.transformsToCreate().empty())
  {
    cmds::ProxyShapePostLoadProcess::createTranformChainsForSchemaPrims(
        this,
        filter.transformsToCreate(),
        parentTransform(),
        objsToCreate,
        param.pushToPrim(),
        param.readAnimatedValues());
  }


  if(!filter.newPrimSet().empty())
  {
    cmds::ProxyShapePostLoadProcess::createSchemaPrims(this, filter.newPrimSet(), param);
  }

  if(!filter.updatablePrimSet().empty())
  {
    cmds::ProxyShapePostLoadProcess::updateSchemaPrims(this, filter.updatablePrimSet());
  }

  cleanupTransformRefs();

  context()->updatePrimTypes();

  // now perform any post-creation fix up
  if(!filter.newPrimSet().empty())
  {
    cmds::ProxyShapePostLoadProcess::connectSchemaPrims(this, filter.newPrimSet());
  }

  if(!filter.updatablePrimSet().empty())
  {
    cmds::ProxyShapePostLoadProcess::connectSchemaPrims(this, filter.updatablePrimSet());
  }

  if(context()->isExcludedGeometryDirty())
  {
    TF_DEBUG(ALUSDMAYA_EVALUATION).Msg("ProxyShape:translatePrimsIntoMaya excluded geometry has been modified, reconstructing imaging engine \n");
    constructExcludedPrims(); //if excluded prims changed, this will call constructGLImagingEngine
  }
}
//----------------------------------------------------------------------------------------------------------------------
SdfPathVector ProxyShape::getPrimPathsFromCommaJoinedString(const MString &paths) const
{
  SdfPathVector result;
  if(paths.length())
  {
    const char* begin = paths.asChar();
    const char* end = paths.asChar() + paths.length();
    const char* iter = std::find(begin, end, ',');
    while(iter != end)
    {
      result.push_back(SdfPath(std::string(begin, iter)));
      begin = iter + 1;
      iter = std::find(begin, end, ',');
    }

    result.push_back(SdfPath(std::string(begin, end)));
  }
  return result;
}

//----------------------------------------------------------------------------------------------------------------------
Engine* ProxyShape::engine(bool construct)
{
  if (!m_engine && construct)
  {
    constructGLImagingEngine();
  }
  return m_engine;
}

//----------------------------------------------------------------------------------------------------------------------
void ProxyShape::destroyGLImagingEngine()
{
  if(m_engine)
  {
    triggerEvent("DestroyGLEngine");
    m_engine->InvalidateBuffers();
    delete m_engine;
    m_engine = nullptr;
  }
}

//----------------------------------------------------------------------------------------------------------------------
void ProxyShape::constructGLImagingEngine()
{
  TF_DEBUG(ALUSDMAYA_EVALUATION).Msg("ProxyShape::constructGLImagingEngine\n");

  // kBatch does not cover mayapy use, we only need this in interactive mode:
  if (MGlobal::mayaState() == MGlobal::kInteractive)
  {
    if(m_stage)
    {
      // function prototype of callback we wish to register
      typedef void (*proxy_function_prototype)(void*, AL::usdmaya::nodes::ProxyShape*);

      // delete previous instance
      destroyGLImagingEngine();

      m_engine = new Engine(m_path, m_excludedGeometry);
      // set renderer plugin based on RendererManager setting
      RendererManager* manager = RendererManager::findManager();
      if(manager && m_engine)
      {
        manager->changeRendererPlugin(this, true);
      }

      triggerEvent("ConstructGLEngine");
    }
  }
}

//----------------------------------------------------------------------------------------------------------------------
MStatus ProxyShape::setDependentsDirty(const MPlug& plugBeingDirtied, MPlugArray& plugs)
{
  // I thought that, if your ProxyDrawOverride is set to not always be dirty,
  // prepareForDraw would automatically be triggered whenever any attribute
  // that was marked as affectsAppearance was dirtied; however, this is not
  // the case, so we mark the draw geo dirty ourselves.
  {
    MStatus status;
    MFnAttribute attr(plugBeingDirtied, &status);
    if (!status)
    {
      if (plugBeingDirtied.isNull())
      {
        TF_CODING_ERROR(TfStringPrintf(
            "ProxyShape setInternalValue given invalid plug - shape: %s",
            name().asChar()));
        }
      else
      {
        TF_CODING_ERROR(TfStringPrintf(
            "Unable to retrieve attribute from plug: %s",
            plugBeingDirtied.name().asChar()));
      }
    }
    else
    {
      if (attr.affectsAppearance())
      {
        MHWRender::MRenderer::setGeometryDrawDirty(thisMObject());
      }
    }
  }

  if(plugBeingDirtied == time() || plugBeingDirtied == m_timeOffset || plugBeingDirtied == m_timeScalar)
  {
    plugs.append(outTimePlug());
    return MS::kSuccess;
  }
  if(plugBeingDirtied == filePath())
  {
    MHWRender::MRenderer::setGeometryDrawDirty(thisMObject(), true);
  }
  return MPxSurfaceShape::setDependentsDirty(plugBeingDirtied, plugs);
}

//----------------------------------------------------------------------------------------------------------------------
MStatus ProxyShape::preEvaluation(const MDGContext & context, const MEvaluationNode& evaluationNode)
{
  if( !context.isNormal() )
      return MStatus::kFailure;
  return MStatus::kSuccess;
}

//----------------------------------------------------------------------------------------------------------------------
bool ProxyShape::getRenderAttris(UsdImagingGLRenderParams& attribs, const MHWRender::MFrameContext& drawRequest, const MDagPath& objPath)
{
  uint32_t displayStyle = drawRequest.getDisplayStyle();
  uint32_t displayStatus = MHWRender::MGeometryUtilities::displayStatus(objPath);

  // set wireframe colour
  MColor wireColour = MHWRender::MGeometryUtilities::wireframeColor(objPath);
  attribs.wireframeColor = GfVec4f(wireColour.r, wireColour.g, wireColour.b, wireColour.a);

  // determine the shading mode
  const uint32_t wireframeOnShaded1 = (MHWRender::MFrameContext::kWireFrame | MHWRender::MFrameContext::kGouraudShaded);
  const uint32_t wireframeOnShaded2 = (MHWRender::MFrameContext::kWireFrame | MHWRender::MFrameContext::kFlatShaded);
  if((displayStyle & wireframeOnShaded1) == wireframeOnShaded1 ||
     (displayStyle & wireframeOnShaded2) == wireframeOnShaded2) {
    attribs.drawMode = UsdImagingGLDrawMode::DRAW_WIREFRAME_ON_SURFACE;
  }
  else
  if(displayStyle & MHWRender::MFrameContext::kWireFrame) {
    attribs.drawMode = UsdImagingGLDrawMode::DRAW_WIREFRAME;
  }
  else
#if MAYA_API_VERSION >= 201600
  if(displayStyle & MHWRender::MFrameContext::kFlatShaded) {
    attribs.drawMode = UsdImagingGLDrawMode::DRAW_SHADED_FLAT;
    if ((displayStatus == MHWRender::kActive) ||
        (displayStatus == MHWRender::kLead) ||
        (displayStatus == MHWRender::kHilite)) {
      attribs.drawMode = UsdImagingGLDrawMode::DRAW_WIREFRAME_ON_SURFACE;
    }
  }
  else
#endif
  if(displayStyle & MHWRender::MFrameContext::kGouraudShaded) {
    attribs.drawMode = UsdImagingGLDrawMode::DRAW_SHADED_SMOOTH;
    if ((displayStatus == MHWRender::kActive) ||
        (displayStatus == MHWRender::kLead) ||
        (displayStatus == MHWRender::kHilite)) {
      attribs.drawMode = UsdImagingGLDrawMode::DRAW_WIREFRAME_ON_SURFACE;
    }
  }
  else
  if(displayStyle & MHWRender::MFrameContext::kBoundingBox) {
    attribs.drawMode = UsdImagingGLDrawMode::DRAW_POINTS;
  }

  // determine whether to use the default material for everything
  attribs.enableSceneMaterials = !(displayStyle & MHWRender::MFrameContext::kDefaultMaterial);

  // set the time for the scene
  attribs.frame = outTimePlug().asMTime().as(MTime::uiUnit());

#if MAYA_API_VERSION >= 201603
  if(displayStyle & MHWRender::MFrameContext::kBackfaceCulling) {
    attribs.cullStyle = UsdImagingGLCullStyle::CULL_STYLE_BACK;
  }
  else {
    attribs.cullStyle = UsdImagingGLCullStyle::CULL_STYLE_NOTHING;
  }
#else
  attribs.cullStyle = Engine::CULL_STYLE_NOTHING;
#endif

  const float complexities[] = {1.05f, 1.15f, 1.25f, 1.35f, 1.45f, 1.55f, 1.65f, 1.75f, 1.9f}; 
  attribs.complexity = complexities[complexityPlug().asInt()];
  attribs.showGuides = drawGuidePurposePlug().asBool();
  attribs.showRender = drawRenderPurposePlug().asBool();
  return true;
}

//----------------------------------------------------------------------------------------------------------------------
ProxyShape::ProxyShape()
  : MayaUsdProxyShapeBase(), AL::maya::utils::NodeHelper(), AL::event::NodeEvents(&AL::event::EventScheduler::getScheduler()),
    m_context(fileio::translators::TranslatorContext::create(this)),
    m_translatorManufacture(context())
{
  TF_DEBUG(ALUSDMAYA_EVALUATION).Msg("ProxyShape::ProxyShape\n");
  m_onSelectionChanged = MEventMessage::addEventCallback(MString("SelectionChanged"), onSelectionChanged, this);

  TfWeakPtr<ProxyShape> me(this);

  m_variantChangedNoticeKey = TfNotice::Register(me, &ProxyShape::variantSelectionListener);
  m_objectsChangedNoticeKey = TfNotice::Register(me, &ProxyShape::onObjectsChanged, m_stage);
  m_editTargetChanged = TfNotice::Register(me, &ProxyShape::onEditTargetChanged, m_stage);

  TfWeakPtr<UsdStage> stage(m_stage);
  m_transactionNoticeKey = TfNotice::Register(me, &ProxyShape::onTransactionNotice, stage);

  registerEvents();

  m_findExcludedPrims.preIteration = [this]() {
    m_excludedTaggedGeometry.clear();
  };
  m_findExcludedPrims.iteration = [this]( const fileio::TransformIterator& transformIterator,
                                          const UsdPrim& prim) {

    bool excludeGeo = false;
    if(prim.GetMetadata(Metadata::excludeFromProxyShape, &excludeGeo))
    {
      if (excludeGeo)
      {
        m_excludedTaggedGeometry.push_back(prim.GetPrimPath());
      }
    }

    // If prim has exclusion tag or is a descendent of a prim with it, create as Maya geo
    if (excludeGeo || primHasExcludedParent(prim))
    {
      VtValue schemaName(fileio::ALExcludedPrimSchema.GetString());
      prim.SetCustomDataByKey(fileio::ALSchemaType, schemaName);
    }
  };
  m_findExcludedPrims.postIteration = [this]() {
    constructExcludedPrims();
  };

  m_findUnselectablePrims.preIteration = [this]() {

  };
  m_findUnselectablePrims.iteration = [this]
                                    (const fileio::TransformIterator& transformIterator, const UsdPrim& prim) {

    TfToken selectabilityPropertyToken;
    if(prim.GetMetadata<TfToken>(Metadata::selectability, &selectabilityPropertyToken))
    {

      //Check if this prim is unselectable
      if(selectabilityPropertyToken == Metadata::unselectable)
      {
        m_findUnselectablePrims.newUnselectables.push_back(prim.GetPath());
      }
      else if(m_selectabilityDB.isPathUnselectable(prim.GetPath()) && selectabilityPropertyToken != Metadata::unselectable)
      {
        m_findUnselectablePrims.removeUnselectables.push_back(prim.GetPath());
      }
    }
  };
  m_findUnselectablePrims.postIteration = [this]() {
    if(m_findUnselectablePrims.removeUnselectables.size() > 0)
    {
      m_selectabilityDB.removePathsAsUnselectable(m_findUnselectablePrims.removeUnselectables);
    }

    if(m_findUnselectablePrims.newUnselectables.size() > 0)
    {
      m_selectabilityDB.addPathsAsUnselectable(m_findUnselectablePrims.newUnselectables);
    }

    m_findUnselectablePrims.newUnselectables.clear();
    m_findUnselectablePrims.removeUnselectables.clear();
  };

  m_findLockedPrims.preIteration = [this]() {
    this->m_lockTransformPrims.clear();
    this->m_lockInheritedPrims.clear();
  };
  m_findLockedPrims.iteration = [this] ( const fileio::TransformIterator& transformIterator,
                                         const UsdPrim& prim)
  {
    TfToken lockPropertyToken;
    if (prim.GetMetadata<TfToken>(Metadata::locked, & lockPropertyToken))
    {
      if (lockPropertyToken == Metadata::lockTransform)
      {
        this->m_lockTransformPrims.insert(prim.GetPath());
      }
      else if (lockPropertyToken == Metadata::lockInherited)
      {
        this->m_lockInheritedPrims.insert(prim.GetPath());
      }
    }
    else
    {
      this->m_lockInheritedPrims.insert(prim.GetPath());
    }

  };
  m_findLockedPrims.postIteration = [this]() {
    constructLockPrims();
  };

  m_hierarchyIterationLogics[0] = &m_findExcludedPrims;
  m_hierarchyIterationLogics[1] = &m_findUnselectablePrims;
  m_hierarchyIterationLogics[2] = &m_findLockedPrims;
}

//----------------------------------------------------------------------------------------------------------------------
ProxyShape::~ProxyShape()
{
  TF_DEBUG(ALUSDMAYA_EVALUATION).Msg("ProxyShape::~ProxyShape\n");
  triggerEvent("PreDestroyProxyShape");
  MEventMessage::removeCallback(m_onSelectionChanged);
  TfNotice::Revoke(m_variantChangedNoticeKey);
  TfNotice::Revoke(m_objectsChangedNoticeKey);
  TfNotice::Revoke(m_editTargetChanged);
  TfNotice::Revoke(m_transactionNoticeKey);
  destroyGLImagingEngine();
  triggerEvent("PostDestroyProxyShape");
}

//----------------------------------------------------------------------------------------------------------------------
static const char* const rotate_order_strings[] =
{
  "xyz",
  "yzx",
  "zxy",
  "xzy",
  "yxz",
  "zyx",
  0
};

//----------------------------------------------------------------------------------------------------------------------
static const int16_t rotate_order_values[] =
{
  0,
  1,
  2,
  3,
  4,
  5,
  -1
};

//----------------------------------------------------------------------------------------------------------------------
MStatus ProxyShape::initialise()
{
  TF_DEBUG(ALUSDMAYA_EVALUATION).Msg("ProxyShape::initialise\n");

  MStatus retValue = inheritAttributesFrom(MayaUsdProxyShapeBase::typeName);
  CHECK_MSTATUS_AND_RETURN_IT(retValue);

  const char* errorString = "ProxyShape::initialize";
  try
  {
    setNodeType(kTypeName);
    addFrame("USD Proxy Shape Node");
    m_serializedSessionLayer = addStringAttr("serializedSessionLayer", "ssl", kCached|kReadable|kWritable|kStorable|kHidden);
    m_sessionLayerName = addStringAttr("sessionLayerName", "sln", kCached|kReadable|kWritable|kStorable|kHidden);

    //for backward compatibility (or at least to stop maya spewing out errors on scene open). This attribute was removed in 0.32.17
    addStringAttr("serializedArCtx", "arcd", kReadable|kWritable|kHidden);
    // m_filePath / m_primPath / m_excludePrimPaths are internal just so we get notification on change
    inheritFilePathAttr("filePath", kCached | kReadable | kWritable | kStorable | kAffectsAppearance | kInternal, kLoad, "USD Files (*.usd*) (*.usd*);;Alembic Files (*.abc)");

    inheritStringAttr("primPath", kCached | kReadable | kWritable | kStorable | kAffectsAppearance | kInternal);
    inheritStringAttr("excludePrimPaths", kCached | kReadable | kWritable | kStorable | kAffectsAppearance | kInternal);
    m_populationMaskIncludePaths = addStringAttr("populationMaskIncludePaths", "pmi", kCached | kReadable | kWritable | kStorable | kAffectsAppearance);
    m_excludedTranslatedGeometry = addStringAttr("excludedTranslatedGeometry", "etg", kCached | kReadable | kWritable | kStorable | kAffectsAppearance);

    inheritInt32Attr("complexity", kCached | kConnectable | kReadable | kWritable | kAffectsAppearance | kKeyable | kStorable);
    // outStageData attribute already added in base class.
    inheritBoolAttr("displayGuides", kCached | kKeyable | kWritable | kAffectsAppearance | kStorable);
    inheritBoolAttr("displayRenderGuides", kCached | kKeyable | kWritable | kAffectsAppearance | kStorable);
    m_unloaded = addBoolAttr("unloaded", "ul", false, kCached | kKeyable | kWritable | kAffectsAppearance | kStorable);
    m_serializedTrCtx = addStringAttr("serializedTrCtx", "srtc", kReadable|kWritable|kStorable|kHidden);

    addFrame("USD Timing Information");
    inheritTimeAttr("time", kCached | kConnectable | kReadable | kWritable | kStorable | kAffectsAppearance);
    m_timeOffset = addTimeAttr("timeOffset", "tmo", MTime(0.0), kCached | kConnectable | kReadable | kWritable | kStorable | kAffectsAppearance);
    m_timeScalar = addDoubleAttr("timeScalar", "tms", 1.0, kCached | kConnectable | kReadable | kWritable | kStorable | kAffectsAppearance);
    m_outTime = addTimeAttr("outTime", "otm", MTime(0.0), kCached | kConnectable | kReadable | kAffectsAppearance);
    m_layers = addMessageAttr("layers", "lys", kWritable | kReadable | kConnectable | kHidden);

    addFrame("OpenGL Display");
    m_ambient = addColourAttr("ambientColour", "amc", MColor(0.1f, 0.1f, 0.1f), kReadable | kWritable | kConnectable | kStorable | kAffectsAppearance);
    m_diffuse = addColourAttr("diffuseColour", "dic", MColor(0.7f, 0.7f, 0.7f), kReadable | kWritable | kConnectable | kStorable | kAffectsAppearance);
    m_specular = addColourAttr("specularColour", "spc", MColor(0.6f, 0.6f, 0.6f), kReadable | kWritable | kConnectable | kStorable | kAffectsAppearance);
    m_emission = addColourAttr("emissionColour", "emc", MColor(0.0f, 0.0f, 0.0f), kReadable | kWritable | kConnectable | kStorable | kAffectsAppearance);
    m_shininess = addFloatAttr("shininess", "shi", 5.0f, kReadable | kWritable | kConnectable | kStorable | kAffectsAppearance);

    m_serializedRefCounts = addStringAttr("serializedRefCounts", "strcs", kReadable | kWritable | kStorable | kHidden);

    m_version = addStringAttr(
        "version", "vrs", getVersion(),
        kReadable | kStorable | kHidden);

    MNodeClass ncTransform("transform");
    m_transformTranslate = ncTransform.attribute("t");
    m_transformRotate = ncTransform.attribute("r");
    m_transformScale = ncTransform.attribute("s");

    MNodeClass ncProxyShape(kTypeId);
    m_visibleInReflections = ncProxyShape.attribute("visibleInReflections");
    m_visibleInRefractions = ncProxyShape.attribute("visibleInRefractions");

    m_stageDataDirty = addBoolAttr("stageDataDirty", "sdd", false, kWritable | kAffectsAppearance | kInternal);

    m_stageCacheId = addInt32Attr("stageCacheId", "stcid", -1, kCached | kConnectable | kReadable | kInternal );

    m_assetResolverConfig = addStringAttr("assetResolverConfig", "arc", kReadable | kWritable | kConnectable | kStorable | kAffectsAppearance | kInternal);

    AL_MAYA_CHECK_ERROR(attributeAffects(time(), m_outTime), errorString);
    AL_MAYA_CHECK_ERROR(attributeAffects(m_timeOffset, m_outTime), errorString);
    AL_MAYA_CHECK_ERROR(attributeAffects(m_timeScalar, m_outTime), errorString);
    // file path and prim path affects on out stage data already done in base
    // class.
    AL_MAYA_CHECK_ERROR(attributeAffects(m_populationMaskIncludePaths, outStageData()), errorString);
    AL_MAYA_CHECK_ERROR(attributeAffects(m_stageDataDirty, outStageData()), errorString);
    AL_MAYA_CHECK_ERROR(attributeAffects(m_assetResolverConfig, outStageData()), errorString);
  }
  catch (const MStatus& status)
  {
    return status;
  }

  addBaseTemplate("AEsurfaceShapeTemplate");
  generateAETemplate();

  return MS::kSuccess;
}

//----------------------------------------------------------------------------------------------------------------------
void ProxyShape::onEditTargetChanged(UsdNotice::StageEditTargetChanged const& notice, UsdStageWeakPtr const& sender)
{
  TF_DEBUG(ALUSDMAYA_EVALUATION).Msg("ProxyShape::onEditTargetChanged\n");
  if (!sender || sender != m_stage)
      return;

  trackEditTargetLayer();
}

//----------------------------------------------------------------------------------------------------------------------
void ProxyShape::trackEditTargetLayer(LayerManager* layerManager)
{
  TF_DEBUG(ALUSDMAYA_LAYERS).Msg("ProxyShape::trackEditTargetLayer\n");
  auto stage = getUsdStage();

  if(!stage)
  {
    TF_DEBUG(ALUSDMAYA_LAYERS).Msg(" - no stage\n");
    return;
  }

  auto currTargetLayer = stage->GetEditTarget().GetLayer();

  TF_DEBUG(ALUSDMAYA_LAYERS).Msg(" - curr target layer: %s\n", currTargetLayer->GetIdentifier().c_str());

  if (m_prevEditTarget != currTargetLayer)
  {
    if(!layerManager)
    {
      layerManager = LayerManager::findOrCreateManager();
      // findOrCreateManager SHOULD always return a result, but we check anyway,
      // to avoid any potential crash...
      if(!layerManager)
      {
        std::cerr << "Error creating / finding a layerManager node!" << std::endl;
        return;
      }
    }

    if (m_prevEditTarget && !m_prevEditTarget->IsDirty())
    {
      // If the old edit target still isn't dirty, and we're switching to a new
      // edit target, we can remove it from the layer manager
      layerManager->removeLayer(m_prevEditTarget);
    }

    layerManager->addLayer(currTargetLayer);
    m_prevEditTarget = currTargetLayer;

    triggerEvent("EditTargetChanged");
  }
}

//----------------------------------------------------------------------------------------------------------------------
void ProxyShape::trackAllDirtyLayers(LayerManager* layerManager)
{
  trackEditTargetLayer(layerManager);
  if (!layerManager)
    layerManager = LayerManager::findOrCreateManager();
  auto usedLayer = m_stage->GetUsedLayers();
  for (auto& _layer: usedLayer)
  {
    if (_layer->IsDirty())
      layerManager->addLayer(_layer);
  }
}

//----------------------------------------------------------------------------------------------------------------------
void ProxyShape::onPrimResync(SdfPath primPath, SdfPathVector& previousPrims)
{
  TF_DEBUG(ALUSDMAYA_TRANSLATORS).Msg("ProxyShape::onPrimResync checking %s\n", primPath.GetText());

  UsdPrim resyncPrim = m_stage->GetPrimAtPath(primPath);
  if(!resyncPrim.IsValid())
  {
    return;
  }

  TF_DEBUG(ALUSDMAYA_TRANSLATORS).Msg("ProxyShape::onPrimResync begin:\n%s\n", context()->serialise().asChar());

  AL_BEGIN_PROFILE_SECTION(ObjectChanged);
  MFnDagNode fn(thisMObject());
  MDagPath proxyTransformPath;
  fn.getPath(proxyTransformPath);
  proxyTransformPath.pop();

  // find the new set of prims
  UsdPrimVector newPrimSet = huntForNativeNodesUnderPrim(proxyTransformPath, primPath, translatorManufacture());

  // Remove prims that have disappeared and translate in new prims
  translatePrimsIntoMaya(newPrimSet, previousPrims);

  previousPrims.clear();

  TF_DEBUG(ALUSDMAYA_TRANSLATORS).Msg("ProxyShape::onPrimResync end:\n%s\n", context()->serialise().asChar());

  AL_END_PROFILE_SECTION();

  validateTransforms();
}

//----------------------------------------------------------------------------------------------------------------------
void ProxyShape::resync(const SdfPath& primPath)
{
  // FIMXE: This method was needed to call update() on all translators in the maya scene. Since then some new
  // locking and selectability functionality has been added to onObjectsChanged(). I would want to call the logic in
  // that method to handle this resyncing but it would need to be refactored.

  SdfPathVector existingSchemaPrims;

  // populates list of prims from prim mapping that will change under the path to resync.
  onPrePrimChanged(primPath, existingSchemaPrims);

  onPrimResync(primPath, existingSchemaPrims);
}

//----------------------------------------------------------------------------------------------------------------------
void ProxyShape::serialize(UsdStageRefPtr stage, LayerManager* layerManager)
{
  if(stage)
  {
    if (layerManager)
    {
      // Make sure the sessionLayer is always serialized (even if it's never an edit target)
      auto sessionLayer = stage->GetSessionLayer();
      layerManager->addLayer(sessionLayer);
      
      auto identifier = sessionLayer->GetIdentifier();
      if(layerManager->findLayer(identifier))
      {
        // ...and store the name for the (anonymous) session layer so we can find it!
        sessionLayerNamePlug().setValue(AL::maya::utils::convert(identifier));
      }
      else
      {
        // ...make sure for the old Maya scene, we clear the sessionLayerName plug so there is no
        // complaint when we open it.
        sessionLayerNamePlug().setValue("");
      }      

      // Then add in the current edit target
      trackEditTargetLayer(layerManager);
    }
    else
    {
      MGlobal::displayError("ProxyShape::serialize was passed a nullptr for the layerManager");
    }
    // Make sure our session layer is added to the layer manager to get it serialized.

    serialiseTranslatorContext();
    serialiseTransformRefs();
  }
}

//----------------------------------------------------------------------------------------------------------------------
void ProxyShape::serializeAll()
{
  TF_DEBUG(ALUSDMAYA_LAYERS).Msg("ProxyShape::serializeAll\n");
  const char* errorString = "ProxyShape::serializeAll";
  // Now iterate over all proxyShapes...
  MFnDependencyNode fn;

  // Don't create a layerManager unless we find at least one proxy shape
  LayerManager* layerManager = nullptr;
  {
    MItDependencyNodes iter(MFn::kPluginShape);
    for(; !iter.isDone(); iter.next())
    {
      MObject mobj = iter.item();
      fn.setObject(mobj);
      if(fn.typeId() != ProxyShape::kTypeId) continue;

      if (layerManager == nullptr)
      {
        layerManager = LayerManager::findOrCreateManager();
      }

      if(!layerManager)
      {
        MGlobal::displayError(MString("Error creating layerManager"));
        continue;
      }

      auto proxyShape = static_cast<ProxyShape *>(fn.userNode());
      if(proxyShape == nullptr)
      {
        MGlobal::displayError(MString("ProxyShape had no mpx data: ") + fn.name());
        continue;
      }

      UsdStageRefPtr stage = proxyShape->getUsdStage();

      if(!stage)
      {
        MGlobal::displayError(MString("Could not get stage for proxyShape: ") + fn.name());
        continue;
      }

      proxyShape->serialize(stage, layerManager);
    }

    // Bail if no proxyShapes were found...
    if(!layerManager) return;

    // Now that all layers are added, serialize to attributes
    AL_MAYA_CHECK_ERROR_RETURN(layerManager->populateSerialisationAttributes(), errorString);
  }
}

//----------------------------------------------------------------------------------------------------------------------
void ProxyShape::onObjectsChanged(UsdNotice::ObjectsChanged const& notice, UsdStageWeakPtr const& sender)
{
  if(MFileIO::isReadingFile() || AL::usdmaya::utils::BlockNotifications::isBlockingNotifications())
    return;

  if (!sender || sender != m_stage)
      return;

  TF_DEBUG(ALUSDMAYA_EVENTS).Msg("ProxyShape::onObjectsChanged called m_compositionHasChanged=%i\n", m_compositionHasChanged);

  bool shouldCleanBBoxCache = false;

  const UsdNotice::ObjectsChanged::PathRange resyncedPaths = notice.GetResyncedPaths();
  for(const SdfPath& path : resyncedPaths)
  {
    auto it = m_requiredPaths.find(path);
    if(it != m_requiredPaths.end())
    {
      UsdPrim newPrim = m_stage->GetPrimAtPath(path);
      Transform* tm = it->second.transform();
      if(!tm)
        continue;
      TransformationMatrix* tmm = tm->transform();
      if(!tmm)
        continue;
      tmm->setPrim(newPrim, tm); // Might be (invalid/nullptr) but that's OK at least it won't crash
    }
    else
    {
      UsdPrim newPrim = m_stage->GetPrimAtPath(path);
      if(newPrim && newPrim.IsA<UsdGeomXformable>())
      {
        shouldCleanBBoxCache = true;
      }
    }
  }

  // check to see if any transform ops have been modified (update the bounds accordingly)
  if(!shouldCleanBBoxCache)
  {
    const UsdNotice::ObjectsChanged::PathRange changedOnlyPaths = notice.GetChangedInfoOnlyPaths();
    for(const SdfPath& path : changedOnlyPaths)
    {
      UsdPrim changedPrim = m_stage->GetPrimAtPath(path);
      if(path.IsPrimPropertyPath())
      {
        const std::string tokenString = path.GetElementString();
        if(std::strncmp(tokenString.c_str(), ".xformOp", 8) == 0)
        {
          shouldCleanBBoxCache = true;
          break;
        }
      }
    }
  }

  // do we need to clear the bounding box cache?
  if(shouldCleanBBoxCache)
  {
      clearBoundingBoxCache();

    // Ideally we want to have a way to force maya to call ProxyShape::boundingBox() again to update the bbox attributes. 
    // This may lead to a delay in the bbox updates (e.g. usually you need to reselect the proxy before the bounds will 
    // be updated).
  }

  // These paths are subtree-roots representing entire subtrees that may have
  // changed. In this case, we must dump all cached data below these points
  // and repopulate those trees.
  const bool compositionChanged = m_compositionHasChanged;
  if(m_compositionHasChanged)
  {
    m_compositionHasChanged = false;
    onPrimResync(m_changedPath, m_variantSwitchedPrims);
    m_variantSwitchedPrims.clear();
    m_changedPath = SdfPath();

    std::stringstream strstr;
    strstr << "Breakdown for Variant Switch:\n";
    AL::usdmaya::Profiler::printReport(strstr);
  }

  SdfPathVector newUnselectables;
  SdfPathVector removeUnselectables;
  auto recordSelectablePrims = [&newUnselectables, &removeUnselectables, this](const UsdPrim& prim){
    TfToken unselectablePropertyValue;
    if(prim.GetMetadata(Metadata::selectability, &unselectablePropertyValue))
    {
      //Check if this prim is unselectable
      if(unselectablePropertyValue == Metadata::unselectable)
      {
        newUnselectables.push_back(prim.GetPath());
      }
      else if(m_selectabilityDB.isPathUnselectable(prim.GetPath()) && unselectablePropertyValue != Metadata::unselectable)
      {
        removeUnselectables.push_back(prim.GetPath());
      }
    }
  };

  SdfPathSet lockTransformPrims;
  SdfPathSet lockInheritedPrims;
  SdfPathSet unlockedPrims;
  auto recordPrimsLockStatus = [&lockTransformPrims, &lockInheritedPrims, &unlockedPrims](const UsdPrim& prim) {
    TfToken lockPropertyValue;
    if (prim.GetMetadata(Metadata::locked, &lockPropertyValue))
    {
      if (lockPropertyValue == Metadata::lockTransform)
      {
        lockTransformPrims.insert(prim.GetPath());
      }
      else if (lockPropertyValue == Metadata::lockInherited)
      {
        lockInheritedPrims.insert(prim.GetPath());
      }
      else if (lockPropertyValue == Metadata::lockUnlocked)
      {
        unlockedPrims.insert(prim.GetPath());
      }
    }
    else
    {
      lockInheritedPrims.insert(prim.GetPath());
    }
  };

  for(const SdfPath& path : resyncedPaths)
  {
    UsdPrim newPrim = m_stage->GetPrimAtPath(path);
    if(newPrim && newPrim.IsActive())
    {
      recordSelectablePrims(newPrim);
      recordPrimsLockStatus(newPrim);
    }
    else
    {
      auto iter = m_lockTransformPrims.lower_bound(path);
      if(iter != m_lockTransformPrims.end() && *iter == path)
      {
        auto end = iter;
        auto len = iter->GetString().size();
        while(++end != m_lockTransformPrims.end())
        {
          if(len < end->GetString().size())
          {
            if(!std::equal(iter->GetString().begin(), iter->GetString().end(), end->GetString().begin()))
            {
              break;
            }
          }
          else break;
        }
        // remove paths from the locked prim set
        m_lockTransformPrims.erase(iter, end);
      }
    }
  }

  const UsdNotice::ObjectsChanged::PathRange changedInfoOnlyPaths = notice.GetChangedInfoOnlyPaths();
  for(const SdfPath& path : changedInfoOnlyPaths)
  {
    UsdPrim changedPrim;
    if(path.IsPropertyPath())
    {
      changedPrim = m_stage->GetPrimAtPath(path.GetParentPath());
    }
    else
    {
      changedPrim = m_stage->GetPrimAtPath(path);
    }
    if(changedPrim)
    {
      recordSelectablePrims(changedPrim);
      recordPrimsLockStatus(changedPrim);
    }
    else
    {
      TF_DEBUG(ALUSDMAYA_EVENTS).Msg("invalid prim path found: %s\n", path.GetText());
    }
  }


  if(!removeUnselectables.empty())
  {
    m_selectabilityDB.removePathsAsUnselectable(removeUnselectables);
  }

  if(!newUnselectables.empty())
  {
    m_selectabilityDB.addPathsAsUnselectable(newUnselectables);
  }

  if(compositionChanged)
  {
    updateLockPrims(lockTransformPrims, lockInheritedPrims, unlockedPrims);
    constructLockPrims();
  }

  // If redraw wasn't requested from Maya i.e. external stage modification
  // We need to request redraw on idle, so viewport is updated
  if (!m_requestedRedraw && !AL::usd::transaction::TransactionManager::InProgress(sender))
  {
    m_requestedRedraw = true;
    MGlobal::executeCommandOnIdle("refresh");
  }
}

//----------------------------------------------------------------------------------------------------------------------
void ProxyShape::validateTransforms()
{
  TF_DEBUG(ALUSDMAYA_EVALUATION).Msg("validateTransforms\n");
  if(m_stage)
  {
    SdfPathVector pathsToNuke;
    for(auto& it : m_requiredPaths)
    {
      TF_DEBUG(ALUSDMAYA_EVALUATION).Msg("validateTransforms %s\n", it.first.GetText());

      MObject node = it.second.node();
      MObjectHandle handle(node);
      if(!handle.isValid() || !handle.isAlive())
      {
        continue;
      }

      if(node.isNull())
      {
        continue;
      }

      Transform* tm = it.second.transform();
      if(!tm)
      {
        UsdPrim newPrim = m_stage->GetPrimAtPath(it.first);
        if(!newPrim)
        {
          pathsToNuke.push_back(it.first);
        }
        continue;
      }

      UsdPrim newPrim = m_stage->GetPrimAtPath(it.first);
      if(newPrim)
      {
        std::string transformType;
        newPrim.GetMetadata(Metadata::transformType, &transformType);
        if(newPrim && transformType.empty())
        {
          tm->transform()->setPrim(newPrim, tm);
        }
      }
      else
      {
        pathsToNuke.push_back(it.first);
      }
    }
  }
  TF_DEBUG(ALUSDMAYA_EVALUATION).Msg("/validateTransforms\n");
}

//----------------------------------------------------------------------------------------------------------------------
void ProxyShape::onTransactionNotice(AL::usd::transaction::CloseNotice const &notice, const UsdStageWeakPtr& stage)
{
  if (!m_requestedRedraw)
  {
    m_requestedRedraw = true;
    MGlobal::executeCommandOnIdle("refresh");
  }
}

//----------------------------------------------------------------------------------------------------------------------
std::vector<UsdPrim> ProxyShape::huntForNativeNodesUnderPrim(
    const MDagPath& proxyTransformPath,
    SdfPath startPath,
    fileio::translators::TranslatorManufacture& manufacture,
    const bool importAll)
{
  TF_DEBUG(ALUSDMAYA_EVALUATION).Msg("ProxyShape::huntForNativeNodesUnderPrim\n");
  std::vector<UsdPrim> prims;
  fileio::SchemaPrimsUtils utils(manufacture);

  fileio::TransformIterator it(m_stage->GetPrimAtPath(startPath), proxyTransformPath);
  for(; !it.done(); it.next())
  {
    UsdPrim prim = it.prim();
    if(!prim.IsValid())
    {
      continue;
    }

    fileio::translators::TranslatorRefPtr trans = utils.isSchemaPrim(prim);
    if(trans && (trans->importableByDefault() || importAll))
    {
      prims.push_back(prim);
    }
  }
  findExcludedGeometry();
  return prims;
}

//----------------------------------------------------------------------------------------------------------------------
void ProxyShape::onPrePrimChanged(const SdfPath& path, SdfPathVector& outPathVector)
{
  TF_DEBUG(ALUSDMAYA_EVALUATION).Msg("ProxyShape::onPrePrimChanged\n");
  context()->preRemoveEntry(path, outPathVector);
}

//----------------------------------------------------------------------------------------------------------------------
void ProxyShape::variantSelectionListener(SdfNotice::LayersDidChange const& notice)
// In order to detect changes to the variant selection we listen on the SdfNotice::LayersDidChange global notice which is
// sent to indicate that layer contents have changed.  We are then able to access the change list to check if a variant
// selection change happened.  If so, we trigger a ProxyShapePostLoadProcess() which will regenerate the alTransform
// nodes based on the contents of the new variant selection.
{
  if(MFileIO::isReadingFile())
  {
    return;
  }

  TF_FOR_ALL(itr, notice.GetChangeListMap())
  {
    TF_FOR_ALL(entryIter, itr->second.GetEntryList())
    {
      const SdfPath &path = entryIter->first;
      const SdfChangeList::Entry &entry = entryIter->second;

      TF_FOR_ALL(it, entry.infoChanged)
      {
        if (it->first == SdfFieldKeys->VariantSelection ||
            it->first == SdfFieldKeys->Active)
        {
          triggerEvent("PreVariantChangedCB");

          TF_DEBUG(ALUSDMAYA_EVENTS).Msg("ProxyShape::variantSelectionListener oldPath=%s, oldIdentifier=%s, path=%s, layer=%s\n",
                                         entry.oldPath.GetText(),
                                         entry.oldIdentifier.c_str(),
                                         path.GetText(),
                                         itr->first->GetIdentifier().c_str());
          if(!m_compositionHasChanged)
          {
            TF_DEBUG(ALUSDMAYA_EVALUATION).Msg("ProxyShape::Not yet in a composition change state. Recording path. \n");
            m_changedPath = path;
          }
          m_compositionHasChanged = true;
          onPrePrimChanged(path, m_variantSwitchedPrims);

          triggerEvent("PostVariantChangedCB");
        }
      }
    }
  }
}

//----------------------------------------------------------------------------------------------------------------------
void ProxyShape::loadStage()
{
  TF_DEBUG(ALUSDMAYA_EVALUATION).Msg("ProxyShape::loadStage\n");

  triggerEvent("PreStageLoaded");

  AL_BEGIN_PROFILE_SECTION(LoadStage);
  MDataBlock dataBlock = forceCache();

  const int stageIdVal = inputInt32Value(dataBlock, m_stageCacheId);
  UsdStageCache::Id stageId = UsdStageCache::Id().FromLongInt(stageIdVal);
  MString file = inputStringValue(dataBlock, filePath());

  if (m_stage)
  {
    // In case there was already a stage in m_stage, check to see if it's edit target has been altered.
    trackEditTargetLayer();

    if (StageCache::Get().Contains(stageId))
    {
      auto stageFromId = StageCache::Get().Find(stageId);
      const MString stageFilePath = AL::maya::utils::convert(stageFromId->GetRootLayer()->GetIdentifier());
      if (file != stageFilePath)
      {
        // When we have an existing stage and a valid stageCacheId, if file paths of the stage from cache
        // doesn't match that the one we are holding on to, then looks like file path was changed. Drop the current
        // cache Id.
        stageId = UsdStageCache::Id();
      }
    }
  }

  if (stageId.IsValid())
  {
    // Load stage from cache.
    if (StageCache::Get().Contains(stageId))
    {
      m_stage = StageCache::Get().Find(stageId);
      // Save the initial edit target and all dirty layers.
      trackAllDirtyLayers();
      file.set(m_stage->GetRootLayer()->GetIdentifier().c_str());
      outputStringValue(dataBlock, filePath(), file);
    }
    else
    {
      MGlobal::displayError(MString("ProxyShape::loadStage called with non-existent stageCacheId ") + stageId.ToString().c_str());
      stageId = UsdStageCache::Id();
    }
  }
  else
  {
    m_stage = UsdStageRefPtr();

    // Get input attr values
    const MString sessionLayerName = inputStringValue(dataBlock, m_sessionLayerName);

    const MString populationMaskIncludePaths = inputStringValue(dataBlock, m_populationMaskIncludePaths);
    UsdStagePopulationMask mask = constructStagePopulationMask(populationMaskIncludePaths);

    // TODO initialise the context using the serialised attribute

    // let the usd stage cache deal with caching the usd stage data
    std::string fileString = TfStringTrimRight(file.asChar());

<<<<<<< HEAD
  boost::filesystem::path filestringPath (fileString);
  if(filestringPath.is_absolute())
  {
    fileString = UsdMayaUtilFileSystem::resolvePath(fileString);
    TF_DEBUG(ALUSDMAYA_TRANSLATORS).Msg("ProxyShape::reloadStage resolved the USD file path to %s\n", fileString.c_str());
  }
  else
  {
    fileString = UsdMayaUtilFileSystem::resolveRelativePathWithinMayaContext(thisMObject(), fileString);
    TF_DEBUG(ALUSDMAYA_TRANSLATORS).Msg("ProxyShape::reloadStage resolved the relative USD file path to %s\n", fileString.c_str());
  }
=======
    TF_DEBUG(ALUSDMAYA_TRANSLATORS).Msg("ProxyShape::reloadStage original USD file path is %s\n", fileString.c_str());
>>>>>>> 09e7a66b

    AL::filesystem::path filestringPath(fileString);
    if (filestringPath.is_absolute())
    {
      fileString = resolvePath(fileString);
      TF_DEBUG(ALUSDMAYA_TRANSLATORS).Msg("ProxyShape::reloadStage resolved the USD file path to %s\n",
                                          fileString.c_str());
    }
    else
    {
      fileString = resolveRelativePathWithinMayaContext(thisMObject(), fileString);
      TF_DEBUG(ALUSDMAYA_TRANSLATORS).Msg("ProxyShape::reloadStage resolved the relative USD file path to %s\n",
                                          fileString.c_str());
    }

    // Fall back on providing the path "as is" to USD
    if (fileString.empty())
    {
      fileString.assign(file.asChar(), file.length());
    }

    TF_DEBUG(ALUSDMAYA_TRANSLATORS).Msg("ProxyShape::loadStage called for the usd file: %s\n", fileString.c_str());

    // Only try to create a stage for layers that can be opened.
    if (SdfLayerRefPtr rootLayer = SdfLayer::FindOrOpen(fileString))
    {
      MStatus status;
      SdfLayerRefPtr sessionLayer;

      AL_BEGIN_PROFILE_SECTION(OpeningUsdStage);
        AL_BEGIN_PROFILE_SECTION(OpeningSessionLayer);
        {
          // Grab the session layer from the layer manager
          if (sessionLayerName.length() > 0)
          {
            auto layerManager = LayerManager::findManager();
            if (layerManager)
            {
              sessionLayer = layerManager->findLayer(AL::maya::utils::convert(sessionLayerName));
              if (!sessionLayer)
              {
                MGlobal::displayError(MString("ProxyShape \"") + name() + "\" had a serialized session layer"
                                                                          " named \"" + sessionLayerName +
                                      "\", but no matching layer could be found in the layerManager");
              }
            }
            else
            {
              MGlobal::displayError(MString("ProxyShape \"") + name() + "\" had a serialized session layer,"
                                                                        " but no layerManager node was found");
            }
          }

          // If we still have no sessionLayer, but there's data in serializedSessionLayer, then
          // assume we're reading an "old" file, and read it for backwards compatibility.
          if (!sessionLayer)
          {
            const MString serializedSessionLayer = inputStringValue(dataBlock, m_serializedSessionLayer);
            if (serializedSessionLayer.length() != 0)
            {
              sessionLayer = SdfLayer::CreateAnonymous();
              sessionLayer->ImportFromString(AL::maya::utils::convert(serializedSessionLayer));
            }
          }
        }
        AL_END_PROFILE_SECTION();

        AL_BEGIN_PROFILE_SECTION(OpenRootLayer);

        const MString assetResolverConfig = inputStringValue(dataBlock, m_assetResolverConfig);

        if (assetResolverConfig.length()==0)
        {
          // Initialise the asset resolver with the filepath
          PXR_NS::ArGetResolver().ConfigureResolverForAsset(fileString);
        }
        else
        {
          // Initialise the asset resolver with the resolverConfig string
          PXR_NS::ArGetResolver().ConfigureResolverForAsset(assetResolverConfig.asChar());
        }
        AL_END_PROFILE_SECTION();

        AL_BEGIN_PROFILE_SECTION(UsdStageOpen);
        {
          UsdStageCacheContext ctx(StageCache::Get());

          bool unloadedFlag = inputBoolValue(dataBlock, m_unloaded);
          UsdStage::InitialLoadSet loadOperation = unloadedFlag ? UsdStage::LoadNone : UsdStage::LoadAll;

          if (sessionLayer)
          {
            TF_DEBUG(ALUSDMAYA_TRANSLATORS).Msg("ProxyShape::loadStage is called with extra session layer.\n");
            m_stage = UsdStage::OpenMasked(rootLayer, sessionLayer, mask, loadOperation);
          }
          else
          {
            TF_DEBUG(ALUSDMAYA_TRANSLATORS).Msg("ProxyShape::loadStage is called without any session layer.\n");
            m_stage = UsdStage::OpenMasked(rootLayer, mask, loadOperation);
          }

          // Expand the mask, since we do not really want to mask the possible relation targets.
          m_stage->ExpandPopulationMask();

          stageId = StageCache::Get().Insert(m_stage);
          outputInt32Value(dataBlock, m_stageCacheId, stageId.ToLongInt());

          // Set the edit target to the session layer so any user interaction will wind up there
          m_stage->SetEditTarget(m_stage->GetSessionLayer());
          // Save the initial edit target
          trackEditTargetLayer();
        }
        AL_END_PROFILE_SECTION();
      AL_END_PROFILE_SECTION();
    }
    else if (!fileString.empty())
    {
      TF_DEBUG(ALUSDMAYA_TRANSLATORS).Msg("ProxyShape::loadStage failed to open the usd file: %s.\n", file.asChar());
      MGlobal::displayWarning(MString("Failed to open usd file \"") + file + "\"");
    }
  }

  // Get the prim
  // If no primPath string specified, then use the pseudo-root.
  const SdfPath rootPath(std::string("/"));
  MString primPathStr = inputStringValue(dataBlock, primPath());
  if (primPathStr.length())
  {
    m_path = SdfPath(AL::maya::utils::convert(primPathStr));
    UsdPrim prim = m_stage->GetPrimAtPath(m_path);
    if(!prim)
    {
      m_path = rootPath;
    }
  }
  else
  {
    m_path = rootPath;
  }

  if(m_stage && !MFileIO::isReadingFile())
  {
    AL_BEGIN_PROFILE_SECTION(PostLoadProcess);
      // execute the post load process to import any custom prims
      cmds::ProxyShapePostLoadProcess::initialise(this);
      findTaggedPrims();
    AL_END_PROFILE_SECTION();
  }

  AL_END_PROFILE_SECTION();

  if(MGlobal::kInteractive == MGlobal::mayaState())
  {
    std::stringstream strstr;
    strstr << "Breakdown for file: " << file << std::endl;
    AL::usdmaya::Profiler::printReport(strstr);
    MGlobal::displayInfo(AL::maya::utils::convert(strstr.str()));
  }

  destroyGLImagingEngine();
  stageDataDirtyPlug().setValue(true);

  triggerEvent("PostStageLoaded");
}

//----------------------------------------------------------------------------------------------------------------------
bool ProxyShape::updateLockPrims(const SdfPathSet& lockTransformPrims, const SdfPathSet& lockInheritedPrims,
                                 const SdfPathSet& unlockedPrims)
{
  bool lockChanged = false;
  for (auto lock : lockTransformPrims)
  {
    auto inserted = m_lockTransformPrims.insert(lock);
    lockChanged = lockChanged || inserted.second;
    auto erased = m_lockInheritedPrims.erase(lock);
    lockChanged = lockChanged || erased;
  }
  for (auto inherited : lockInheritedPrims)
  {
    auto erased = m_lockTransformPrims.erase(inherited);
    lockChanged = lockChanged || erased;
    auto inserted = m_lockInheritedPrims.insert(inherited);
    lockChanged = lockChanged || inserted.second;
  }
  for (auto unlocked : unlockedPrims)
  {
    auto erased = m_lockTransformPrims.erase(unlocked);
    lockChanged = lockChanged || erased;
    erased = m_lockInheritedPrims.erase(unlocked);
    lockChanged = lockChanged || erased;
  }
  return lockChanged;
}

//----------------------------------------------------------------------------------------------------------------------
void ProxyShape::constructExcludedPrims()
{
  auto excludedPaths = getExcludePrimPaths();
  if (m_excludedGeometry != excludedPaths)
  {
    _IncreaseExcludePrimPathsVersion();
    
    std::swap(m_excludedGeometry, excludedPaths);
    constructGLImagingEngine();
  }
}

//----------------------------------------------------------------------------------------------------------------------
bool ProxyShape::lockTransformAttribute(const SdfPath& path, const bool lock)
{
  TF_DEBUG_MSG(ALUSDMAYA_EVALUATION,"ProxyShape::lockTransformAttribute Setting lock for '%s'\n", path.GetText());

  UsdPrim prim = m_stage->GetPrimAtPath(path);
  if(!prim.IsValid())
  {
    TF_DEBUG_MSG(ALUSDMAYA_EVALUATION,"ProxyShape::lockTransformAttribute prim path not valid '%s'\n", path.GetText());
    return false;
  }

  MObject lockObject;
  MString pathStr = getMayaPathFromUsdPrim(prim);
  if (pathStr.length())
  {
    MSelectionList sl;
    MObject selObj;
    if (sl.add(pathStr) == MStatus::kSuccess)
    {
      sl.getDependNode(0, selObj);
    }
    if (selObj.hasFn(MFn::kTransform))
    {
      lockObject = selObj;
    }
  }
  else
  {
    std::vector<MObjectHandle> objHdls;
    context()->getMObjects(path, objHdls);
    for (auto objHdl : objHdls)
    {
      if (objHdl.isValid() && objHdl.object().hasFn(MFn::kTransform))
      {
        lockObject = objHdl.object();
        break;
      }
    }
  }

  if (lockObject.isNull())
  {
    TF_DEBUG_MSG(ALUSDMAYA_EVALUATION,"ProxyShape::lockTransformAttribute NOT setting lock for '%s' - lockObject not valid\n", path.GetText());
    return false;
  }


  MPlug t(lockObject, m_transformTranslate);
  MPlug r(lockObject, m_transformRotate);
  MPlug s(lockObject, m_transformScale);

  t.setLocked(lock);
  r.setLocked(lock);
  s.setLocked(lock);

  if (lock && MFnDependencyNode(lockObject).typeId() == AL_USDMAYA_TRANSFORM)
  {
    MPlug plug(lockObject, Transform::pushToPrim());
    if(plug.asBool()) plug.setBool(false);
  }
  TF_DEBUG_MSG(ALUSDMAYA_EVALUATION,"ProxyShape::lockTransformAttribute Set lock for '%s'\n", prim.GetPath().GetText());
  return true;
}

//----------------------------------------------------------------------------------------------------------------------
void ProxyShape::constructLockPrims()
{
  TF_DEBUG(ALUSDMAYA_EVALUATION).Msg("ProxyShape::constructLockPrims\n");
  SdfPathSet primsNeedLock = m_lockTransformPrims;

  // add inherited lock prims if their parents are already in.
  for (auto inherited : m_lockInheritedPrims)
  {
    const SdfPath parentPath = inherited.GetParentPath();
    if (parentPath.IsEmpty())
      continue;
    auto parentIter = primsNeedLock.find(parentPath);
    if (parentIter != primsNeedLock.end())
    {
      auto lowerIter = std::lower_bound(parentIter, primsNeedLock.end(), inherited);
      primsNeedLock.insert(lowerIter, inherited);
    }
  }

  SdfPathVector primsToLock;
  primsToLock.reserve(primsNeedLock.size());
  SdfPathVector primsToUnlock;
  primsToUnlock.reserve(m_currentLockedPrims.size());
  std::set_difference(primsNeedLock.begin(), primsNeedLock.end(), m_currentLockedPrims.begin(),
                      m_currentLockedPrims.end(), std::back_inserter(primsToLock));
  std::set_difference(m_currentLockedPrims.begin(), m_currentLockedPrims.end(), primsNeedLock.begin(),
                      primsNeedLock.end(), std::back_inserter(primsToUnlock));


  for (auto lock : primsToLock)
  {
    if (lockTransformAttribute(lock, true))
    {
      m_currentLockedPrims.insert(lock);
    }
  }
  for (auto unlock : primsToUnlock)
  {
    if (lockTransformAttribute(unlock, false))
    {
      m_currentLockedPrims.erase(unlock);
    }
  }
}

//----------------------------------------------------------------------------------------------------------------------
void ProxyShape::postConstructor()
{
  TF_DEBUG(ALUSDMAYA_EVALUATION).Msg("ProxyShape::postConstructor\n");

  ParentClass::postConstructor();

  // Apply render defaults
  MPlug(thisMObject(), m_visibleInReflections).setValue(true);
  MPlug(thisMObject(), m_visibleInRefractions).setValue(true);
}

//----------------------------------------------------------------------------------------------------------------------
bool ProxyShape::primHasExcludedParent(UsdPrim prim)
{
  if(prim.IsValid())
  {
    SdfPath primPath = prim.GetPrimPath();
    TF_FOR_ALL(excludedPath, m_excludedTaggedGeometry)
    {
      if (primPath.HasPrefix(*excludedPath))
      {
        TF_DEBUG(ALUSDMAYA_EVALUATION).Msg("ProxyShape::primHasExcludedParent %s=true\n", primPath.GetText());
        return true;
      }
    }
  }

  return false;
}

//----------------------------------------------------------------------------------------------------------------------
MString ProxyShape::recordUsdPrimToMayaPath(const UsdPrim &usdPrim,
                                            const MObject &mayaObject){
  // Retrieve the proxy shapes transform path which will be used in the
  // UsdPrim->MayaNode mapping in the case where there is delayed node creation.
  MFnDagNode shapeFn(thisMObject());
  const MObject shapeParent = shapeFn.parent(0);
  MDagPath mayaPath;
  // Note: This doesn't account for the possibility of multiple paths to a node, but so far this
  // is only used for recently created transforms that should only have single paths.
  MDagPath::getAPathTo(shapeParent, mayaPath);

  MString resultingPath;
  SdfPath primPath(usdPrim.GetPath());
  resultingPath = AL::usdmaya::utils::mapUsdPrimToMayaNode(usdPrim, mayaObject, &mayaPath);
  m_primPathToDagPath.emplace(primPath, resultingPath);

  return resultingPath;
}

//----------------------------------------------------------------------------------------------------------------------
MString ProxyShape::getMayaPathFromUsdPrim(const UsdPrim& usdPrim) const {
  PrimPathToDagPath::const_iterator itr = m_primPathToDagPath.find(usdPrim.GetPath());
  if (itr == m_primPathToDagPath.end()){
    TF_DEBUG(ALUSDMAYA_EVALUATION).Msg("ProxyShape::getMayaPathFromUsdPrim could not find stored MayaPath\n");
    return MString();
  }
  return itr->second;
}
//----------------------------------------------------------------------------------------------------------------------

void ProxyShape::findTaggedPrims()
{
  findTaggedPrims(m_hierarchyIterationLogics);
}

//----------------------------------------------------------------------------------------------------------------------
void ProxyShape::findTaggedPrims(const HierarchyIterationLogics& iterationLogics)
{
  TF_DEBUG(ALUSDMAYA_EVALUATION).Msg("ProxyShape::iteratePrimHierarchy\n");
  if(!m_stage)
    return;

  for(auto hl : iterationLogics)
  {
    hl->preIteration();
  }

  MDagPath m_parentPath;
  for(fileio::TransformIterator it(m_stage, m_parentPath); !it.done(); it.next())
  {
    const UsdPrim& prim = it.prim();
    if(!prim.IsValid())
      continue;

    for(auto hl : iterationLogics)
    {
      hl->iteration(it, prim);
    }
  }

  for(auto hl : iterationLogics)
  {
    hl->postIteration();
  }
}

//----------------------------------------------------------------------------------------------------------------------
void ProxyShape::findExcludedGeometry()
{
  TF_DEBUG(ALUSDMAYA_EVALUATION).Msg("ProxyShape::findExcludedGeometry\n");
  if(!m_stage)
    return;

  m_findExcludedPrims.preIteration();
  MDagPath m_parentPath;

  for(fileio::TransformIterator it(m_stage, m_parentPath); !it.done(); it.next())
  {
    const UsdPrim& prim = it.prim();
    if(!prim.IsValid())
      continue;
    m_findExcludedPrims.iteration(it, prim);
  }

  m_findExcludedPrims.postIteration();
}

//----------------------------------------------------------------------------------------------------------------------
void ProxyShape::findSelectablePrims()
{
  TF_DEBUG(ALUSDMAYA_EVALUATION).Msg("ProxyShape::findSelectablePrims\n");
  if(!m_stage)
    return;

  m_findUnselectablePrims.preIteration();

  MDagPath m_parentPath;
  for(fileio::TransformIterator it(m_stage, m_parentPath); !it.done(); it.next())
  {
    const UsdPrim& prim = it.prim();
    if(!prim.IsValid())
      continue;

    m_findUnselectablePrims.iteration(it, prim);
  }

  m_findUnselectablePrims.postIteration();
}

//----------------------------------------------------------------------------------------------------------------------
MStatus ProxyShape::computeOutStageData(const MPlug& plug, MDataBlock& dataBlock)
{
  // create new stage data
  MObject data;
  MayaUsdStageData* usdStageData = createData<MayaUsdStageData>(MayaUsdStageData::mayaTypeId, data);
  if(!usdStageData)
  {
    return MS::kFailure;
  }

  // make sure a stage is loaded
  if (!m_stage && m_filePathDirty)
  {
    m_filePathDirty = false;
    loadStage();
  }
  // Set the output stage data params
  usdStageData->stage = m_stage;
  usdStageData->primPath = m_path;

  // set the cached output value, and flush
  MStatus status = outputDataValue(dataBlock, outStageData(), usdStageData);
  if(!status)
  {
    return MS::kFailure;
  }

  UsdMayaProxyStageSetNotice(*this).Send();

  return status;
}

//----------------------------------------------------------------------------------------------------------------------
bool ProxyShape::isStageValid() const
{
  TF_DEBUG(ALUSDMAYA_EVALUATION).Msg("ProxyShape::isStageValid\n");
  MDataBlock dataBlock = const_cast<ProxyShape*>(this)->forceCache();

  MayaUsdStageData* outData = inputDataValue<MayaUsdStageData>(dataBlock, outStageData());
  if(outData && outData->stage)
    return true;

  return false;
}

//----------------------------------------------------------------------------------------------------------------------
UsdStageRefPtr ProxyShape::getUsdStage() const
{
  TF_DEBUG(ALUSDMAYA_EVALUATION).Msg("ProxyShape::getUsdStage\n");

  MPlug plug(thisMObject(), outStageData());
  MObject data;
  plug.getValue(data);
  MFnPluginData fnData(data);
  MayaUsdStageData* outData = static_cast<MayaUsdStageData*>(fnData.data());
  if(outData)
  {
    return outData->stage;
  }
  return UsdStageRefPtr();
}

UsdTimeCode ProxyShape::getTime() const
{
    return UsdTimeCode(outTimePlug().asMTime().as(MTime::uiUnit()));
}

//----------------------------------------------------------------------------------------------------------------------
MStatus ProxyShape::computeOutputTime(const MPlug& plug, MDataBlock& dataBlock, MTime& currentTime)
{
  MTime inTime = inputTimeValue(dataBlock, time());
  MTime inTimeOffset = inputTimeValue(dataBlock, m_timeOffset);
  double inTimeScalar = inputDoubleValue(dataBlock, m_timeScalar);
  currentTime.setValue((inTime.as(MTime::uiUnit()) - inTimeOffset.as(MTime::uiUnit())) * inTimeScalar);
  return outputTimeValue(dataBlock, m_outTime, currentTime);
}

//----------------------------------------------------------------------------------------------------------------------
MStatus ProxyShape::compute(const MPlug& plug, MDataBlock& dataBlock)
{
  TF_DEBUG(ALUSDMAYA_EVALUATION).Msg("ProxyShape::compute %s\n", plug.name().asChar());
  // When shape is computed Maya will request redraw by itself
  m_requestedRedraw = true;
  MTime currentTime;
  if(plug == m_outTime)
  {
    return computeOutputTime(plug, dataBlock, currentTime);
  }
  else
  if(plug == outStageData())
  {
    MStatus status = computeOutputTime(MPlug(plug.node(), m_outTime), dataBlock, currentTime);
    return status == MS::kSuccess ? computeOutStageData(plug, dataBlock) : status;
  }
  // Completely skip over parent class compute(), because it has inStageData
  // and inStageDataCached attributes we don't use.
  return MPxSurfaceShape::compute(plug, dataBlock);
}

//----------------------------------------------------------------------------------------------------------------------
bool ProxyShape::setInternalValue(const MPlug& plug, const MDataHandle& dataHandle)
{
  // We set the value in the datablock ourselves, so that the plug's value is
  // can be queried from subfunctions (ie, loadStage, constructExcludedPrims, etc)
  //
  // If we simply returned "false", the "standard" implementation would set
  // the datablock for us, but this would be too late for these subfunctions
  TF_DEBUG(ALUSDMAYA_EVALUATION).Msg("ProxyShape::setInternalValue %s\n", plug.name().asChar());

  if(plug == filePath() || plug == m_assetResolverConfig || plug == m_stageCacheId)
  {
    m_filePathDirty = true;
    
    // can't use dataHandle.datablock(), as this is a temporary datahandle
    MDataBlock datablock = forceCache();

    if (plug == filePath() || plug == m_assetResolverConfig)
    {
      AL_MAYA_CHECK_ERROR_RETURN_VAL(outputStringValue(datablock, plug, dataHandle.asString()),
                                     false,
                                     "ProxyShape::setInternalValue - error setting filePath or assetResolverConfig");
    }
    else
    {
      AL_MAYA_CHECK_ERROR_RETURN_VAL(outputInt32Value(datablock, plug, dataHandle.asInt()),
                                     false,
                                     "ProxyShape::setInternalValue - error setting stageCacheId");
    }
    // Delay stage creation if opening a file, because we haven't created the LayerManager node yet
    if (MFileIO::isReadingFile())
    {
      m_unloadedProxyShapes.push_back(MObjectHandle(thisMObject()));
    }
    else
    {
      loadStage();
    }
    return true;
  }
  else
  if(plug == primPath())
  {
    // can't use dataHandle.datablock(), as this is a temporary datahandle
    MDataBlock datablock = forceCache();
    AL_MAYA_CHECK_ERROR_RETURN_VAL(outputStringValue(datablock, primPath(), dataHandle.asString()),
        false, "ProxyShape::setInternalValue - error setting primPath");

    if(m_stage)
    {
      // Get the prim
      // If no primPath string specified, then use the pseudo-root.
      MString primPathStr = dataHandle.asString();
      if (primPathStr.length())
      {
        m_path = SdfPath(AL::maya::utils::convert(primPathStr));
        UsdPrim prim = m_stage->GetPrimAtPath(m_path);
        if(!prim)
        {
          m_path = SdfPath::AbsoluteRootPath();
        }
      }
      else
      {
        m_path = SdfPath::AbsoluteRootPath();
      }
      constructGLImagingEngine();
    }
    return true;
  }
  else
  if(plug == excludePrimPaths() || plug == m_excludedTranslatedGeometry)
  {
    // can't use dataHandle.datablock(), as this is a temporary datahandle
    MDataBlock datablock = forceCache();
    AL_MAYA_CHECK_ERROR_RETURN_VAL(outputStringValue(datablock, plug.attribute(), dataHandle.asString()),
        false, MString("ProxyShape::setInternalValue - error setting ") + plug.name());

    if(m_stage)
    {
      constructExcludedPrims();
    }
    return true;
  }
  return false;
}

//----------------------------------------------------------------------------------------------------------------------
bool ProxyShape::getInternalValue(const MPlug& plug, MDataHandle& dataHandle)
{
  // Not sure if this is needed... don't know behavior of default implementation?
  return false;
}

//----------------------------------------------------------------------------------------------------------------------
bool ProxyShape::isBounded() const
{
  return true;
}

//----------------------------------------------------------------------------------------------------------------------
void ProxyShape::CacheEmptyBoundingBox(MBoundingBox& cachedBBox)
{
  cachedBBox = MBoundingBox(
      MPoint(-100000.0f, -100000.0f, -100000.0f),
      MPoint( 100000.0f,  100000.0f,  100000.0f));
}

//----------------------------------------------------------------------------------------------------------------------
UsdTimeCode ProxyShape::GetOutputTime(MDataBlock dataBlock) const
{
  return UsdTimeCode(inputDoubleValue(dataBlock, m_outTime));
}

//----------------------------------------------------------------------------------------------------------------------
void ProxyShape::unloadMayaReferences()
{
  TF_DEBUG(ALUSDMAYA_TRANSLATORS).Msg("ProxyShape::unloadMayaReferences called\n");
  MObjectArray references;
  for(auto it = m_requiredPaths.begin(), e = m_requiredPaths.end(); it != e; ++it)
  {
    MStatus status;
    MFnDependencyNode fn(it->second.node(), &status);
    if(status)
    {
      MPlug plug = fn.findPlug("message", &status);
      if(status)
      {
        MPlugArray plugs;
        plug.connectedTo(plugs, false, true);
        for(uint32_t i = 0; i < plugs.length(); ++i)
        {
          MObject temp = plugs[i].node();
          if(temp.hasFn(MFn::kReference))
          {
            MFnReference mfnRef(temp);
            MString referenceFilename = mfnRef.fileName(
                true /*resolvedName*/,
                true /*includePath*/,
                true /*includeCopyNumber*/);
            TF_DEBUG(ALUSDMAYA_EVALUATION).Msg("ProxyShape::unloadMayaReferences unloading %s\n", referenceFilename.asChar());
            MFileIO::unloadReferenceByNode(temp);
          }
        }
      }
    }
  }
}


//----------------------------------------------------------------------------------------------------------------------
void ProxyShape::serialiseTransformRefs()
{
  TF_DEBUG(ALUSDMAYA_EVALUATION).Msg("ProxyShape::serialiseTransformRefs\n");
  triggerEvent("PreSerialiseTransformRefs");

  std::ostringstream oss;
  for(auto iter : m_requiredPaths)
  {
    MStatus status;
    MObjectHandle handle(iter.second.node());

    if(handle.isAlive() && handle.isValid())
    {
      MFnDagNode fn(handle.object(), &status);
      if(status)
      {
        MDagPath path;
        fn.getPath(path);
        oss << path.fullPathName() << " "
            << iter.first.GetText() << " "
            << uint32_t(iter.second.required()) << " "
            << uint32_t(iter.second.selected()) << " "
            << uint32_t(iter.second.refCount()) << ";";
      }
    }
  }
  serializedRefCountsPlug().setString(oss.str().c_str());

  triggerEvent("PostSerialiseTransformRefs");
}

//----------------------------------------------------------------------------------------------------------------------
void ProxyShape::deserialiseTransformRefs()
{
  triggerEvent("PreDeserialiseTransformRefs");

  MString str = serializedRefCountsPlug().asString();
  MStringArray strs;
  str.split(';', strs);

  for(uint32_t i = 0, n = strs.length(); i < n; ++i)
  {
    if(strs[i].length())
    {
      MStringArray tstrs;
      strs[i].split(' ', tstrs);
      MString nodeName = tstrs[0];

      MSelectionList sl;
      if(sl.add(nodeName))
      {
        MObject node;
        if(sl.getDependNode(0, node))
        {
          MFnDependencyNode fn(node);
          if(fn.typeId() == AL_USDMAYA_TRANSFORM)
          {
            Transform* ptr = (Transform*)fn.userNode();
            const uint32_t required = tstrs[2].asUnsigned();
            const uint32_t selected = tstrs[3].asUnsigned();
            const uint32_t refCounts = tstrs[4].asUnsigned();
            SdfPath path(tstrs[1].asChar());
            m_requiredPaths.emplace(path, TransformReference(node, ptr, required, selected, refCounts));
            TF_DEBUG(ALUSDMAYA_EVALUATION).Msg("ProxyShape::deserialiseTransformRefs m_requiredPaths added AL_usdmaya_Transform TransformReference: %s\n", path.GetText());
          }
          else
          {
            const uint32_t required = tstrs[2].asUnsigned();
            const uint32_t selected = tstrs[3].asUnsigned();
            const uint32_t refCounts = tstrs[4].asUnsigned();
            SdfPath path(tstrs[1].asChar());
            m_requiredPaths.emplace(path, TransformReference(node, nullptr, required, selected, refCounts));
            TF_DEBUG(ALUSDMAYA_EVALUATION).Msg("ProxyShape::deserialiseTransformRefs m_requiredPaths added TransformReference: %s\n", path.GetText());
          }
        }
      }
    }
  }

  serializedRefCountsPlug().setString("");

  triggerEvent("PostDeserialiseTransformRefs");
}

//----------------------------------------------------------------------------------------------------------------------
ProxyShape::TransformReference::TransformReference(MObject mayaNode, Transform* node, uint32_t r, uint32_t s, uint32_t rc)
  : m_node(mayaNode)
  , m_transform(nullptr)
{
  m_required = r;
  m_selected = s;
  m_selectedTemp = 0;
  m_refCount = rc;
  m_transform = transform();
}

//----------------------------------------------------------------------------------------------------------------------
Transform* ProxyShape::TransformReference::transform() const
{
  MObjectHandle n(node());
  if(n.isValid() && n.isAlive())
  {
    MStatus status;
    MFnDependencyNode fn(n.object(), &status);
    if(status == MS::kSuccess)
    {
      if(fn.typeId() == AL_USDMAYA_TRANSFORM)
      {
        TF_DEBUG(ALUSDMAYA_EVALUATION).Msg("TransformReference::transform found valid AL_usdmaya_Tranform: %s\n", fn.absoluteName().asChar());
        return (Transform*)fn.userNode();
      }
      else
      {
        TF_DEBUG(ALUSDMAYA_EVALUATION).Msg("TransformReference::transform found non AL_usdmaya_Tranform: %s\n", fn.absoluteName().asChar());
        return nullptr;
      }
    }
    else
    {
      TF_DEBUG(ALUSDMAYA_EVALUATION).Msg("TransformReference::transform found invalid transform\n");
      return nullptr;
    }
  }
  TF_DEBUG(ALUSDMAYA_EVALUATION).Msg("TransformReference::transform found null transform\n");
  return nullptr;
}

//----------------------------------------------------------------------------------------------------------------------
void ProxyShape::cleanupTransformRefs()
{
  for(auto it = m_requiredPaths.begin(); it != m_requiredPaths.end(); )
  {
    if(!it->second.selected() && !it->second.required() && !it->second.refCount())
    {
      TF_DEBUG(ALUSDMAYA_EVALUATION).Msg("ProxyShape::cleanupTransformRefs m_requiredPaths removed TransformReference: %s\n", it->first.GetText());
      m_requiredPaths.erase(it++);
    }
    else
    {
      ++it;
    }
  }
}

//----------------------------------------------------------------------------------------------------------------------
void ProxyShape::registerEvents()
{
  registerEvent("PreDestroyProxyShape", AL::event::kUSDMayaEventType);
  registerEvent("PostDestroyProxyShape", AL::event::kUSDMayaEventType);
  registerEvent("PreStageLoaded", AL::event::kUSDMayaEventType);
  registerEvent("PostStageLoaded", AL::event::kUSDMayaEventType);
  registerEvent("ConstructGLEngine", AL::event::kUSDMayaEventType);
  registerEvent("DestroyGLEngine", AL::event::kUSDMayaEventType);
  registerEvent("PreSelectionChanged", AL::event::kUSDMayaEventType);
  registerEvent("PostSelectionChanged", AL::event::kUSDMayaEventType);
  registerEvent("PreVariantChanged", AL::event::kUSDMayaEventType);
  registerEvent("PostVariantChanged", AL::event::kUSDMayaEventType);
  registerEvent("PreSerialiseContext", AL::event::kUSDMayaEventType, Global::postSave());
  registerEvent("PostSerialiseContext", AL::event::kUSDMayaEventType, Global::postSave());
  registerEvent("PreDeserialiseContext", AL::event::kUSDMayaEventType, Global::postRead());
  registerEvent("PostDeserialiseContext", AL::event::kUSDMayaEventType, Global::postRead());
  registerEvent("PreSerialiseTransformRefs", AL::event::kUSDMayaEventType, Global::postSave());
  registerEvent("PostSerialiseTransformRefs", AL::event::kUSDMayaEventType, Global::postSave());
  registerEvent("PreDeserialiseTransformRefs", AL::event::kUSDMayaEventType, Global::postRead());
  registerEvent("PostDeserialiseTransformRefs", AL::event::kUSDMayaEventType, Global::postRead());
  registerEvent("EditTargetChanged", AL::event::kUSDMayaEventType);
  registerEvent("SelectionStarted", AL::event::kUSDMayaEventType);
  registerEvent("SelectionEnded", AL::event::kUSDMayaEventType);
}

//----------------------------------------------------------------------------------------------------------------------
MSelectionMask ProxyShape::getShapeSelectionMask() const
{
  MSelectionMask::SelectionType selType = MSelectionMask::kSelectMeshes;
  return MSelectionMask(selType);
}

#if defined(WANT_UFE_BUILD)
//----------------------------------------------------------------------------------------------------------------------
Ufe::PathSegment ProxyShape::ufePathSegment() const
{
    //Build a path segment to proxyShape
    MDagPath thisPath;
    MDagPath::getAPathTo(thisMObject(), thisPath);

    // MDagPath does not include |world to its full path naem
    MString fullpath = "|world" + thisPath.fullPathName();

    return Ufe::PathSegment(fullpath.asChar(), MAYA_UFE_RUNTIME_ID, MAYA_UFE_SEPARATOR);
}


Ufe::Path ProxyShape::ufePath() const
{
    return Ufe::Path(ProxyShape::ufePathSegment());
}
#endif

//----------------------------------------------------------------------------------------------------------------------
} // nodes
} // usdmaya
} // AL
//----------------------------------------------------------------------------------------------------------------------<|MERGE_RESOLUTION|>--- conflicted
+++ resolved
@@ -1361,32 +1361,18 @@
     // let the usd stage cache deal with caching the usd stage data
     std::string fileString = TfStringTrimRight(file.asChar());
 
-<<<<<<< HEAD
-  boost::filesystem::path filestringPath (fileString);
-  if(filestringPath.is_absolute())
-  {
-    fileString = UsdMayaUtilFileSystem::resolvePath(fileString);
-    TF_DEBUG(ALUSDMAYA_TRANSLATORS).Msg("ProxyShape::reloadStage resolved the USD file path to %s\n", fileString.c_str());
-  }
-  else
-  {
-    fileString = UsdMayaUtilFileSystem::resolveRelativePathWithinMayaContext(thisMObject(), fileString);
-    TF_DEBUG(ALUSDMAYA_TRANSLATORS).Msg("ProxyShape::reloadStage resolved the relative USD file path to %s\n", fileString.c_str());
-  }
-=======
     TF_DEBUG(ALUSDMAYA_TRANSLATORS).Msg("ProxyShape::reloadStage original USD file path is %s\n", fileString.c_str());
->>>>>>> 09e7a66b
-
-    AL::filesystem::path filestringPath(fileString);
+
+    boost::filesystem::path filestringPath(fileString);
     if (filestringPath.is_absolute())
     {
-      fileString = resolvePath(fileString);
+      fileString = UsdMayaUtilFileSystem::resolvePath(fileString);
       TF_DEBUG(ALUSDMAYA_TRANSLATORS).Msg("ProxyShape::reloadStage resolved the USD file path to %s\n",
                                           fileString.c_str());
     }
     else
     {
-      fileString = resolveRelativePathWithinMayaContext(thisMObject(), fileString);
+      fileString = UsdMayaUtilFileSystem::resolveRelativePathWithinMayaContext(thisMObject(), fileString);
       TF_DEBUG(ALUSDMAYA_TRANSLATORS).Msg("ProxyShape::reloadStage resolved the relative USD file path to %s\n",
                                           fileString.c_str());
     }
