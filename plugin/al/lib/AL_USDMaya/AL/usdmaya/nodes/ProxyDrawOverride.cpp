--- conflicted
+++ resolved
@@ -385,11 +385,7 @@
     int originX, originY, width, height;
     context.getViewportDimensions(originX, originY, width, height);
 
-<<<<<<< HEAD
-    #if (PXR_MAJOR_VERSION > 0) || (PXR_MINOR_VERSION >= 19 && PXR_PATCH_VERSION > 7) 
-=======
     #if USD_VERSION_NUM > 1907
->>>>>>> 924a1703
     engine->SetCameraState(
         GfMatrix4d(context.getMatrix(MHWRender::MFrameContext::kViewMtx).matrix),
         GfMatrix4d(context.getMatrix(MHWRender::MFrameContext::kProjectionMtx).matrix));
