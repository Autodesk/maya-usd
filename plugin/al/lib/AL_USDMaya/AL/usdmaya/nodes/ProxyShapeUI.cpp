//
// Copyright 2017 Animal Logic
//
// Licensed under the Apache License, Version 2.0 (the "License");
// you may not use this file except in compliance with the License.
// You may obtain a copy of the License at
//
//     http://www.apache.org/licenses/LICENSE-2.0
//
// Unless required by applicable law or agreed to in writing, software
// distributed under the License is distributed on an "AS IS" BASIS,
// WITHOUT WARRANTIES OR CONDITIONS OF ANY KIND, either express or implied.
// See the License for the specific language governing permissions and
// limitations under the License.
//
#include "maya/MTypes.h"

#include "AL/usdmaya/DebugCodes.h"
#include "AL/usdmaya/nodes/Engine.h"
#include "AL/usdmaya/nodes/ProxyShape.h"
#include "AL/usdmaya/nodes/ProxyShapeUI.h"

#include "maya/MFnDagNode.h"
#include "maya/MMatrix.h"
#include "maya/MTime.h"
#include "maya/MDrawInfo.h"
#include "maya/MDrawRequest.h"
#include "maya/MDrawRequestQueue.h"
#include "maya/MFnDagNode.h"
#include "maya/MMatrix.h"
#include "maya/MSelectInfo.h"
#include "maya/MTime.h"

#if defined(WANT_UFE_BUILD)
#include "AL/usdmaya/TypeIDs.h"
#include "pxr/base/arch/env.h"
#include "ufe/hierarchyHandler.h"
#include "ufe/sceneItem.h"
#include "ufe/runTimeMgr.h"
#include "ufe/globalSelection.h"
#include "ufe/observableSelection.h"
#endif

#include "pxr/usd/usd/modelAPI.h"
#include "pxr/usd/kind/registry.h"

namespace AL {
namespace usdmaya {
namespace nodes {

//----------------------------------------------------------------------------------------------------------------------
/// \brief Retarget a prim based on the AL_USDMaya's pick mode settings. This will either return new prim to select,
///        or the original prim if no retargetting occurred.
/// \param prim Attempt to retarget this prim.
/// \return The retargetted prim, or the original.
UsdPrim retargetSelectPrim(const UsdPrim &prim)
{
  switch(ProxyShape::PickMode(MGlobal::optionVarIntValue("AL_usdmaya_pickMode"))){

    // Read up prim hierarchy and return first Model kind ancestor as the target prim
    case ProxyShape::PickMode::kModels:
    {
      UsdPrim tmpPrim = prim;
      while(tmpPrim.IsValid()) {
        TfToken kind;
        UsdModelAPI(tmpPrim).GetKind(&kind);
        if (KindRegistry::GetInstance().IsA(kind, KindTokens->model)) {
          return tmpPrim;
        }
        tmpPrim = tmpPrim.GetParent();
      }
    }

    case ProxyShape::PickMode::kPrims:
    case ProxyShape::PickMode::kInstances:
    default:
    {
      break;
    }
  }
  return prim;
}


//----------------------------------------------------------------------------------------------------------------------
ProxyShapeUI::ProxyShapeUI()
{
  TF_DEBUG(ALUSDMAYA_DRAW).Msg("ProxyShapeUI::ProxyShapeUI\n");
}

//----------------------------------------------------------------------------------------------------------------------
ProxyShapeUI::~ProxyShapeUI()
{
  TF_DEBUG(ALUSDMAYA_DRAW).Msg("ProxyShapeUI::~ProxyShapeUI\n");
}

//----------------------------------------------------------------------------------------------------------------------
void* ProxyShapeUI::creator()
{
  return new ProxyShapeUI;
}

//----------------------------------------------------------------------------------------------------------------------
void ProxyShapeUI::getDrawRequests(const MDrawInfo& drawInfo, bool isObjectAndActiveOnly, MDrawRequestQueue& requests)
{
  TF_DEBUG(ALUSDMAYA_DRAW).Msg("ProxyShapeUI::getDrawRequests\n");

  MDrawRequest request = drawInfo.getPrototype(*this);

  ProxyShape* shape = static_cast<ProxyShape*>(surfaceShape());

  // add the request to the queue
  requests.add(request);
}

// UsdImagingGL doesn't seem to like VP1 all that much, unless it sets the values directly from the OpenGL state.
#define USE_GL_LIGHTING_STATE 1

//----------------------------------------------------------------------------------------------------------------------
void ProxyShapeUI::draw(const MDrawRequest& request, M3dView& view) const
{
  TF_DEBUG(ALUSDMAYA_DRAW).Msg("ProxyShapeUI::draw\n");

  //
  view.beginGL();

  // clear colour is not restored by hydra
  float clearCol[4];
  glGetFloatv(GL_COLOR_CLEAR_VALUE, clearCol);

  glPushAttrib(GL_ALL_ATTRIB_BITS);
  glPushClientAttrib(GL_CLIENT_ALL_ATTRIB_BITS);

  ProxyShape* shape = static_cast<ProxyShape*>(surfaceShape());
  Engine* engine = shape->engine();
  if(!engine)
  {
    return;
  }

  auto stage = shape->getUsdStage();
  UsdImagingGLRenderParams params;

  params.showGuides = shape->drawGuidePurposePlug().asBool();
  params.showRender = shape->drawRenderPurposePlug().asBool();

  params.frame = UsdTimeCode(shape->outTimePlug().asMTime().as(MTime::uiUnit()));
  params.complexity = 1.0f;

  MMatrix viewMatrix, projection, model;
  view.projectionMatrix(projection);
  view.modelViewMatrix(viewMatrix);
  model = request.multiPath().inclusiveMatrix();
  MMatrix invViewMatrix = viewMatrix.inverse();
  engine->SetRootTransform(GfMatrix4d(model.matrix));

  unsigned int x, y, w, h;
  view.viewport(x, y, w, h);
  
<<<<<<< HEAD
  #if (PXR_MAJOR_VERSION > 0) || (PXR_MINOR_VERSION >= 19 && PXR_PATCH_VERSION > 7) 
=======
  #if USD_VERSION_NUM > 1907
>>>>>>> 924a1703
  engine->SetCameraState(
      GfMatrix4d((model.inverse() * viewMatrix).matrix),
      GfMatrix4d(projection.matrix));
  engine->SetRenderViewport(GfVec4d(x, y, w, h));
  #else
  engine->SetCameraState(
      GfMatrix4d((model.inverse() * viewMatrix).matrix),
      GfMatrix4d(projection.matrix), GfVec4d(x, y, w, h));
  #endif

  switch(request.displayStyle())
  {
  case M3dView::kBoundingBox:
    params.drawMode = UsdImagingGLDrawMode::DRAW_POINTS;
    break;

  case M3dView::kFlatShaded:
    params.drawMode = UsdImagingGLDrawMode::DRAW_SHADED_FLAT;
    break;

  case M3dView::kGouraudShaded:
    params.drawMode = UsdImagingGLDrawMode::DRAW_SHADED_SMOOTH;
    break;

  case M3dView::kWireFrame:
    params.drawMode = UsdImagingGLDrawMode::DRAW_WIREFRAME;
    break;

  case M3dView::kPoints:
    params.drawMode = UsdImagingGLDrawMode::DRAW_POINTS;
    break;
  }

  if(request.displayCulling())
  {
    if(!request.displayCullOpposite())
    {
      params.cullStyle = UsdImagingGLCullStyle::CULL_STYLE_BACK;
    }
    else
    {
      params.cullStyle = UsdImagingGLCullStyle::CULL_STYLE_FRONT;
    }
  }
  else
  {
    params.cullStyle = UsdImagingGLCullStyle::CULL_STYLE_NOTHING;
  }

  #if !USE_GL_LIGHTING_STATE
  MColor color = request.color();
  params.wireframeColor = GfVec4f(color.r, color.g, color.b, 1.0f);

  auto asMColor = [] (const MPlug& plug) {
    MColor c;
    c.r = plug.child(0).asFloat();
    c.g = plug.child(1).asFloat();
    c.b = plug.child(2).asFloat();
    return c;
  };

  const MColor amb = asMColor(shape->ambientPlug());
  const MColor dif = asMColor(shape->diffusePlug());
  const MColor spc = asMColor(shape->specularPlug());
  const MColor emi = asMColor(shape->emissionPlug());
  const float shine = shape->shininessPlug().asFloat();

  GlfSimpleMaterial usdmaterial;
  usdmaterial.SetAmbient(GfVec4f(amb.r, amb.g, amb.b, 1.0f));
  usdmaterial.SetDiffuse(GfVec4f(dif.r, dif.g, dif.b, 1.0f));
  usdmaterial.SetSpecular(GfVec4f(spc.r, spc.g, spc.b, 1.0f));
  usdmaterial.SetEmission(GfVec4f(emi.r, emi.g, emi.b, 1.0f));
  usdmaterial.SetShininess(shine);

  GLint nLights = 0;
  glGetIntegerv(GL_MAX_LIGHTS, &nLights);
  nLights += GL_LIGHT0;

  GlfSimpleLightVector lights;
  lights.reserve(nLights);

  GlfSimpleLight light;
  for(int i = GL_LIGHT0; i < nLights; ++i)
  {
    if (glIsEnabled(i))
    {
      GLfloat position[4], color[4];
      glGetLightfv(i, GL_POSITION, position);
      MPoint temp = MPoint(position) * invViewMatrix;
      light.SetPosition(GfVec4f(temp.x, temp.y, temp.z, 1.0f));

      glGetLightfv(i, GL_AMBIENT, color);
      light.SetAmbient(GfVec4f(color[0], color[1], color[2], 1.0f));

      glGetLightfv(i, GL_DIFFUSE, color);
      light.SetDiffuse(GfVec4f(color[0], color[1], color[2], 1.0f));

      glGetLightfv(i, GL_SPECULAR, color);
      light.SetSpecular(GfVec4f(color[0], color[1], color[2], 1.0f));

      lights.push_back(light);
    }
  }

  engine->SetLightingState(lights, usdmaterial, GfVec4f(0.05f));

  #else

  engine->SetLightingStateFromOpenGL();

  #endif

  SdfPathVector paths(shape->selectedPaths().cbegin(), shape->selectedPaths().cend());
  auto style = params.drawMode;
  auto colour = params.wireframeColor;
  if(paths.size())
  {
    MColor colour = M3dView::leadColor();
    params.drawMode = UsdImagingGLDrawMode::DRAW_WIREFRAME;
    params.wireframeColor = GfVec4f(colour.r, colour.g, colour.b, 1.0f);
    glDepthFunc(GL_LEQUAL);
    engine->RenderBatch(paths, params);
    glDepthFunc(GL_LESS);
  }

  params.drawMode = style;
  params.wireframeColor = colour;
  engine->SetSelected(paths);
  engine->SetSelectionColor(GfVec4f(1.0f, 2.0f/3.0f, 0.0f, 1.0f));
  engine->Render(shape->getRootPrim(), params);


  glClearColor(clearCol[0], clearCol[1], clearCol[2], clearCol[3]);
  glPopClientAttrib();
  glPopAttrib();
  view.endGL();
}

//----------------------------------------------------------------------------------------------------------------------
class ProxyShapeSelectionHelper
{
public:

  static SdfPath path_ting(const SdfPath& a, const SdfPath& b, const int c)
  {
    m_paths.push_back(a);
    return a;
  }
  static SdfPathVector m_paths;
};
SdfPathVector ProxyShapeSelectionHelper::m_paths;


//----------------------------------------------------------------------------------------------------------------------
bool ProxyShapeUI::select(MSelectInfo& selectInfo, MSelectionList& selectionList, MPointArray& worldSpaceSelectPoints) const
{
  TF_DEBUG(ALUSDMAYA_DRAW).Msg("ProxyShapeUI::select\n");

  if(!MGlobal::optionVarIntValue("AL_usdmaya_selectionEnabled"))
    return false;

  float clearCol[4];
  glGetFloatv(GL_COLOR_CLEAR_VALUE, clearCol);

  M3dView view = selectInfo.view();

  MSelectionMask objectsMask(ProxyShape::s_selectionMaskName);

  // selectable() takes MSelectionMask&, not const MSelectionMask.  :(.
  if(!selectInfo.selectable(objectsMask))
    return false;

  MDagPath selectPath = selectInfo.selectPath();
  MMatrix invMatrix = selectPath.inclusiveMatrixInverse();

  MMatrix viewMatrix, projectionMatrix;
  GfMatrix4d worldToLocalSpace(invMatrix.matrix);

  GLuint glHitRecord;
  view.beginSelect(&glHitRecord, 1);
  glGetDoublev(GL_MODELVIEW_MATRIX, viewMatrix[0]);
  glGetDoublev(GL_PROJECTION_MATRIX, projectionMatrix[0]);
  view.endSelect();

  auto* proxyShape = static_cast<ProxyShape*>(surfaceShape());
  auto engine = proxyShape->engine();
  if (!engine) return false;
  proxyShape->m_pleaseIgnoreSelection = true;

  UsdImagingGLRenderParams params;
  params.showGuides = proxyShape->drawGuidePurposePlug().asBool();
  params.showRender = proxyShape->drawRenderPurposePlug().asBool();

  UsdPrim root = proxyShape->getUsdStage()->GetPseudoRoot();

  Engine::HitBatch hitBatch;
  SdfPathVector rootPath;
  rootPath.push_back(root.GetPath());

  int resolution = 10;
  MGlobal::getOptionVarValue("AL_usdmaya_selectResolution", resolution);
  if (resolution < 10) { resolution = 10; }
  if (resolution > 1024) { resolution = 1024; }

  bool hitSelected = engine->TestIntersectionBatch(
          GfMatrix4d(viewMatrix.matrix),
          GfMatrix4d(projectionMatrix.matrix),
          worldToLocalSpace,
          rootPath,
          params,
          resolution,
          ProxyShapeSelectionHelper::path_ting,
          &hitBatch);

  auto selected = false;

  auto getHitPath = [&engine] (const Engine::HitBatch::const_reference& it) -> SdfPath
  {
    const Engine::HitInfo& hit = it.second;
    auto path = engine->GetPrimPathFromInstanceIndex(it.first, hit.hitInstanceIndex);
    if (!path.IsEmpty())
    {
      return path;
    }
    return it.first.StripAllVariantSelections();
  };


  auto addSelection = [&hitBatch, &selectInfo, &selectionList,
      &worldSpaceSelectPoints, &objectsMask, &selected, proxyShape,
      &getHitPath] (const MString& command)
  {
    selected = true;
    MStringArray nodes;
    MGlobal::executeCommand(command, nodes, false, true);

    // If the selection is in a single selection mode, we don't know if your mesh
    // will be the actual final selection, because we can't make sure this is going to
    // be called the last. So we are returning a deferred command here, that'll run last.
    // That'll check if the mesh is still selected, and run an internal deselect command on that.
    // const auto singleSelection = selectInfo.singleSelection();

    for(const auto& it : hitBatch)
    {

      // Retarget hit path based on pick mode policy. The retargeted prim must
      // align with the path used in the 'AL_usdmaya_ProxyShapeSelect' command.
      const SdfPath hitPath = getHitPath(it).StripAllVariantSelections();
      const UsdPrim retargetedHitPrim = retargetSelectPrim(proxyShape->getUsdStage()->GetPrimAtPath(hitPath));
      const MObject obj = proxyShape->findRequiredPath(retargetedHitPrim.GetPath());

      if (obj != MObject::kNullObj)
      {
        MSelectionList sl;
        MFnDagNode dagNode(obj);
        MDagPath dg;
        dagNode.getPath(dg);
        sl.add(dg);
        const double* d = it.second.worldSpaceHitPoint.GetArray();
        selectInfo.addSelection(sl, MPoint(d[0], d[1], d[2], 1.0), selectionList, worldSpaceSelectPoints, objectsMask, false);
      }
    }
  };

  // Currently we have two approaches to selection. One method works with undo (but does not
  // play nicely with maya geometry). The second method doesn't work with undo, but does play
  // nicely with maya geometry.
  const int selectionMode = MGlobal::optionVarIntValue("AL_usdmaya_selectMode");
  if(1 == selectionMode)
  {
    if(hitSelected)
    {
      int mods;
      MString cmd = "getModifiers";
      MGlobal::executeCommand(cmd, mods);

      bool shiftHeld = (mods % 2);
      bool ctrlHeld = (mods / 4 % 2);
      MGlobal::ListAdjustment mode = MGlobal::kReplaceList;
      if(shiftHeld && ctrlHeld)
        mode = MGlobal::kAddToList;
      else
      if(ctrlHeld)
        mode = MGlobal::kRemoveFromList;
      else
      if(shiftHeld)
        mode = MGlobal::kXORWithList;

      MString command = "AL_usdmaya_ProxyShapeSelect";
      switch(mode)
      {
      case MGlobal::kReplaceList: command += " -r"; break;
      case MGlobal::kRemoveFromList: command += " -d"; break;
      case MGlobal::kXORWithList: command += " -tgl"; break;
      case MGlobal::kAddToList: command += " -a"; break;
      case MGlobal::kAddToHeadOfList: /* should never get here */ break;
      }

      for(const auto& it : hitBatch)
      {
        auto path = getHitPath(it);
        command += " -pp \"";
        command += path.GetText();
        command += "\"";
      }

      MFnDagNode fn(proxyShape->thisMObject());
      command += " \"";
      command += fn.fullPathName();
      command += "\"";
      MGlobal::executeCommandOnIdle(command, false);
    }
    else
    {
      MString command = "AL_usdmaya_ProxyShapeSelect -cl ";
      MFnDagNode fn(proxyShape->thisMObject());
      command += " \"";
      command += fn.fullPathName();
      command += "\"";
      MGlobal::executeCommandOnIdle(command, false);
    }
  }
  else
  {
    int mods;
    MString cmd = "getModifiers";
    MGlobal::executeCommand(cmd, mods);
    
    bool shiftHeld = (mods % 2);
    bool ctrlHeld = (mods / 4 % 2);
    MGlobal::ListAdjustment mode = MGlobal::kReplaceList;
    if(shiftHeld && ctrlHeld)
      mode = MGlobal::kAddToList;
    else
    if(ctrlHeld)
      mode = MGlobal::kRemoveFromList;
    else
    if(shiftHeld)
      mode = MGlobal::kXORWithList;

    SdfPathVector paths;
    if (!hitBatch.empty())
    {
      paths.reserve(hitBatch.size());

      auto addHit = [&engine, &paths, &getHitPath](Engine::HitBatch::const_reference& it)
      {
        paths.push_back(getHitPath(it));
      };

      // Do to the inaccuracies in the selection method in gl engine
      // we still need to find the closest selection.
      // Around the edges it often selects two or more prims.
      if (selectInfo.singleSelection())
      {
        auto closestHit = hitBatch.cbegin();

        if (hitBatch.size() > 1)
        {
          MDagPath cameraPath;
          selectInfo.view().getCamera(cameraPath);
          const auto cameraPoint = cameraPath.inclusiveMatrix() * MPoint(0.0, 0.0, 0.0, 1.0);
          auto distanceToCameraSq = [&cameraPoint] (Engine::HitBatch::const_reference& it) -> double
          {
            const auto dx = cameraPoint.x - it.second.worldSpaceHitPoint[0];
            const auto dy = cameraPoint.y - it.second.worldSpaceHitPoint[1];
            const auto dz = cameraPoint.z - it.second.worldSpaceHitPoint[2];
            return dx * dx + dy * dy + dz * dz;
          };

          auto closestDistance = distanceToCameraSq(*closestHit);
          for (auto it = ++hitBatch.cbegin(), itEnd = hitBatch.cend(); it != itEnd; ++it)
          {
            const auto currentDistance = distanceToCameraSq(*it);
            if (currentDistance < closestDistance)
            {
              closestDistance = currentDistance;
              closestHit = it;
            }
          }
        }
        addHit(*closestHit);
      }
      else
      {
        for (const auto& it : hitBatch)
        {
          addHit(it);
        }
      }
    }
#if defined(WANT_UFE_BUILD)
    if (ArchHasEnv("MAYA_WANT_UFE_SELECTION")) {
        Ufe::HierarchyHandler::Ptr handler =
            Ufe::RunTimeMgr::instance().hierarchyHandler(USD_UFE_RUNTIME_ID);
        if (handler == nullptr) {
            MGlobal::displayError("USD Hierarchy handler has not been loaded - Picking is not possible");
            return false;
        }

        Ufe::Selection dstSelection; // Only used for kReplaceList
                                     // Get the paths
        if (paths.size())
        {
            for (const auto& it : paths)
            {
                // Build a path segment of the USD picked object
                Ufe::PathSegment ps_usd(it.GetText(), USD_UFE_RUNTIME_ID, USD_UFE_SEPARATOR);

                // Create a sceneItem
                const Ufe::SceneItem::Ptr& si{ handler->createItem(proxyShape->ufePath() + ps_usd) };

                auto globalSelection = Ufe::GlobalSelection::get();

                switch (mode)
                {
                case MGlobal::kReplaceList:
                {
                    // Add the sceneItem to dstSelection
                    dstSelection.append(si);
                }
                break;
                case MGlobal::kAddToList:
                {
                    // Add the sceneItem to global selection
                    globalSelection->append(si);
                }
                break;
                case MGlobal::kRemoveFromList:
                {
                    // Remove the sceneItem to global selection
                    globalSelection->remove(si);
                }
                break;
                case MGlobal::kXORWithList:
                {
                    if (!globalSelection->remove(si)) {
                        globalSelection->append(si);
                    }
                }
                break;
                }
            }

            if (mode == MGlobal::kReplaceList) {
                // Add to Global selection
                Ufe::GlobalSelection::get()->replaceWith(dstSelection);
            }
        }
    }
    else {
#endif

    // Massage hit paths to align with pick mode policy
    for (std::size_t i = 0; i < paths.size(); ++i)
    {
      const SdfPath& path = paths[i];
      const UsdPrim retargetedPrim = retargetSelectPrim(proxyShape->getUsdStage()->GetPrimAtPath(path));
      if (retargetedPrim.GetPath() != path)
      {
        paths[i] = retargetedPrim.GetPath();
      }
    }

    switch(mode)
    {
    case MGlobal::kReplaceList:
      {
        MString command;
        if(!proxyShape->selectedPaths().empty())
        {
          command = "AL_usdmaya_ProxyShapeSelect -i -cl ";
          MFnDagNode fn(proxyShape->thisMObject());
          command += " \"";
          command += fn.fullPathName();
          command += "\";";
        }

        if(!paths.empty())
        {
          command += "AL_usdmaya_ProxyShapeSelect -i -a ";
          for(const auto& it : paths)
          {
            command += " -pp \"";
            command += it.GetText();
            command += "\"";
          }
          MFnDagNode fn(proxyShape->thisMObject());
          command += " \"";
          command += fn.fullPathName();
          command += "\"";

        }

        if(command.length() > 0)
        {
          addSelection(command);
        }
      }
      break;

    case MGlobal::kAddToHeadOfList:
    case MGlobal::kAddToList:
      {
        MString command;
        if(paths.size())
        {
          command = "AL_usdmaya_ProxyShapeSelect -i -a ";
          for(const auto& it : paths)
          {
            command += " -pp \"";
            command += it.GetText();
            command += "\"";
          }
          MFnDagNode fn(proxyShape->thisMObject());
          command += " \"";
          command += fn.fullPathName();
          command += "\"";
        }

        if(command.length() > 0)
        {
          selected = true;
          addSelection(command);
        }
      }
      break;

    case MGlobal::kRemoveFromList:
      {
        if(!proxyShape->selectedPaths().empty() && paths.size())
        {
          MString command = "AL_usdmaya_ProxyShapeSelect -d ";
          for(const auto& it : paths)
          {
            command += " -pp \"";
            command += it.GetText();
            command += "\"";
          }
          MFnDagNode fn(proxyShape->thisMObject());
          command += " \"";
          command += fn.fullPathName();
          command += "\"";
          MGlobal::executeCommandOnIdle(command, false);
        }
      }
      break;

    case MGlobal::kXORWithList:
      {
        auto& slpaths = proxyShape->selectedPaths();
        bool hasSelectedItems = false;
        bool hasDeletedItems = false;

        MString selectcommand = "AL_usdmaya_ProxyShapeSelect -i -a ";
        MString deselectcommand = "AL_usdmaya_ProxyShapeSelect -d ";
        for(const auto& it : paths)
        {
          bool flag = false;
          for(auto sit : slpaths)
          {
            if(sit == it)
            {
              flag = true;
              break;
            }
          }
          if(flag)
          {
            deselectcommand += " -pp \"";
            deselectcommand += it.GetText();
            deselectcommand += "\"";
            hasDeletedItems = true;
          }
          else
          {
            selectcommand += " -pp \"";
            selectcommand += it.GetText();
            selectcommand += "\"";
            hasSelectedItems = true;
          }
        }
        MFnDagNode fn(proxyShape->thisMObject());
        selectcommand += " \"";
        selectcommand += fn.fullPathName();
        selectcommand += "\"";
        deselectcommand += " \"";
        deselectcommand += fn.fullPathName();
        deselectcommand += "\"";

        if(hasSelectedItems)
        {
          addSelection(selectcommand);
        }

        if(hasDeletedItems)
        {
          MGlobal::executeCommandOnIdle(deselectcommand, false);
        }
      }
      break;
    }

    MString final_command = "AL_usdmaya_ProxyShapePostSelect \"";
    MFnDagNode fn(proxyShape->thisMObject());
    final_command += fn.fullPathName();
    final_command += "\"";
    proxyShape->setChangedSelectionState(true);
    MGlobal::executeCommandOnIdle(final_command, false);
#if defined(WANT_UFE_BUILD)
  } // else MAYA_WANT_UFE_SELECTION
#endif
  }

  ProxyShapeSelectionHelper::m_paths.clear();

  // restore clear colour
  glClearColor(clearCol[0], clearCol[1], clearCol[2], clearCol[3]);

  return selected;
}


//----------------------------------------------------------------------------------------------------------------------
} // nodes
} // usdmaya
} // AL
//----------------------------------------------------------------------------------------------------------------------<|MERGE_RESOLUTION|>--- conflicted
+++ resolved
@@ -157,11 +157,7 @@
   unsigned int x, y, w, h;
   view.viewport(x, y, w, h);
   
-<<<<<<< HEAD
-  #if (PXR_MAJOR_VERSION > 0) || (PXR_MINOR_VERSION >= 19 && PXR_PATCH_VERSION > 7) 
-=======
-  #if USD_VERSION_NUM > 1907
->>>>>>> 924a1703
+  #if USD_VERSION_NUM > 190
   engine->SetCameraState(
       GfMatrix4d((model.inverse() * viewMatrix).matrix),
       GfMatrix4d(projection.matrix));
