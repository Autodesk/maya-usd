//
// Copyright 2017 Animal Logic
//
// Licensed under the Apache License, Version 2.0 (the "License");
// you may not use this file except in compliance with the License.
// You may obtain a copy of the License at
//
//     http://www.apache.org/licenses/LICENSE-2.0
//
// Unless required by applicable law or agreed to in writing, software
// distributed under the License is distributed on an "AS IS" BASIS,
// WITHOUT WARRANTIES OR CONDITIONS OF ANY KIND, either express or implied.
// See the License for the specific language governing permissions and
// limitations under the License.
//
#pragma once

#include "AL/maya/event/MayaEventManager.h"

#include "AL/maya/utils/MayaHelperMacros.h"
#include "AL/maya/utils/NodeHelper.h"

#include "AL/usdmaya/Api.h"

#include "AL/usdmaya/ForwardDeclares.h"
#include "AL/usdmaya/fileio/translators/TranslatorBase.h"
#include "AL/usdmaya/fileio/translators/TranslatorContext.h"
#include "AL/usdmaya/nodes/proxy/LockManager.h"
#include "AL/usdmaya/nodes/proxy/PrimFilter.h"
#include "AL/usdmaya/SelectabilityDB.h"

#include "AL/usd/transaction/Notice.h"

#include "maya/MDagModifier.h"
#include "maya/MDagPath.h"
#include "maya/MGlobal.h"
#include "maya/MNodeMessage.h"
#include "maya/MPxSurfaceShape.h"
#include "maya/MSelectionList.h"

#if MAYA_API_VERSION < 201800
#include "maya/MViewport2Renderer.h"
#endif

#include "pxr/usd/sdf/notice.h"
#include "pxr/usd/usd/notice.h"
#include "pxr/usd/usd/prim.h"
#include "pxr/usd/usd/stage.h"
#include "pxr/usdImaging/usdImagingGL/renderParams.h"

#include <mayaUsd/nodes/proxyShapeBase.h>

#if defined(WANT_UFE_BUILD)
#include "ufe/ufe.h"

UFE_NS_DEF {
    class Path;
    class PathSegment;
}
#endif

PXR_NAMESPACE_USING_DIRECTIVE

PXR_NAMESPACE_OPEN_SCOPE

// Note: you MUST forward declare LayerManager, and not include LayerManager.h;
// The reason is that LayerManager.h includes MPxLocatorNode.h, which on Linux,
// ends up bringing in Xlib.h, which has this unfortunate macro:
//
//    #define Bool int
//
// This, in turn, will cause problems if you try to use SdfValueTypeNames->Bool,
// as in test_usdmaya_AttributeType.cpp
class LayerManager;

PXR_NAMESPACE_CLOSE_SCOPE;

namespace AL {
namespace usdmaya {
namespace nodes {

class Engine;

//----------------------------------------------------------------------------------------------------------------------
/// \brief  A helper class to store the state that is modified during a change to the current selection within a
///         proxy shape. The state it maintains includes:
///
///         \li The USD paths to be selected / deselected
///         \li The Dag modifiers needed to create/destroy the associated maya nodes
///         \li The maya selection list prior to the selection
///         \li The maya selection list after the selection change
///         \li The internal transformation references before and after the selection change
///
///         This class is intended to exist as a member variable on a MEL selection command. Once constructed, the class
///         should be passed to the ProxyShape::doSelect method to construct the internal state changes. At that point,
///         you may call doIt() to perform the changes, undoIt() to revert the changes.
//----------------------------------------------------------------------------------------------------------------------
struct SelectionUndoHelper
{
  /// a hash set of SdfPaths
  typedef TfHashSet<SdfPath, SdfPath::Hash> SdfPathHashSet;

  /// \brief  Construct with the arguments to select / deselect nodes on a proxy shape
  /// \param  proxy pointer to the maya node on which the selection operation will be performed.
  /// \param  paths the USD paths to be selected / toggled / unselected
  /// \param  mode the selection mode (add, remove, xor, etc)
  /// \param  internal if the internal flag is set, then modifications to Maya's selection list will NOT occur.
  SelectionUndoHelper(nodes::ProxyShape* proxy, const SdfPathHashSet& paths, MGlobal::ListAdjustment mode, bool internal = false);

  /// \brief  performs the selection changes
  void doIt();

  /// \brief  will undo the selection changes
  void undoIt();

private:
  friend class ProxyShape;
  nodes::ProxyShape* m_proxy;
  SdfPathHashSet m_paths;
  SdfPathHashSet m_previousPaths;
  MGlobal::ListAdjustment m_mode;
  MDagModifier m_modifier1;
  MDagModifier m_modifier2;
  MSelectionList m_previousSelection;
  MSelectionList m_newSelection;
  std::vector<std::pair<SdfPath, MObject>> m_insertedRefs;
  std::vector<std::pair<SdfPath, MObject>> m_removedRefs;
  bool m_internal;
};

//----------------------------------------------------------------------------------------------------------------------
/// \brief  Used as a way to construct a simple selection list that allows for selection highlighting without
///         creating/destroying transforms.
//----------------------------------------------------------------------------------------------------------------------
class SelectionList
{
public:
  /// a hash set of SdfPaths
  typedef TfHashSet<SdfPath, SdfPath::Hash> SdfPathHashSet;

  /// \brief  default ctor
  SelectionList() = default;

  /// \brief  copy ctor
  /// \param  sl the selection list to copy
  SelectionList(const SelectionList& sl) = default;

  /// \brief  dtor
  ~SelectionList() = default;

  /// \brief  clear the selection list
  inline void clear()
    { m_selected.clear(); }

  /// \brief  adds a path to the selection
  /// \param  path to add
  inline void add(SdfPath path)
    {
      m_selected.insert(path);
    }

  /// \brief  removes the path from the selection
  /// \param  path to remove
  inline void remove(SdfPath path)
    {
      auto it = m_selected.find(path);
      if(it != m_selected.end())
      {
        m_selected.erase(it);
      }
    }

  /// \brief  toggles the path in the selection
  /// \param  path to toggle
  inline void toggle(SdfPath path)
    {
      auto insertResult = m_selected.insert(path);
      if (!insertResult.second)
      {
        m_selected.erase(insertResult.first);
      }
    }

  /// \brief  toggles the path in the selection
  /// \param  path to toggle
  inline bool isSelected(const SdfPath& path) const
    { return m_selected.count(path) > 0; }

  /// \brief  the paths in the selection list
  /// \return the selected paths
  inline const SdfPathHashSet& paths() const
    { return m_selected; }

  /// \brief  the paths in the selection list
  /// \return the selected paths
  inline size_t size() const
    { return m_selected.size(); }

private:
  SdfPathHashSet m_selected;
};

typedef std::unordered_map<SdfPath, MString, SdfPath::Hash > PrimPathToDagPath;

extern AL::event::EventId kPreClearStageCache;
extern AL::event::EventId kPostClearStageCache;
//----------------------------------------------------------------------------------------------------------------------
/// \brief  A custom proxy shape node that attaches itself to a USD file, and then renders it.
///         The stage is held internally as a member variable, and it will be composed based on a change to the
///         "filePath" attribute.
/// \ingroup nodes
//----------------------------------------------------------------------------------------------------------------------
class ProxyShape
  : public MayaUsdProxyShapeBase,
    public AL::maya::utils::NodeHelper,
    public proxy::PrimFilterInterface,
    public AL::event::NodeEvents,
    public TfWeakBase
{
  friend struct SelectionUndoHelper;
  friend class ProxyShapeUI;
  friend class StageReloadGuard;
  friend class ProxyDrawOverride;

  typedef MayaUsdProxyShapeBase ParentClass;
public:

  /// returns the shape's parent transform
  MDagPath parentTransform();

  /// a method that registers all of the events in the ProxyShape
  AL_USDMAYA_PUBLIC
  void registerEvents();

  /// a set of SdfPaths
  typedef TfHashSet<SdfPath, SdfPath::Hash> SdfPathHashSet;

  /// \brief  a mapping between a maya transform (or MObject::kNullObj), and the prim that exists at that location
  ///         in the DAG graph.
  typedef std::vector<std::pair<MObject, UsdPrim> > MObjectToPrim;
  AL_USDMAYA_PUBLIC
  static const char* s_selectionMaskName;

  /// \brief  ctor
  AL_USDMAYA_PUBLIC
  ProxyShape();

  /// \brief  dtor
  AL_USDMAYA_PUBLIC
  ~ProxyShape();

  //--------------------------------------------------------------------------------------------------------------------
  /// \name   Type Info & Registration
  //--------------------------------------------------------------------------------------------------------------------
  AL_MAYA_DECLARE_NODE();

  //--------------------------------------------------------------------------------------------------------------------
  /// \name   Input Attributes
  //--------------------------------------------------------------------------------------------------------------------

  // Convenience declarations for attributes inherited from proxy shape
  // base class.
#define AL_INHERIT_ATTRIBUTE(XX) \
  AL_USDMAYA_PUBLIC \
  static const MObject& XX() { return XX##Attr; } \
  AL_USDMAYA_PUBLIC \
  MPlug XX##Plug() const { return MPlug( thisMObject(), XX##Attr ); }

  /// the input USD file path for this proxy
  AL_INHERIT_ATTRIBUTE(filePath);

  /// a path to a prim you want to view with this shape
  AL_INHERIT_ATTRIBUTE(primPath);

  /// a comma seperated list of prims you *don't* want to see.
  AL_INHERIT_ATTRIBUTE(excludePrimPaths);

  /// the input time value (probably connected to time1.outTime)
  AL_INHERIT_ATTRIBUTE(time);

  /// an offset, in GUI time units, where the animation should start playback
  AL_DECL_ATTRIBUTE(timeOffset);

  /// a scalar value that can speed up (values greater than 1) or slow down (values less than one) or reverse (negative
  /// values) the playback of the animation.
  AL_DECL_ATTRIBUTE(timeScalar);

  /// the subdiv complexity used
  AL_INHERIT_ATTRIBUTE(complexity);

  /// display guide - sets shape to display geometry of purpose "guide". See <a href="https://github.com/PixarAnimationStudios/USD/blob/95eef7c9a6662a5362dfc312a186f50c58e27ecd/pxr/usd/lib/usdGeom/imageable.h#L165">imageable.h</a>
  AL_INHERIT_ATTRIBUTE(drawGuidePurpose);

  /// display guide - sets shape to display geometry of purpose "proxy". See <a href="https://github.com/PixarAnimationStudios/USD/blob/95eef7c9a6662a5362dfc312a186f50c58e27ecd/pxr/usd/lib/usdGeom/imageable.h#L165">imageable.h</a>
  AL_INHERIT_ATTRIBUTE(drawProxyPurpose);

  /// display render guide - sets shape to display geometry of purpose "render". See <a href="https://github.com/PixarAnimationStudios/USD/blob/95eef7c9a6662a5362dfc312a186f50c58e27ecd/pxr/usd/lib/usdGeom/imageable.h#L165">imageable.h</a>
  AL_INHERIT_ATTRIBUTE(drawRenderPurpose);

  /// Connection to any layer DG nodes
  AL_DECL_ATTRIBUTE(layers);

  /// serialised session layer (obsolete / deprecated)
  AL_DECL_ATTRIBUTE(serializedSessionLayer);

  /// name of serialized session layer (on the LayerManager)
  AL_DECL_ATTRIBUTE(sessionLayerName);

  /// serialised translator context
  AL_DECL_ATTRIBUTE(serializedTrCtx);

  /// Open the stage unloaded.
  AL_DECL_ATTRIBUTE(unloaded);

  /// ambient display colour
  AL_DECL_ATTRIBUTE(ambient);

  /// diffuse display colour
  AL_DECL_ATTRIBUTE(diffuse);

  /// specular display colour
  AL_DECL_ATTRIBUTE(specular);

  /// emission display colour
  AL_DECL_ATTRIBUTE(emission);

  /// material shininess
  AL_DECL_ATTRIBUTE(shininess);

  /// Serialised reference counts to rebuild the transform reference information
  AL_DECL_ATTRIBUTE(serializedRefCounts);

  /// The path list joined by ",", that will be used as a mask when doing UsdStage::OpenMask()
  AL_DECL_ATTRIBUTE(populationMaskIncludePaths);

  /// Version of the plugin at the time of creation (read-only)
  AL_DECL_ATTRIBUTE(version);

  /// Force the outStageData to be marked dirty (write-only)
  AL_DECL_ATTRIBUTE(stageDataDirty);

  /// Excluded geometry that has been explicitly translated
  AL_DECL_ATTRIBUTE(excludedTranslatedGeometry);

  /// Cache ID of the currently loaded stage)
  AL_DECL_ATTRIBUTE(stageCacheId);

  /// A place to put a custom assetResolver Config string that's passed to the Resolver Context when stage is opened
  AL_DECL_ATTRIBUTE(assetResolverConfig);

  //--------------------------------------------------------------------------------------------------------------------
  /// \name   Output Attributes
  //--------------------------------------------------------------------------------------------------------------------

  /// outTime = (time - timeOffset) * timeScalar
  AL_DECL_ATTRIBUTE(outTime);

  /// Inject m_stage and m_path members into DG as a data attribute.
  AL_INHERIT_ATTRIBUTE(outStageData);


  //--------------------------------------------------------------------------------------------------------------------
  /// \name   Public Utils
  //--------------------------------------------------------------------------------------------------------------------

  /// \brief  provides access to the UsdStage that this proxy shape is currently representing. This will cause a compute
  ///         on the output stage.
  /// \return the proxy shape
  AL_USDMAYA_PUBLIC
  UsdStageRefPtr getUsdStage() const override;

  AL_USDMAYA_PUBLIC
  UsdTimeCode    getTime() const override;  
  
  /// \brief  provides access to the UsdStage that this proxy shape is currently representing
  /// \return the proxy shape
  UsdStageRefPtr usdStage() const
    { return m_stage; }

  /// \brief  gets hold of the attributes on this node that control the rendering in some way
  /// \param  attribs the returned set of render attributes
  /// \param  frameContext the frame context for rendering
  /// \param  dagPath the dag path of the node being rendered
  /// \return true if the attribs could be retrieved (i.e. is the stage is valid)
  bool getRenderAttris(UsdImagingGLRenderParams& attribs, const MHWRender::MFrameContext& frameContext, const MDagPath& dagPath);

  //--------------------------------------------------------------------------------------------------------------------
  /// \name   AL_usdmaya_Transform utils
  /// \brief  A set of commands to manipulate the chains of transforms that map to the usd prims found in a stage.
  ///         There are 3 main reasons for a transform node to exist within maya:
  ///         \li They are required to provide a parent transform for a schema prim that will be imported into maya.
  ///         \li They are the parent node of an object that has been selected
  ///         \li The user has requested that they be imported
  //--------------------------------------------------------------------------------------------------------------------

  /// an enum describing the reason that a transform exists in the scene
  enum TransformReason
  {
    kSelection = 1 << 0,  ///< the node exists for selection
    kRequested = 1 << 1,  ///< the node has been requested by a user
    kRequired = 1 << 2    ///< the node is required for an imported schema prim
  };

  /// Selection pick modes (based on USD View application)
  enum class PickMode : int
  {
    kPrims = 0,      ///< Pick the target prim
    kModels = 1,     ///< Pick the nearest model kind ancestor of target
    kInstances = 2,  ///< Pick an instance of the target (if available)
  };

  /// \brief  returns true if the path is required for an imported schema prim
  /// \param  path the path to query
  /// \return true if the path represents a prim that is required.
  inline bool isRequiredPath(const SdfPath& path) const
    { return m_requiredPaths.find(path) != m_requiredPaths.end(); }

  /// \brief  returns the MObject of the maya transform for requested path (or MObject::kNullObj)
  /// \param  path the usd prim path to look up
  /// \return the MObject for the parent transform to the path specified
  inline MObject findRequiredPath(const SdfPath& path) const
    {
      const auto it = m_requiredPaths.find(path);
      if(it != m_requiredPaths.end())
      {
        const MObject& object = it->second.node();
        const MObjectHandle handle(object);
        if(handle.isValid() && handle.isAlive())
        {
            return object;
        }
      }
      return MObject::kNullObj;
    }

  /// \brief  traverses the UsdStage looking for the prims that are going to be handled by custom transformer
  ///         plug-ins.
  /// \param  proxyTransformPath the DAG path of the proxy shape
  /// \param  startPath the path from which iteration needs to start in the UsdStage
  /// \param  manufacture the translator registry
  /// \return the array of prims found that will need to be imported
  AL_USDMAYA_PUBLIC
  std::vector<UsdPrim> huntForNativeNodesUnderPrim(
      const MDagPath& proxyTransformPath,
      SdfPath startPath,
      fileio::translators::TranslatorManufacture& manufacture,
      bool importAll = false);

  /// \brief  constructs a single chain of transform nodes from the usdPrim to the root of this proxy shape.
  /// \param  usdPrim  the leaf of the prim we wish to create
  /// \param  modifier will store the changes as this path is constructed.
  /// \param  reason  the reason why this path is being generated.
  /// \param  modifier2 is specified, the modifier will end up containing a set of commands to switch the pushToPrim
  ///         flags to true. (This has to be done after the transform has been created and initialized, otherwise
  ///         the default maya values will be pushed in the UsdPrim, wiping out the values you just loaded)
  /// \param  createCount the returned number of transforms that were created.
  /// \return the MObject of the parent transform node for the usdPrim
  /// \todo   The mode ProxyShape::kSelection will cause the possibility of instability in the selection system.
  ///         This mode will be removed at a future date
  AL_USDMAYA_PUBLIC
  MObject makeUsdTransformChain(
      const UsdPrim& usdPrim,
      MDagModifier& modifier,
      TransformReason reason,
      MDGModifier* modifier2 = 0,
      uint32_t* createCount = 0,
      bool pushToPrim = MGlobal::optionVarIntValue("AL_usdmaya_pushToPrim"),
      bool readAnimatedValues = MGlobal::optionVarIntValue("AL_usdmaya_readAnimatedValues"));

  /// \brief  Will construct AL_usdmaya_Transform nodes for all of the prims from the specified usdPrim and down.
  /// \param  usdPrim the root for the transforms to be created
  /// \param  modifier the modifier that will store the creation steps for the transforms
  /// \param  reason the reason for creating the transforms (use with selection, etc).
  /// \param  modifier2 if specified, this will contain a set of commands that turn on the pushToPrim flag on the transform
  ///         nodes. These flags need to be set after the transforms have been created
  /// \todo   The mode ProxyShape::kSelection will cause the possibility of instability in the selection system.
  ///         This mode will be removed at a future date
  AL_USDMAYA_PUBLIC
  MObject makeUsdTransforms(
      const UsdPrim& usdPrim,
      MDagModifier& modifier,
      TransformReason reason,
      MDGModifier* modifier2 = 0);

  /// \brief  will destroy all of the AL_usdmaya_Transform nodes from the prim specified, up to the root (unless any
  ///         of those transform nodes are in use by another imported prim).
  /// \param  usdPrim the leaf node in the chain of transforms we wish to remove
  /// \param  modifier will store the changes as this path is removed.
  /// \param  reason  the reason why this path is being removed.
  /// \todo   The mode ProxyShape::kSelection will cause the possibility of instability in the selection system.
  ///         This mode will be removed at a future date
  AL_USDMAYA_PUBLIC
  void removeUsdTransformChain(
      const UsdPrim& usdPrim,
      MDagModifier& modifier,
      TransformReason reason);

  /// \brief  will destroy all of the AL_usdmaya_Transform nodes from the prim specified, up to the root (unless any
  ///         of those transform nodes are in use by another imported prim).
  /// \param  path the leaf node in the chain of transforms we wish to remove
  /// \param  modifier will store the changes as this path is removed.
  /// \param  reason  the reason why this path is being removed.
  AL_USDMAYA_PUBLIC
  void removeUsdTransformChain(
      const SdfPath& path,
      MDagModifier& modifier,
      TransformReason reason);

  /// \brief  Will destroy all AL_usdmaya_Transform nodes found underneath the prim (unless those nodes are required
  ///         for another purpose).
  /// \param  usdPrim
  /// \param  modifier the modifier that will be filled with the instructions to delete the transform nodes
  /// \param  reason Are we deleting selected transforms, or those that are required, or requested?
  /// \todo   The mode ProxyShape::kSelection will cause the possibility of instability in the selection system.
  ///         This mode will be removed at a future date
  AL_USDMAYA_PUBLIC
  void removeUsdTransforms(
      const UsdPrim& usdPrim,
      MDagModifier& modifier,
      TransformReason reason);

  /// \brief  Debugging util - prints out the reference counts for each AL_usdmaya_Transform that currently exists
  ///         in the scene
  AL_USDMAYA_PUBLIC
  void printRefCounts() const;

  /// \brief  destroys all internal transform references
  void destroyTransformReferences()
    { m_requiredPaths.clear(); }

  /// \brief  Internal method. Used to filter out a set of paths into groups that need to be created, deleted, or updating.
  /// \param  previousPrims the previous list of prims underneath a prim in the process of a variant change
  /// \param  newPrimSet the list of prims found under neath the prim after the variant change. Prims that can be
  ///         updated will be removed from this list, leaving only the prims that need to be created.
  /// \param  transformsToCreate of the new nodes that can be created, if they are a DAG node (i.e. require a transform),
  ///         then this list will contain those nodes
  /// \param  updatablePrimSet a returned list of prims that can be updated
  /// \param  removedPrimSet a returned set of paths for objects that need to be deleted.
  AL_USDMAYA_PUBLIC
  void filterPrims(
      const SdfPathVector& previousPrims,
      std::vector<UsdPrim>& newPrimSet,
      std::vector<UsdPrim>& transformsToCreate,
      std::vector<UsdPrim>& updatablePrimSet,
      SdfPathVector& removedPrimSet);

  /// \brief  a method that is used within testing only. Returns the current reference count state for the path
  /// \param  path the prim path to test
  /// \param  selected the returned selected reference count
  /// \param  required the returned required reference count
  /// \param  refCount the returned refCount reference count
  AL_USDMAYA_PUBLIC
  void getCounts(SdfPath path, uint32_t& selected, uint32_t& required, uint32_t& refCount)
  {
    auto it = m_requiredPaths.find(path);
    if(it != m_requiredPaths.end())
    {
      selected = it->second.selected();
      required = it->second.required();
      refCount = it->second.refCount();
    }
  }

  /// \brief  Tests to see if a given MObject is currently selected in the proxy shape. If the specified MObject is
  ///         selected, then the path will be filled with the corresponding usd prim path.
  /// \param  obj the input MObject to see if it's selected.
  /// \param  path the returned prim path (if the node is found)
  /// \return true if the maya node is currently selected
  AL_USDMAYA_PUBLIC
  bool isSelectedMObject(MObject obj, SdfPath& path)
  {
    for(auto it : m_requiredPaths)
    {
      if(obj == it.second.node())
      {
        path = it.first;
        if(m_selectedPaths.count(it.first) > 0)
        {
          return true;
        }
        break;
      }
    }
    return false;
  }

  //--------------------------------------------------------------------------------------------------------------------
  /// \name   Plug-in Translator node methods
  //--------------------------------------------------------------------------------------------------------------------

  /// \brief  serialises the translator context
  AL_USDMAYA_PUBLIC
  void serialiseTranslatorContext();

  /// \brief  deserialises the translator context
  AL_USDMAYA_PUBLIC
  void deserialiseTranslatorContext();

  /// \brief  gets the maya node path for a prim, stores the mapping and returns it
  /// \param  usdPrim the prim we are bringing in to maya
  /// \param  mayaObject the corresponding maya node
  /// \return  a dag path to the maya object
  AL_USDMAYA_PUBLIC
  MString recordUsdPrimToMayaPath(const UsdPrim &usdPrim,
                                  const MObject &mayaObject);

  /// \brief  returns the stored maya node path for a prim
  /// \param  usdPrim a prim that has been brought into maya
  /// \return  a dag path to the maya object
  AL_USDMAYA_PUBLIC
  MString getMayaPathFromUsdPrim(const UsdPrim& usdPrim) const;

  /// \brief aggregates logic that needs to iterate through the hierarchy looking for properties/metdata on prims
  AL_USDMAYA_PUBLIC
  void findPrimsWithMetaData();

  /// \brief  returns the plugin translator registry assigned to this shape
  /// \return the translator registry
  fileio::translators::TranslatorManufacture& translatorManufacture()
    { return m_translatorManufacture; }

  /// \brief  returns the plugin translator context assigned to this shape
  /// \return the translator context
  inline fileio::translators::TranslatorContextPtr& context()
    { return m_context; }

  //--------------------------------------------------------------------------------------------------------------------
  /// \name   ProxyShape selection
  //--------------------------------------------------------------------------------------------------------------------

  /// \brief  returns the paths of the selected items within the proxy shape
  /// \return the paths of the selected prims
  AL_USDMAYA_PUBLIC
  SdfPathHashSet& selectedPaths()
    { return m_selectedPaths; }

  /// \brief  Performs a selection operation on this node. Intended for use by the ProxyShapeSelect command only
  /// \param  helper provides the arguments to the selection system, and stores the internal proxy shape state
  ///         changes that need to be done/undone
  /// \param  orderedPaths provides the original (deduplicated) input paths, in order; provided just so that the
  ///         selection commands will return results in the same order they were provided - this is useful so that, if
  ///         the user does, ie, "AL_usdmaya_ProxyShapeSelect -pp /foo/bar -pp /some/thing -proxy myProxyShape",
  //          they will get as the result of the command, ["|proxyRoot|foo|bar", "|proxyRoot|some|thing"], and be able
  //          to know what input SdfPath corresponds to what ouptut maya path
  /// \return true if the operation succeeded
  AL_USDMAYA_PUBLIC
  bool doSelect(SelectionUndoHelper& helper, const SdfPathVector& orderedPaths);

  //--------------------------------------------------------------------------------------------------------------------
  /// \name   UsdImaging
  //--------------------------------------------------------------------------------------------------------------------

  /// \brief  returns and optionally constructs the usd imaging engine for this proxy shape
  /// \return the imagine engine instance for this shape (shared between draw override and shape ui)
  AL_USDMAYA_PUBLIC
  Engine* engine(bool construct=true);

  //--------------------------------------------------------------------------------------------------------------------
  /// \name   Miscellaneous
  //--------------------------------------------------------------------------------------------------------------------

  /// \brief  unloads all maya references
  /// \todo   I think we could remove this now? The only place this is used is within the post load process to ensure we
  ///         don't duplicate any references in the scene. This can probably be removed.
  AL_USDMAYA_PUBLIC
  void unloadMayaReferences();

  /// \brief  if a root prim has been specified by the user in the proxy shape AE, then this method will return
  ///         the associated prim (used by the Hydra rendering code to select a root to render from). If no prim
  ///         has been specified, the pseudo root will be passed to UsdImaging
  /// \return the prim specified by the user (if valid), the pseudo root if no prim has been specified, or a NULL
  ///         prim if the stage is invalid.
  UsdPrim getRootPrim()
    {
      if(m_stage)
      {
        if(!m_path.IsEmpty())
        {
          UsdPrim prim = m_stage->GetPrimAtPath(m_path);
          if(prim)
            return prim;
        }
        return m_stage->GetPseudoRoot();
      }
      return UsdPrim();
    }

  /// \brief  serialise the state of the transform ref counts prior to saving the file
  AL_USDMAYA_PUBLIC
  void serialiseTransformRefs();

  /// \brief  deserialise the state of the transform ref counts prior to saving the file
  AL_USDMAYA_PUBLIC
  void deserialiseTransformRefs();

  /// \brief Finds the corresponding translator for each decendant prim that has a corresponding Translator 
  ///        and calls preTearDown.
  /// \param[in] path of the point in the hierarchy that is potentially undergoing structural changes
  /// \param[out] outPathVector of SdfPaths that are decendants of 'path'
  AL_USDMAYA_PUBLIC
  void onPrePrimChanged(const SdfPath& path, SdfPathVector& outPathVector);

  // \brief process any USD objects which have been changed, normally by a notice of some kind
  /// \param[in] vector of topmost paths for which hierarchy has changed
  /// \param[in] vector of paths that changed properties
  /// \param[in] do we need to handle the complex prim locking and selection logic that is curently on by default?
  void processChangedObjects(const SdfPathVector& resyncedPaths, const SdfPathVector& changedOnlyPaths);

  /// \brief Re-Creates and updates the maya prim hierarchy starting from the specified primpath
  /// \param[in] primPath of the point in the hierarchy that is potentially undergoing structural changes
  /// \param[in] changedPaths are child paths that existed previously and may not be existing now.
  AL_USDMAYA_PUBLIC
  void onPrimResync(SdfPath primPath, SdfPathVector& changedPaths);

  /// \brief Preps translators for change, and then re-ceates and updates the maya prim hierarchy below the
  ///        specified primPath as if a variant change occurred.
  /// \param[in] primPath of the point in the hierarchy that is potentially undergoing structural changes
  AL_USDMAYA_PUBLIC
  void resync(const SdfPath& primPath);


  // \brief Serialize information unique to this shape
  AL_USDMAYA_PUBLIC
  void serialize(UsdStageRefPtr stage, LayerManager* layerManager);

  // \brief Serialize all layers in proxyShapes to layerManager attributes; called before saving
  AL_USDMAYA_PUBLIC
  static void serializeAll();

  static inline std::vector<MObjectHandle>& GetUnloadedProxyShapes()
  {
    return m_unloadedProxyShapes;
  }

  /// \brief This function starts the prim changed process within the proxyshape
  /// \param[in] changePath is point at which the scene is going to be modified.
  inline void primChangedAtPath(const SdfPath& changePath)
  {
    UsdPrim p = m_stage->GetPrimAtPath(changePath);

    if(!p.IsValid())
    {
      MGlobal::displayInfo("ProxyShape: Could not change prim at path since there was no valid prim at the passed in path");
      return;
    }
    m_compositionHasChanged = true;
    m_changedPath = changePath;
    onPrePrimChanged(m_changedPath, m_variantSwitchedPrims);
  }

  /// \brief  change the status of the composition changed status
  /// \param  hasObjectsChanged
  inline void setHaveObjectsChangedAtPath(const bool hasObjectsChanged)
    { m_compositionHasChanged = hasObjectsChanged; }

  /// \brief  provides access to the selection list on this proxy shape
  /// \return the internal selection list
  SelectionList& selectionList()
    { return m_selectionList; }

  /// \brief  internal method used to correctly schedule changes to the selection list
  /// \param  hasSelectabilityChanged the state
  inline void setChangedSelectionState(const bool hasSelectabilityChanged)
    { m_hasChangedSelection = hasSelectabilityChanged; }

  /// \brief Returns the SelectionDatabase owned by the ProxyShape
  /// \return A SelectableDB owned by the ProxyShape
  AL::usdmaya::SelectabilityDB& selectabilityDB()
    { return m_selectabilityDB; }

  /// \brief Returns the SelectionDatabase owned by the ProxyShape
  /// \return A constant SelectableDB owned by the ProxyShape
  const AL::usdmaya::SelectabilityDB& selectabilityDB() const
    { return const_cast<ProxyShape*>(this)->selectabilityDB(); }

  /// \brief  used to reload the stage after file open
  AL_USDMAYA_PUBLIC
  void loadStage();

  AL_USDMAYA_PUBLIC
  void constructLockPrims();

  /// \brief Translates prims at the specified paths, the operation conducted by the translator depends on
  ///        which list you populate.
  /// \param importPaths paths you wish to import
  /// \param teardownPaths paths you wish to teardown
  /// \param param are params which direct the translation of the prims
  AL_USDMAYA_PUBLIC
  void translatePrimPathsIntoMaya(
      const SdfPathVector& importPaths,
      const SdfPathVector& teardownPaths,
      const fileio::translators::TranslatorParameters& param = fileio::translators::TranslatorParameters());

  /// \brief Translates prims at the specified paths, the operation conducted by the translator depends on
  ///        which list you populate.
  /// \param importPrims array of prims you wish to import
  /// \param teardownPaths paths you wish to teardown
  /// \param param are flags which direct the translation of the prims
  AL_USDMAYA_PUBLIC
  void translatePrimsIntoMaya(
      const AL::usd::utils::UsdPrimVector& importPrims,
      const SdfPathVector& teardownPaths,
      const fileio::translators::TranslatorParameters& param = fileio::translators::TranslatorParameters());

  /// \brief  Breaks a comma separated string up into a SdfPath Vector
  /// \param  paths the comma separated list of paths
  /// \return the separated list of paths
  AL_USDMAYA_PUBLIC
  SdfPathVector getPrimPathsFromCommaJoinedString(const MString &paths) const;

#if defined(WANT_UFE_BUILD)
  /// \brief Get the UFE path of the maya proxy shape
  /// \return An UFE path containing the path to the proxy shape
  AL_USDMAYA_PUBLIC
  Ufe::Path ufePath() const;

  /// \brief Get the UFE path segment of the maya proxy shape
  /// \return An UFE path segment containing the maya path to the proxy shape
  AL_USDMAYA_PUBLIC
  Ufe::PathSegment ufePathSegment() const;
#endif

  /// \brief  Returns the selection mask of the shape
  AL_USDMAYA_PUBLIC
  MSelectionMask getShapeSelectionMask() const override;


  /// \brief  determines if this prim has a parent that has been tagged as excluded geometry 
  ///         (i.e. will not be shown in the viewport)
  /// \param  prim the prim to check
  /// \return true if the prim (or a parent prim) has been tagged as excluded
  AL_USDMAYA_PUBLIC
  bool primHasExcludedParent(UsdPrim prim);

private:
  /// \brief  constructs the USD imaging engine for this shape
  void constructGLImagingEngine();

  /// \brief destroys the USD imaging engine for this shape
  void destroyGLImagingEngine();

  static void onSelectionChanged(void* ptr);
  bool removeAllSelectedNodes(SelectionUndoHelper& helper);
  void removeTransformRefs(const std::vector<std::pair<SdfPath, MObject>>& removedRefs, TransformReason reason);
  void insertTransformRefs(const std::vector<std::pair<SdfPath, MObject>>& removedRefs, TransformReason reason);

  void constructExcludedPrims();

  MObject makeUsdTransformChain_internal(
      const UsdPrim& usdPrim,
      MDagModifier& modifier,
      TransformReason reason,
      MDGModifier* modifier2 = 0,
      uint32_t* createCount = 0,
      MString* newPath = 0,
      bool pushToPrim = MGlobal::optionVarIntValue("AL_usdmaya_pushToPrim"),
      bool readAnimatedValues = MGlobal::optionVarIntValue("AL_usdmaya_readAnimatedValues"));

  void removeUsdTransformChain_internal(
      const UsdPrim& usdPrim,
      MDagModifier& modifier,
      TransformReason reason);

  MObject makeUsdTransformChain(
      UsdPrim usdPrim,
      const MPlug& outStage,
      const MPlug& outTime,
      const MObject& parentXForm,
      MDagModifier& modifier,
      TransformReason reason,
      MDGModifier* modifier2,
      uint32_t* createCount,
      MString* newPath = 0,
      bool pushToPrim = MGlobal::optionVarIntValue("AL_usdmaya_pushToPrim"),
      bool readAnimatedValues = MGlobal::optionVarIntValue("AL_usdmaya_readAnimatedValues"));

  void makeUsdTransformsInternal(
      const UsdPrim& usdPrim,
      const MObject& parentXForm,
      MDagModifier& modifier,
      TransformReason reason,
      MDGModifier* modifier2,
      bool pushToPrim = MGlobal::optionVarIntValue("AL_usdmaya_pushToPrim"),
      bool readAnimatedValues = MGlobal::optionVarIntValue("AL_usdmaya_readAnimatedValues"));

  void removeUsdTransformsInternal(
      const UsdPrim& usdPrim,
      MDagModifier& modifier,
      TransformReason reason);

  struct TransformReference
  {
    TransformReference(const MObject& node, const TransformReason reason);
    TransformReference(MObject mayaNode, Scope* node, uint32_t r, uint32_t s, uint32_t rc);
    MObject node() const { return m_node; }
    Scope* getTransformNode() const;

    bool decRef(const TransformReason reason);
    void incRef(const TransformReason reason);
    void checkIncRef(const TransformReason reason);
    bool checkRef(const TransformReason reason);

    void printRefCounts() const
    {
      MObjectHandle handle(m_node);
      std::cout << "[valid = " << handle.isValid() << ", alive = " << handle.isAlive() << "] ";
      std::cout
                << m_required << ":"
                << m_selectedTemp << ":"
                << m_selected << ":"
                << int(m_refCount) << std::endl;
    }
    uint32_t selected() const { return m_selected; }
    uint32_t required() const { return m_required; }
    uint32_t refCount() const { return m_refCount; }
    void prepSelect()
      { m_selectedTemp = m_selected; }
  private:
    MObject m_node;
    Scope* m_transform;
    // ref counting values
    struct
    {
      uint64_t m_required:16;
      uint64_t m_selectedTemp:16;
      uint64_t m_selected:16;
      uint64_t m_refCount:16;
    };
  };

  /// if the USD stage contains a maya reference et-al, then we have a set of *REQUIRED* AL::usdmaya::nodes::Transform nodes.
  /// If we then later create a USD transform node (because we're bringing in all of them, or just a selection of them),
  /// then we must make sure that we don't end up duplicating paths. This map is use to store a LUT of the paths that
  /// must always exist, and never get deleted.
  typedef std::map<SdfPath, TransformReference>  TransformReferenceMap;
  TransformReferenceMap m_requiredPaths;


  /// it is possible to end up with some invalid data in here as a result of a variant switch. When it looks as though a
  /// schema prim is going to change type, in cases where a payload fails to resolve, we can end up with null prims in the
  /// stage. As a result, it's corresponding transform ref can fail to load.
  void cleanupTransformRefs();

  /// insert a new path into the requiredPaths map
  void makeTransformReference(const SdfPath& path, const MObject& node, TransformReason reason);

  /// selection can cause multiple transform chains to be removed. To ensure the ref counts are correctly correlated,
  /// we need to make sure we can remove
  void prepSelect();

  //--------------------------------------------------------------------------------------------------------------------
  /// \name   Virtual overrides
  //--------------------------------------------------------------------------------------------------------------------

  void postConstructor() override;
  MStatus compute(const MPlug& plug, MDataBlock& dataBlock) override;
  bool setInternalValue(const MPlug& plug, const MDataHandle& dataHandle) override;
  bool getInternalValue(const MPlug& plug, MDataHandle& dataHandle) override;
  MStatus setDependentsDirty(const MPlug& plugBeingDirtied, MPlugArray& plugs) override;
  bool isBounded() const override;
  #if MAYA_API_VERSION < 201700
  MPxNode::SchedulingType schedulingType() const override { return kSerialize; }
  #else
  MPxNode::SchedulingType schedulingType() const override { return kSerial; }
  #endif
  MStatus preEvaluation(const MDGContext & context, const MEvaluationNode& evaluationNode) override;
  void CacheEmptyBoundingBox(MBoundingBox&) override;
  UsdTimeCode GetOutputTime(MDataBlock) const override;
  void copyInternalData(MPxNode* srcNode) override;

  //--------------------------------------------------------------------------------------------------------------------
  /// \name   Compute methods
  //--------------------------------------------------------------------------------------------------------------------

  // split out compute methods.
  MStatus computeInStageDataCached(const MPlug& plug, MDataBlock& dataBlock);
  MStatus computeOutStageData(const MPlug& plug, MDataBlock& dataBlock);
  MStatus computeOutputTime(const MPlug& plug, MDataBlock& dataBlock, MTime&);

  //--------------------------------------------------------------------------------------------------------------------
  /// \name   Utils
  //--------------------------------------------------------------------------------------------------------------------

  UsdPrim getUsdPrim(MDataBlock& dataBlock) const;
  SdfPathVector getExcludePrimPaths() const override;
  UsdStagePopulationMask constructStagePopulationMask(const MString &paths) const;

  bool isStageValid() const;
  bool initPrim(const uint32_t index, MDGContext& ctx);

  void layerIdChanged(SdfNotice::LayerIdentifierDidChange const& notice, UsdStageWeakPtr const& sender);
  void onObjectsChanged(UsdNotice::ObjectsChanged const&, UsdStageWeakPtr const& sender);
  void variantSelectionListener(SdfNotice::LayersDidChange const& notice);
  void onEditTargetChanged(UsdNotice::StageEditTargetChanged const& notice, UsdStageWeakPtr const& sender);
  void trackEditTargetLayer(LayerManager* layerManager=nullptr);
  void trackAllDirtyLayers(LayerManager* layerManager=nullptr);
  void validateTransforms();
  void onTransactionNotice(AL::usd::transaction::CloseNotice const &notice, const UsdStageWeakPtr& stage);
  void onRedraw() { m_requestedRedraw = false; }

  /// get the stored Translator ID for a Path
  std::string getTranslatorIdForPath(const SdfPath& path) override
    { return m_context->getTranslatorIdForPath(path); }

  bool getTranslatorInfo(const std::string& translatorId, bool& supportsUpdate, bool& requiresParent, bool& importableByDefault) override
    {
      auto translator = m_translatorManufacture.getTranslatorFromId(translatorId);
      if(translator)
      {
        supportsUpdate = translator->supportsUpdate();
        requiresParent = translator->needsTransformParent();
        importableByDefault = translator->importableByDefault();
      }
      return translator != 0;
    }

  /// generate the Translator ID for a Path - this is used for testing only
  std::string generateTranslatorId(UsdPrim prim) override
   { return m_translatorManufacture.generateTranslatorId(prim); }

<<<<<<< HEAD
public:
  bool isLockPrimFeatureActive() const
  {
    bool ignoreLockPrims = MGlobal::optionVarIntValue("AL_usdmaya_ignoreLockPrims");
    //The lock Prim functionality is a UI thing - no need to have it on in batch mode
    //However, this also causes the tests to fail which is bad
    return (/*(MGlobal::mayaState() == MGlobal::kInteractive) &&*/ !ignoreLockPrims);
  }

  void processChangedMetaData(const SdfPathVector& resyncedPaths, const SdfPathVector& changedOnlyPaths);
  void removeMetaData(const SdfPathVector& removedPaths);
=======
  bool isPrimDirty(const UsdPrim& prim) override
  {
    const SdfPath path(prim.GetPath());
    auto previous(m_context->getUniqueKeyForPath(path));
    if (!previous)
    {
      return true;
    }
    std::string translatorId = m_translatorManufacture.generateTranslatorId(prim);
    auto translator = m_translatorManufacture.getTranslatorFromId(translatorId);
    auto current(translator->generateUniqueKey(prim));
    TF_DEBUG(ALUSDMAYA_EVALUATION).Msg(
        "ProxyShape:isPrimDirty prim='%s' uniqueKey='%lu', previous='%lu'\n",
        path.GetText(), current, previous);
    return !current || current != previous;
  }
>>>>>>> a7923782

private:
  SdfPathVector m_pathsOrdered;
  AL_USDMAYA_PUBLIC
  static std::vector<MObjectHandle> m_unloadedProxyShapes;

  AL::usdmaya::SelectabilityDB m_selectabilityDB;
  SelectionList m_selectionList;
  SdfPathHashSet m_selectedPaths;
  PrimPathToDagPath m_primPathToDagPath;
  std::vector<SdfPath> m_paths;
  std::vector<UsdPrim> m_prims;
  TfNotice::Key m_objectsChangedNoticeKey;
  TfNotice::Key m_variantChangedNoticeKey;
  TfNotice::Key m_editTargetChanged;
  TfNotice::Key m_transactionNoticeKey;

  MCallbackId m_onSelectionChanged = 0;
  SdfPathVector m_excludedGeometry;
  SdfPathVector m_excludedTaggedGeometry;
  proxy::LockManager m_lockManager;
  static MObject m_transformTranslate;
  static MObject m_transformRotate;
  static MObject m_transformScale;
  static MObject m_visibleInReflections;
  static MObject m_visibleInRefractions;
  UsdStageRefPtr m_stage;
  SdfPath m_path;
  fileio::translators::TranslatorContextPtr m_context;
  fileio::translators::TranslatorManufacture m_translatorManufacture;
  SdfPath m_changedPath;
  SdfPathVector m_variantSwitchedPrims;
  SdfLayerHandle m_prevEditTarget;
  Engine* m_engine = 0;

  uint32_t m_engineRefCount = 0;
  bool m_compositionHasChanged = false;
  bool m_pleaseIgnoreSelection = false;
  bool m_hasChangedSelection = false;
  bool m_filePathDirty = false;
  bool m_requestedRedraw = false;
};

//----------------------------------------------------------------------------------------------------------------------
} // nodes
} // usdmaya
} // AL
//----------------------------------------------------------------------------------------------------------------------<|MERGE_RESOLUTION|>--- conflicted
+++ resolved
@@ -1018,7 +1018,6 @@
   std::string generateTranslatorId(UsdPrim prim) override
    { return m_translatorManufacture.generateTranslatorId(prim); }
 
-<<<<<<< HEAD
 public:
   bool isLockPrimFeatureActive() const
   {
@@ -1030,7 +1029,7 @@
 
   void processChangedMetaData(const SdfPathVector& resyncedPaths, const SdfPathVector& changedOnlyPaths);
   void removeMetaData(const SdfPathVector& removedPaths);
-=======
+
   bool isPrimDirty(const UsdPrim& prim) override
   {
     const SdfPath path(prim.GetPath());
@@ -1047,7 +1046,6 @@
         path.GetText(), current, previous);
     return !current || current != previous;
   }
->>>>>>> a7923782
 
 private:
   SdfPathVector m_pathsOrdered;
