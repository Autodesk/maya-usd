--- conflicted
+++ resolved
@@ -84,10 +84,6 @@
   static MPxTransformationMatrix* creator();
 
 protected:
-<<<<<<< HEAD
-
-=======
->>>>>>> a7923782
   UsdPrim m_prim;
   MObjectHandle m_transformNode;
 
