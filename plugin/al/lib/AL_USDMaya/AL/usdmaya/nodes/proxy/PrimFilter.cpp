--- conflicted
+++ resolved
@@ -59,8 +59,9 @@
     bool supportsUpdate = false;
     bool requiresParent = false;
     bool importableByDefault = false;
-<<<<<<< HEAD
-    
+
+    // (KxL) In 0.34 this no longer makes sense - we have to recognize different types of translatorId
+#if KXL_TO_FINISH__CHANGED_WITH_NEW_UPDATE
     auto primUpdaterRegistry = UsdMayaPrimUpdaterRegistry::Find(newType);
     if (std::get<1>(primUpdaterRegistry))
     {
@@ -72,10 +73,8 @@
         importableByDefault = true;
     }
     else
-        proxy->getTypeInfo(newType, supportsUpdate, requiresParent, importableByDefault);
-=======
+#endif
     proxy->getTranslatorInfo(newTranslatorId, supportsUpdate, requiresParent, importableByDefault);
->>>>>>> 98624dfb
 
     if(importableByDefault || forceImport)
     {
