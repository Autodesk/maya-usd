--- conflicted
+++ resolved
@@ -20,22 +20,6 @@
 option(BUILD_USDMAYA_TRANSLATORS "Build optional translators." ON)
 option(SKIP_USDMAYA_TESTS "Build tests" OFF)
 
-<<<<<<< HEAD
-set(Boost_FIND_COMPONENTS
-     thread
-)
-if(NEED_BOOST_FILESYSTEM)
-    list(APPEND Boost_FIND_COMPONENTS
-        filesystem
-        system
-    )
-endif()
-=======
-# FindBoost is particularly buggy, and doesn't like custom boost locations.
-# Adding specific components forces calls to _Boost_find_library, which
-# is the rationale for listing them here.
-set(Boost_FIND_COMPONENTS "")
->>>>>>> f86a2e64
 if(WIN32)
     if(MAYAUSD_DEFINE_BOOST_DEBUG_PYTHON_FLAG)
         set(Boost_USE_DEBUG_PYTHON ON)
@@ -60,13 +44,13 @@
     Boost_NO_BOOST_CMAKE))
 
     set(python_version_nodot "${PYTHON_VERSION_MAJOR}${PYTHON_VERSION_MINOR}")
-    list(APPEND Boost_FIND_COMPONENTS
+    set(Boost_FIND_COMPONENTS
         python${python_version_nodot}
     )
 
     set(Boost_PYTHON_LIBRARY "${Boost_PYTHON${python_version_nodot}_LIBRARY}")
 else()
-    list(APPEND Boost_FIND_COMPONENTS
+    set(Boost_FIND_COMPONENTS
         python
     )
 endif()
