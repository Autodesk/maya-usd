//
// Copyright 2016 Pixar
//
// Licensed under the Apache License, Version 2.0 (the "License");
// you may not use this file except in compliance with the License.
// You may obtain a copy of the License at
//
//     http://www.apache.org/licenses/LICENSE-2.0
//
// Unless required by applicable law or agreed to in writing, software
// distributed under the License is distributed on an "AS IS" BASIS,
// WITHOUT WARRANTIES OR CONDITIONS OF ANY KIND, either express or implied.
// See the License for the specific language governing permissions and
// limitations under the License.
//
#include "pxr/pxr.h"
#include "pxrUsd/api.h"

#include <mayaUsd/render/pxrUsdMayaGL/proxyShapeUI.h>
#include <mayaUsd/nodes/proxyShapePlugin.h>

#include <mayaUsd/utils/diagnosticDelegate.h>
#include "usdMaya/exportCommand.h"
#include "usdMaya/exportTranslator.h"
#include "usdMaya/importCommand.h"
#include "usdMaya/importTranslator.h"
#include "usdMaya/listShadingModesCommand.h"

#include <mayaUsd/listeners/notice.h>
#include <mayaUsd/nodes/pointBasedDeformerNode.h>
#include "usdMaya/proxyShape.h"
#include "usdMaya/referenceAssembly.h"
#include <mayaUsd/nodes/stageNode.h>
#include <mayaUsd/utils/undoHelperCommand.h>

#include <maya/MFnPlugin.h>
#include <maya/MGlobal.h>
#include <maya/MPxNode.h>
#include <maya/MStatus.h>
#include <maya/MString.h>

#if defined(WANT_UFE_BUILD)
#include <mayaUsd/ufe/Global.h>
#endif

#include "pxr/base/plug/plugin.h"
#include "pxr/base/plug/registry.h"

PXR_NAMESPACE_USING_DIRECTIVE


static const MString _RegistrantId("pxrUsdPlugin");


PXRUSD_API
MStatus
initializePlugin(MObject obj)
{
    MStatus status;
    MFnPlugin plugin(obj, "Pixar", "1.0", "Any");

#if defined(WANT_UFE_BUILD)
    status = MayaUsd::ufe::initialize();
    if (!status) {
        status.perror("Unable to initialize ufe.");
    }
#endif

    status = MayaUsdProxyShapePlugin::initialize(plugin);
    CHECK_MSTATUS_AND_RETURN_IT(status);

    status = plugin.registerNode(
        UsdMayaStageNode::typeName,
        UsdMayaStageNode::typeId,
        UsdMayaStageNode::creator,
        UsdMayaStageNode::initialize);
    CHECK_MSTATUS_AND_RETURN_IT(status);

    status = plugin.registerNode(
        UsdMayaPointBasedDeformerNode::typeName,
        UsdMayaPointBasedDeformerNode::typeId,
        UsdMayaPointBasedDeformerNode::creator,
        UsdMayaPointBasedDeformerNode::initialize,
        MPxNode::kDeformerNode);
    CHECK_MSTATUS_AND_RETURN_IT(status);

    status = plugin.registerShape(
        UsdMayaProxyShape::typeName,
        UsdMayaProxyShape::typeId,
        UsdMayaProxyShape::creator,
        UsdMayaProxyShape::initialize,
        UsdMayaProxyShapeUI::creator,
        MayaUsdProxyShapePlugin::getProxyShapeClassification());
<<<<<<< HEAD
    CHECK_MSTATUS(status);
=======
    CHECK_MSTATUS_AND_RETURN_IT(status);
>>>>>>> 478d741d

    status = plugin.registerNode(
        UsdMayaReferenceAssembly::typeName,
        UsdMayaReferenceAssembly::typeId,
        UsdMayaReferenceAssembly::creator,
        UsdMayaReferenceAssembly::initialize,
        MPxNode::kAssembly,
        &UsdMayaReferenceAssembly::_classification);
    CHECK_MSTATUS_AND_RETURN_IT(status);

    status = MGlobal::sourceFile("usdMaya.mel");
    CHECK_MSTATUS_AND_RETURN_IT(status);

    // Set the label for the assembly node type so that it appears correctly
    // in the 'Create -> Scene Assembly' menu.
    const MString assemblyTypeLabel("UsdReferenceAssembly");
    MString setLabelCmd;
    status = setLabelCmd.format("assembly -e -type ^1s -label ^2s",
                                UsdMayaReferenceAssembly::typeName,
                                assemblyTypeLabel);
    CHECK_MSTATUS_AND_RETURN_IT(status);
    status = MGlobal::executeCommand(setLabelCmd);
    CHECK_MSTATUS_AND_RETURN_IT(status);

    // Procs stored in usdMaya.mel
    // Add assembly callbacks for accessing data without creating an MPxAssembly instance
    status = MGlobal::executeCommand("assembly -e -repTypeLabelProc usdMaya_UsdMayaReferenceAssembly_repTypeLabel -type " + UsdMayaReferenceAssembly::typeName);
    CHECK_MSTATUS_AND_RETURN_IT(status);
    status = MGlobal::executeCommand("assembly -e -listRepTypesProc usdMaya_UsdMayaReferenceAssembly_listRepTypes -type " + UsdMayaReferenceAssembly::typeName);
    CHECK_MSTATUS_AND_RETURN_IT(status);

    // Attribute Editor Templates
    MString attribEditorCmd(
        "from pxr.UsdMaya import AEpxrUsdReferenceAssemblyTemplate\n"
        "AEpxrUsdReferenceAssemblyTemplate.addMelFunctionStubs()");
    status = MGlobal::executePythonCommand(attribEditorCmd);
    CHECK_MSTATUS_AND_RETURN_IT(status);

    status = plugin.registerCommand(
        "usdExport",
        UsdMayaExportCommand::creator,
        UsdMayaExportCommand::createSyntax);
    if (!status) {
        status.perror("registerCommand usdExport");
    }

    status = plugin.registerCommand(
        "usdImport",
        UsdMayaImportCommand::creator,
        UsdMayaImportCommand::createSyntax);
    if (!status) {
        status.perror("registerCommand usdImport");
    }

    status = plugin.registerCommand(
        "usdListShadingModes",
        UsdMayaListShadingModesCommand::creator,
        UsdMayaListShadingModesCommand::createSyntax);
    if (!status) {
        status.perror("registerCommand usdListShadingModes");
    }

    status = UsdMayaUndoHelperCommand::initialize(plugin);
    if (!status) {
        status.perror(std::string("registerCommand ").append(
                          UsdMayaUndoHelperCommand::name()).c_str());
    }

    status = plugin.registerFileTranslator(
        "pxrUsdImport",
        "",
        UsdMayaImportTranslator::creator,
        "usdTranslatorImport", // options script name
        const_cast<char*>(UsdMayaImportTranslator::GetDefaultOptions().c_str()),
        false);
    if (!status) {
        status.perror("pxrUsd: unable to register USD Import translator.");
    }

    status = plugin.registerFileTranslator(
        "pxrUsdExport",
        "",
        UsdMayaExportTranslator::creator,
        "usdTranslatorExport", // options script name
        const_cast<char*>(UsdMayaExportTranslator::GetDefaultOptions().c_str()),
        true);
    if (!status) {
        status.perror("pxrUsd: unable to register USD Export translator.");
    }

    UsdMayaSceneResetNotice::InstallListener();
    UsdMayaDiagnosticDelegate::InstallDelegate();

    // As of 2-Aug-2019, these PlugPlugin translators are not loaded
    // automatically.  To be investigated.  A duplicate of this code is in the
    // Autodesk plugin.cpp.
    const std::vector<std::string> translatorPluginNames{
        "mayaUsd_Translators"};
    const auto& plugRegistry = PlugRegistry::GetInstance();
    std::stringstream msg("mayaUsdPlugin: ");
    for (const auto& pluginName : translatorPluginNames) {
        auto plugin = plugRegistry.GetPluginWithName(pluginName);
        if (!plugin) {
            status = MStatus::kFailure;
            msg << "translator " << pluginName << " not found.";
            status.perror(msg.str().c_str());
        }
        else {
            // Load is a no-op if already loaded.
            if (!plugin->Load()) {
                status = MStatus::kFailure;
                msg << pluginName << " translator load failed.";
                status.perror(msg.str().c_str());
            }
        }
    }

    return status;
}

PXRUSD_API
MStatus
uninitializePlugin(MObject obj)
{
    MStatus status;
    MFnPlugin plugin(obj);

#if defined(WANT_UFE_BUILD)
    status = MayaUsd::ufe::finalize();
    CHECK_MSTATUS(status);
#endif

    status = plugin.deregisterCommand("usdImport");
    if (!status) {
        status.perror("deregisterCommand usdImport");
    }

    status = plugin.deregisterCommand("usdExport");
    if (!status) {
        status.perror("deregisterCommand usdExport");
    }

    status = plugin.deregisterCommand("usdListShadingModes");
    if (!status) {
        status.perror("deregisterCommand usdListShadingModes");
    }

    status = UsdMayaUndoHelperCommand::finalize(plugin);
    if (!status) {
        status.perror(std::string("deregisterCommand ").append(
                          UsdMayaUndoHelperCommand::name()).c_str());
    }

    status = plugin.deregisterFileTranslator("pxrUsdImport");
    if (!status) {
        status.perror("pxrUsd: unable to deregister USD Import translator.");
    }

    status = plugin.deregisterFileTranslator("pxrUsdExport");
    if (!status) {
        status.perror("pxrUsd: unable to deregister USD Export translator.");
    }

    status = MGlobal::executeCommand("assembly -e -deregister " + UsdMayaReferenceAssembly::typeName);
    CHECK_MSTATUS(status);

    status = plugin.deregisterNode(UsdMayaReferenceAssembly::typeId);
    CHECK_MSTATUS(status);

    status = plugin.deregisterNode(UsdMayaProxyShape::typeId);
    CHECK_MSTATUS(status);

    status = plugin.deregisterNode(UsdMayaPointBasedDeformerNode::typeId);
    CHECK_MSTATUS(status);

    status = plugin.deregisterNode(UsdMayaStageNode::typeId);
    CHECK_MSTATUS(status);

    status = MayaUsdProxyShapePlugin::finalize(plugin);
    CHECK_MSTATUS(status);

    UsdMayaSceneResetNotice::RemoveListener();
    UsdMayaDiagnosticDelegate::RemoveDelegate();

    return status;
}<|MERGE_RESOLUTION|>--- conflicted
+++ resolved
@@ -91,11 +91,7 @@
         UsdMayaProxyShape::initialize,
         UsdMayaProxyShapeUI::creator,
         MayaUsdProxyShapePlugin::getProxyShapeClassification());
-<<<<<<< HEAD
-    CHECK_MSTATUS(status);
-=======
-    CHECK_MSTATUS_AND_RETURN_IT(status);
->>>>>>> 478d741d
+    CHECK_MSTATUS_AND_RETURN_IT(status);
 
     status = plugin.registerNode(
         UsdMayaReferenceAssembly::typeName,
