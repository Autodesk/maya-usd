//
// Copyright 2016 Pixar
//
// Licensed under the Apache License, Version 2.0 (the "License");
// you may not use this file except in compliance with the License.
// You may obtain a copy of the License at
//
//     http://www.apache.org/licenses/LICENSE-2.0
//
// Unless required by applicable law or agreed to in writing, software
// distributed under the License is distributed on an "AS IS" BASIS,
// WITHOUT WARRANTIES OR CONDITIONS OF ANY KIND, either express or implied.
// See the License for the specific language governing permissions and
// limitations under the License.
//
#include "usdMaya/proxyShape.h"

#include <mayaUsd/nodes/hdImagingShape.h>
#include <mayaUsd/nodes/proxyShapePlugin.h>
#include <mayaUsd/utils/query.h>
#include <mayaUsd/utils/stageCache.h>
#include <mayaUsd/nodes/stageData.h>
#include <mayaUsd/utils/util.h>
#include <mayaUsd/render/pxrUsdMayaGL/batchRenderer.h>

#include "pxr/base/gf/bbox3d.h"
#include "pxr/base/gf/range3d.h"
#include "pxr/base/gf/ray.h"
#include "pxr/base/gf/vec3d.h"
#include "pxr/base/tf/envSetting.h"
#include "pxr/base/tf/fileUtils.h"
#include "pxr/base/tf/hash.h"
#include "pxr/base/tf/pathUtils.h"
#include "pxr/base/tf/staticData.h"
#include "pxr/base/tf/staticTokens.h"
#include "pxr/base/tf/stringUtils.h"
#include "pxr/base/tf/token.h"

#include "pxr/usd/ar/resolver.h"
#include "pxr/usd/sdf/layer.h"
#include "pxr/usd/sdf/path.h"
#include "pxr/usd/usd/prim.h"
#include "pxr/usd/usd/stage.h"
#include "pxr/usd/usd/stageCacheContext.h"
#include "pxr/usd/usd/timeCode.h"
#include "pxr/usd/usdGeom/bboxCache.h"
#include "pxr/usd/usdGeom/imageable.h"
#include "pxr/usd/usdGeom/tokens.h"
#include "pxr/usd/usdUtils/stageCache.h"

#include <maya/MBoundingBox.h>
#include <maya/MDagPath.h>
#include <maya/MDataBlock.h>
#include <maya/MDataHandle.h>
#include <maya/MDGContext.h>
#include <maya/MFnCompoundAttribute.h>
#include <maya/MFnData.h>
#include <maya/MFnDependencyNode.h>
#include <maya/MFnEnumAttribute.h>
#include <maya/MFnNumericAttribute.h>
#include <maya/MFnPluginData.h>
#include <maya/MFnTypedAttribute.h>
#include <maya/MFnUnitAttribute.h>
#include <maya/MGlobal.h>
#include <maya/MObject.h>
#include <maya/MPlug.h>
#include <maya/MPlugArray.h>
#include <maya/MPoint.h>
#include <maya/MPxSurfaceShape.h>
#include <maya/MSelectionMask.h>
#include <maya/MStatus.h>
#include <maya/MString.h>
#include <maya/MTime.h>
#include <maya/MViewport2Renderer.h>

#include <map>
#include <string>
#include <utility>
#include <vector>

PXR_NAMESPACE_OPEN_SCOPE


TF_DEFINE_PUBLIC_TOKENS(UsdMayaProxyShapeTokens,
                        PXRUSDMAYA_PROXY_SHAPE_TOKENS);


// Hydra performs its own high-performance frustum culling, so
// we don't want to rely on Maya to do it on the CPU. AS such, the best
// performance comes from telling Maya to pretend that every object has no
// bounds.
TF_DEFINE_ENV_SETTING(PIXMAYA_ENABLE_BOUNDING_BOX_MODE, false,
                      "Enable bounding box rendering (slows refresh rate)");

UsdMayaProxyShape::ObjectSoftSelectEnabledDelegate
UsdMayaProxyShape::_sharedObjectSoftSelectEnabledDelegate = nullptr;


// ========================================================

const MTypeId UsdMayaProxyShape::typeId(0x0010A259);
const MString UsdMayaProxyShape::typeName(
    UsdMayaProxyShapeTokens->MayaTypeName.GetText());

// Attributes
MObject UsdMayaProxyShape::variantKeyAttr;
MObject UsdMayaProxyShape::fastPlaybackAttr;
MObject UsdMayaProxyShape::softSelectableAttr;


/* static */
void*
UsdMayaProxyShape::creator()
{
    return new UsdMayaProxyShape();
}

/* static */
MStatus
UsdMayaProxyShape::initialize()
{
    MStatus retValue = inheritAttributesFrom(MayaUsdProxyShapeBase::typeName);
    CHECK_MSTATUS_AND_RETURN_IT(retValue);

    //
    // create attr factories
    //
    MFnNumericAttribute  numericAttrFn;
    MFnTypedAttribute    typedAttrFn;

    variantKeyAttr = typedAttrFn.create(
        "variantKey",
        "variantKey",
        MFnData::kString,
        MObject::kNullObj,
        &retValue);
    typedAttrFn.setReadable(false);
    typedAttrFn.setAffectsAppearance(true);
    CHECK_MSTATUS_AND_RETURN_IT(retValue);
    retValue = addAttribute(variantKeyAttr);
    CHECK_MSTATUS_AND_RETURN_IT(retValue);

    fastPlaybackAttr = numericAttrFn.create(
        "fastPlayback",
        "fs",
        MFnNumericData::kBoolean,
        0,
        &retValue);
    numericAttrFn.setInternal(true);
    numericAttrFn.setAffectsAppearance(true);
    CHECK_MSTATUS_AND_RETURN_IT(retValue);
    retValue = addAttribute(fastPlaybackAttr);
    CHECK_MSTATUS_AND_RETURN_IT(retValue);

    softSelectableAttr = numericAttrFn.create(
        "softSelectable",
        "softSelectable",
        MFnNumericData::kBoolean,
        0.0,
        &retValue);
    numericAttrFn.setStorable(false);
    numericAttrFn.setAffectsAppearance(true);
    retValue = addAttribute(softSelectableAttr);
    CHECK_MSTATUS_AND_RETURN_IT(retValue);

    //
    // add attribute dependencies
    //
    retValue = attributeAffects(variantKeyAttr, inStageDataCachedAttr);
    retValue = attributeAffects(variantKeyAttr, outStageDataAttr);

    return retValue;
}

/* static */
void
UsdMayaProxyShape::SetObjectSoftSelectEnabledDelegate(
        ObjectSoftSelectEnabledDelegate delegate)
{
    _sharedObjectSoftSelectEnabledDelegate = delegate;
}

/* virtual */
bool
UsdMayaProxyShape::GetObjectSoftSelectEnabled() const
{
    // If the delegate isn't set, we just assume soft select isn't currently
    // enabled - this will mean that the object is selectable in VP2, by default
    if (!_sharedObjectSoftSelectEnabledDelegate) {
        return false;
    }
    return _sharedObjectSoftSelectEnabledDelegate();
}

SdfLayerRefPtr
UsdMayaProxyShape::computeSessionLayer(MDataBlock& dataBlock)
{
    MStatus retValue = MS::kSuccess;

        // get the variantKey
        MDataHandle variantKeyHandle =
            dataBlock.inputValue(variantKeyAttr, &retValue);
    if (retValue != MS::kSuccess) {
        return nullptr;
    }
        const MString variantKey = variantKeyHandle.asString();

        SdfLayerRefPtr sessionLayer;
        std::vector<std::pair<std::string, std::string> > variantSelections;
        std::string variantKeyString = variantKey.asChar();
        if (!variantKeyString.empty()) {
            variantSelections.push_back(
                std::make_pair("modelingVariant",variantKeyString));

            // Get the primPath
            const MString primPathMString =
                dataBlock.inputValue(primPathAttr, &retValue).asString();
        if (retValue != MS::kSuccess) {
            return nullptr;
        }

            std::vector<std::string> primPathEltStrs =
                TfStringTokenize(primPathMString.asChar(),"/");
            if (!primPathEltStrs.empty()) {
                sessionLayer =
                    UsdUtilsStageCache::GetSessionLayerForVariantSelections(
                        TfToken(primPathEltStrs[0]), variantSelections);
            }
        }

    return sessionLayer;
}

/* virtual */
bool
UsdMayaProxyShape::isBounded() const
{
    return !_useFastPlayback &&
        TfGetEnvSetting(PIXMAYA_ENABLE_BOUNDING_BOX_MODE) &&
        ParentClass::isBounded();
}

/* virtual */
MBoundingBox
UsdMayaProxyShape::boundingBox() const
{
    if (_useFastPlayback) {
        return UsdMayaUtil::GetInfiniteBoundingBox();
    }

    return ParentClass::boundingBox();
}

/* virtual */
bool
UsdMayaProxyShape::setInternalValueInContext(
        const MPlug& plug,
        const MDataHandle& dataHandle,
        MDGContext& ctx)
{
    if (plug == fastPlaybackAttr) {
        _useFastPlayback = dataHandle.asBool();
        return true;
    }

    return MPxSurfaceShape::setInternalValueInContext(plug, dataHandle, ctx);
}

/* virtual */
bool
UsdMayaProxyShape::getInternalValueInContext(
        const MPlug& plug,
        MDataHandle& dataHandle,
        MDGContext& ctx)
{
    if (plug == fastPlaybackAttr) {
        dataHandle.set(_useFastPlayback);
        return true;
    }

    return MPxSurfaceShape::getInternalValueInContext(plug, dataHandle, ctx);
}

UsdMayaProxyShape::UsdMayaProxyShape() :
    MayaUsdProxyShapeBase(),
    _useFastPlayback(false)
{
    TfRegistryManager::GetInstance().SubscribeTo<UsdMayaProxyShape>();
}

/* virtual */
UsdMayaProxyShape::~UsdMayaProxyShape()
{
    //
    // empty
    //
}

bool
UsdMayaProxyShape::canBeSoftSelected() const
{
    UsdMayaProxyShape* nonConstThis = const_cast<UsdMayaProxyShape*>(this);
    MDataBlock dataBlock = nonConstThis->forceCache();
    MStatus status;
    MDataHandle softSelHandle =
        dataBlock.inputValue(softSelectableAttr, &status);
    if (!status) {
        return false;
    }

    return softSelHandle.asBool();
}

void UsdMayaProxyShape::postConstructor()
{
    ParentClass::postConstructor();

    if (!MayaUsdProxyShapePlugin::useVP2_NativeUSD_Rendering())
    {
        // This shape uses Hydra for imaging, so make sure that the
        // pxrHdImagingShape is setup.
        PxrMayaHdImagingShape::GetOrCreateInstance();
    }
}

<<<<<<< HEAD
=======
/// Delegate for returning whether object soft-select mode is currently on
/// Technically, we could make ProxyShape track this itself, but then that would
/// be making two callbacks to track the same thing... so we use BatchRenderer
/// implementation
bool
UsdMayaGL_ObjectSoftSelectEnabled()
{
    return UsdMayaGLBatchRenderer::GetInstance().GetObjectSoftSelectEnabled();
}


TF_REGISTRY_FUNCTION(UsdMayaProxyShape)
{
    UsdMayaProxyShape::SetObjectSoftSelectEnabledDelegate(
        UsdMayaGL_ObjectSoftSelectEnabled);
}
>>>>>>> 9f524d4a

PXR_NAMESPACE_CLOSE_SCOPE<|MERGE_RESOLUTION|>--- conflicted
+++ resolved
@@ -323,8 +323,6 @@
     }
 }
 
-<<<<<<< HEAD
-=======
 /// Delegate for returning whether object soft-select mode is currently on
 /// Technically, we could make ProxyShape track this itself, but then that would
 /// be making two callbacks to track the same thing... so we use BatchRenderer
@@ -341,6 +339,5 @@
     UsdMayaProxyShape::SetObjectSoftSelectEnabledDelegate(
         UsdMayaGL_ObjectSoftSelectEnabled);
 }
->>>>>>> 9f524d4a
 
 PXR_NAMESPACE_CLOSE_SCOPE