set(PXR_PACKAGE usdMaya)

pxr_shared_library(${PXR_PACKAGE}
    LIBRARIES
        ar
        gf
        js
        kind
        plug
        sdf
        tf
        usd
        usdGeom
        usdLux
        usdRi
        usdShade
        usdSkel
        usdUtils
        vt
        ${Boost_PYTHON_LIBRARY}
        ${MAYA_Foundation_LIBRARY}
        ${MAYA_OpenMaya_LIBRARY}
        ${MAYA_OpenMayaAnim_LIBRARY}
        ${MAYA_OpenMayaRender_LIBRARY}
        ${MAYA_OpenMayaUI_LIBRARY}
        mayaUsd

    INCLUDE_DIRS
        ${Boost_INCLUDE_DIRS}
        ${MAYA_INCLUDE_DIRS}

    PUBLIC_HEADERS
        api.h

    PUBLIC_CLASSES
        editUtil
<<<<<<< HEAD
		translatorModelAssembly
=======
        translatorModelAssembly
>>>>>>> 3e8c1a1d

        exportCommand
        exportTranslator
        importCommand
        importTranslator
        listShadingModesCommand
        proxyShape
        referenceAssembly

    PRIVATE_CLASSES
        readJobWithSceneAssembly
        instancerShapeAdapterWithSceneAssembly

    CPPFILES
        readJob_ImportWithProxies.cpp

    PYMODULE_CPPFILES
        module.cpp
        wrapAssembly.cpp
        wrapEditUtil.cpp

    PYMODULE_FILES
        __init__.py
        AEpxrUsdReferenceAssemblyTemplate.py
        userExportedAttributesUI.py

    RESOURCE_FILES
        AEpxrUsdProxyShapeTemplate.mel
        out_pxrUsdProxyShape.xpm
        out_pxrUsdReferenceAssembly.xpm
        usdMaya.mel
        usdTranslatorExport.mel
        usdTranslatorImport.mel

    DISABLE_PRECOMPILED_HEADERS
)

pxr_test_scripts(
        testenv/testUsdExportAsClip.py
        testenv/testPointBasedDeformerNode.py
        testenv/testUsdExportAssembly.py
        testenv/testUsdExportAssemblyEdits.py
        testenv/testUsdExportCamera.py
        testenv/testUsdExportColorSets.py
        testenv/testUsdExportConnected.py
        testenv/testUsdExportDisplayColor.py
        testenv/testUsdExportEulerFilter.py
        testenv/testUsdExportFilterTypes.py
        testenv/testUsdExportFrameOffset.py
        testenv/testUsdExportInstances.py
        testenv/testUsdExportLocator.py
        testenv/testUsdExportMesh.py
        testenv/testUsdExportNurbsCurve.py
        testenv/testUsdExportOpenLayer.py
        testenv/testUsdExportOverImport.py
        testenv/testUsdExportPackage.py
        testenv/testUsdExportParentScope.py
        testenv/testUsdExportParticles.py
        testenv/testUsdExportPointInstancer.py
        testenv/testUsdExportPref.py
        testenv/testUsdExportRenderLayerMode.py
        testenv/testUsdExportRfMLight.py
        testenv/testUsdExportSelection.py
        testenv/testUsdExportShadingInstanced.py
        testenv/testUsdExportShadingModeDisplayColor.py
        testenv/testUsdExportShadingModePxrRis.py
        testenv/testUsdExportSkeleton.py
        testenv/testUsdExportStripNamespaces.py
        testenv/testUsdExportUVSets.py
        testenv/testUsdExportVisibilityDefault.py
        testenv/testUsdImportAsAssemblies.py
        testenv/testUsdImportCamera.py
        testenv/testUsdImportColorSets.py
        testenv/testUsdImportFrameRange.py
        testenv/testUsdImportMesh.py
        testenv/testUsdImportNestedAssemblyAnimation.py
        testenv/testUsdImportRfMLight.py
        testenv/testUsdImportSessionLayer.py
        testenv/testUsdImportShadingModeDisplayColor.py
        testenv/testUsdImportShadingModePxrRis.py
        testenv/testUsdImportSkeleton.py
        testenv/testUsdTranslateTypelessDefs.py
        testenv/testUsdImportUVSets.py
        testenv/testUsdImportXforms.py
        testenv/testUsdMayaAdaptor.py
        testenv/testUsdMayaAdaptorGeom.py
        testenv/testUsdMayaAdaptorMetadata.py
        testenv/testUsdMayaAppDir.py
        testenv/testUsdMayaBlockSceneModificationContext.py
        testenv/testUsdMayaDiagnosticDelegate.py
        testenv/testUsdMayaGetVariantSetSelections.py
        testenv/testUsdMayaModelKindProcessor.py
        testenv/testUsdMayaProxyShape.py
        testenv/testUsdMayaReadWriteUtils.py
        testenv/testUsdMayaReferenceAssemblyEdits.py
        testenv/testUsdMayaUserExportedAttributes.py
        testenv/testUsdMayaXformStack.py
        testenv/testUsdReferenceAssemblyChangeRepresentations.py
        testenv/testUsdReferenceAssemblySelection.py
)

# Note - we set up a maya profile directory ($MAYA_APP_DIR) that's empty, so we
# can ensure we test with a default profile - had some crashes with 2017 when
# using an existing user profile (due to some problems with color management
# settings)
# Also, maya creates the $MAYA_APP_DIR on demand, so we don't need to bother
# making the directory ourselves.  We use <PXR_TEST_DIR>, which is expanded
# to the absolute path of the temporary folder tests are run in, because:
#   A) we can't use relative paths ("./maya_profile"), because maya in
#      windows will error
#   B) we don't know the absolute path to the test directory at cmake-compile
#      time

pxr_install_test_dir(
    SRC testenv/PointBasedDeformerNodeTest
    DEST testPointBasedDeformerNode
)
set(TEST_INSTALL_PREFIX "${PXR_INSTALL_PREFIX}")

# MAYA-96273 (closed as by design) says that to obtain correct mayapy exit
# codes starting with Maya 2018.4, the MAYA_NO_STANDALONE_ATEXIT environment
# variable must be defined.  Otherwise, mayapy unconditionally exits with 0
# (success), which completely masks test failures.

pxr_register_test(testPointBasedDeformerNode
    CUSTOM_PYTHON ${MAYA_PY_EXECUTABLE}
    COMMAND "${TEST_INSTALL_PREFIX}/tests/testPointBasedDeformerNode"
    TESTENV testPointBasedDeformerNode
    ENV
        MAYA_PLUG_IN_PATH=${TEST_INSTALL_PREFIX}/maya/plugin
        MAYA_SCRIPT_PATH=${TEST_INSTALL_PREFIX}/maya/lib/usd/usdMaya/resources
        MAYA_DISABLE_CIP=1
        MAYA_NO_STANDALONE_ATEXIT=1
        MAYA_APP_DIR=<PXR_TEST_DIR>/maya_profile
)

pxr_install_test_dir(
    SRC testenv/UsdExportAsClipTest
    DEST testUsdExportAsClip
)
pxr_register_test(testUsdExportAsClip
    CUSTOM_PYTHON ${MAYA_PY_EXECUTABLE}
    COMMAND "${TEST_INSTALL_PREFIX}/tests/testUsdExportAsClip"
    TESTENV testUsdExportAsClip
    ENV
        MAYA_PLUG_IN_PATH=${TEST_INSTALL_PREFIX}/maya/plugin
        MAYA_SCRIPT_PATH=${TEST_INSTALL_PREFIX}/maya/lib/usd/usdMaya/resources
        MAYA_DISABLE_CIP=1
        MAYA_NO_STANDALONE_ATEXIT=1
        MAYA_APP_DIR=<PXR_TEST_DIR>/maya_profile
)

pxr_install_test_dir(
    SRC testenv/UsdExportAssemblyTest
    DEST testUsdExportAssembly
)
pxr_register_test(testUsdExportAssembly
    CUSTOM_PYTHON ${MAYA_PY_EXECUTABLE}
    COMMAND "${TEST_INSTALL_PREFIX}/tests/testUsdExportAssembly"
    TESTENV testUsdExportAssembly
    ENV
        MAYA_PLUG_IN_PATH=${TEST_INSTALL_PREFIX}/maya/plugin
        MAYA_SCRIPT_PATH=${TEST_INSTALL_PREFIX}/maya/lib/usd/usdMaya/resources
        MAYA_DISABLE_CIP=1
        MAYA_NO_STANDALONE_ATEXIT=1
        MAYA_APP_DIR=<PXR_TEST_DIR>/maya_profile
)

pxr_install_test_dir(
    SRC testenv/UsdExportAssemblyEditsTest
    DEST testUsdExportAssemblyEdits
)
pxr_register_test(testUsdExportAssemblyEdits
    CUSTOM_PYTHON ${MAYA_PY_EXECUTABLE}
    COMMAND "${TEST_INSTALL_PREFIX}/tests/testUsdExportAssemblyEdits"
    TESTENV testUsdExportAssemblyEdits
    ENV
        MAYA_PLUG_IN_PATH=${TEST_INSTALL_PREFIX}/maya/plugin
        MAYA_SCRIPT_PATH=${TEST_INSTALL_PREFIX}/maya/lib/usd/usdMaya/resources
        MAYA_DISABLE_CIP=1
        MAYA_NO_STANDALONE_ATEXIT=1
        MAYA_APP_DIR=<PXR_TEST_DIR>/maya_profile
)

pxr_install_test_dir(
    SRC testenv/UsdExportCameraTest
    DEST testUsdExportCamera
)
pxr_register_test(testUsdExportCamera
    CUSTOM_PYTHON ${MAYA_PY_EXECUTABLE}
    COMMAND "${TEST_INSTALL_PREFIX}/tests/testUsdExportCamera"
    TESTENV testUsdExportCamera
    ENV
        MAYA_PLUG_IN_PATH=${TEST_INSTALL_PREFIX}/maya/plugin
        MAYA_SCRIPT_PATH=${TEST_INSTALL_PREFIX}/maya/lib/usd/usdMaya/resources
        MAYA_DISABLE_CIP=1
        MAYA_NO_STANDALONE_ATEXIT=1
        MAYA_APP_DIR=<PXR_TEST_DIR>/maya_profile
)

pxr_install_test_dir(
    SRC testenv/UsdExportColorSetsTest
    DEST testUsdExportColorSets
)
pxr_register_test(testUsdExportColorSets
    CUSTOM_PYTHON ${MAYA_PY_EXECUTABLE}
    COMMAND "${TEST_INSTALL_PREFIX}/tests/testUsdExportColorSets"
    TESTENV testUsdExportColorSets
    ENV
        MAYA_PLUG_IN_PATH=${TEST_INSTALL_PREFIX}/maya/plugin
        MAYA_SCRIPT_PATH=${TEST_INSTALL_PREFIX}/maya/lib/usd/usdMaya/resources
        MAYA_DISABLE_CIP=1
        MAYA_NO_STANDALONE_ATEXIT=1
        MAYA_APP_DIR=<PXR_TEST_DIR>/maya_profile
)

pxr_install_test_dir(
    SRC testenv/UsdExportConnectedTest
    DEST testUsdExportConnected
)
pxr_register_test(testUsdExportConnected
    CUSTOM_PYTHON ${MAYA_PY_EXECUTABLE}
    COMMAND "${TEST_INSTALL_PREFIX}/tests/testUsdExportConnected"
    TESTENV testUsdExportConnected
    ENV
        MAYA_PLUG_IN_PATH=${TEST_INSTALL_PREFIX}/maya/plugin
        MAYA_SCRIPT_PATH=${TEST_INSTALL_PREFIX}/maya/lib/usd/usdMaya/resources
        MAYA_DISABLE_CIP=1
        MAYA_NO_STANDALONE_ATEXIT=1
        MAYA_APP_DIR=<PXR_TEST_DIR>/maya_profile
)


pxr_install_test_dir(
    SRC testenv/UsdExportDisplayColorTest
    DEST testUsdExportDisplayColor
)
pxr_register_test(testUsdExportDisplayColor
    CUSTOM_PYTHON ${MAYA_PY_EXECUTABLE}
    COMMAND "${TEST_INSTALL_PREFIX}/tests/testUsdExportDisplayColor"
    TESTENV testUsdExportDisplayColor
    ENV
        MAYA_PLUG_IN_PATH=${TEST_INSTALL_PREFIX}/maya/plugin
        MAYA_SCRIPT_PATH=${TEST_INSTALL_PREFIX}/maya/lib/usd/usdMaya/resources
        MAYA_DISABLE_CIP=1
        MAYA_NO_STANDALONE_ATEXIT=1
        MAYA_APP_DIR=<PXR_TEST_DIR>/maya_profile
)

pxr_install_test_dir(
    SRC testenv/UsdExportEulerFilterTest
    DEST testUsdExportEulerFilter
)
pxr_register_test(testUsdExportEulerFilter
    CUSTOM_PYTHON ${MAYA_PY_EXECUTABLE}
    COMMAND "${TEST_INSTALL_PREFIX}/tests/testUsdExportEulerFilter"
    TESTENV testUsdExportEulerFilter
    ENV
        MAYA_PLUG_IN_PATH=${TEST_INSTALL_PREFIX}/maya/plugin
        MAYA_SCRIPT_PATH=${TEST_INSTALL_PREFIX}/maya/lib/usd/usdMaya/resources
        MAYA_DISABLE_CIP=1
        MAYA_NO_STANDALONE_ATEXIT=1
        MAYA_APP_DIR=<PXR_TEST_DIR>/maya_profile
)

pxr_install_test_dir(
    SRC testenv/UsdExportFilterTypesTest
    DEST testUsdExportFilterTypes
)
pxr_register_test(testUsdExportFilterTypes
    CUSTOM_PYTHON ${MAYA_PY_EXECUTABLE}
    COMMAND "${TEST_INSTALL_PREFIX}/tests/testUsdExportFilterTypes"
    TESTENV testUsdExportFilterTypes
    ENV
        MAYA_PLUG_IN_PATH=${TEST_INSTALL_PREFIX}/maya/plugin
        MAYA_SCRIPT_PATH=${TEST_INSTALL_PREFIX}/maya/lib/usd/usdMaya/resources
        MAYA_DISABLE_CIP=1
        MAYA_NO_STANDALONE_ATEXIT=1
        MAYA_APP_DIR=<PXR_TEST_DIR>/maya_profile
)

pxr_install_test_dir(
    SRC testenv/UsdExportFrameOffsetTest
    DEST testUsdExportFrameOffset
)
pxr_register_test(testUsdExportFrameOffset
    CUSTOM_PYTHON ${MAYA_PY_EXECUTABLE}
    COMMAND "${TEST_INSTALL_PREFIX}/tests/testUsdExportFrameOffset"
    TESTENV testUsdExportFrameOffset
    ENV
        MAYA_PLUG_IN_PATH=${TEST_INSTALL_PREFIX}/maya/plugin
        MAYA_SCRIPT_PATH=${TEST_INSTALL_PREFIX}/maya/lib/usd/usdMaya/resources
        MAYA_DISABLE_CIP=1
        MAYA_NO_STANDALONE_ATEXIT=1
        MAYA_APP_DIR=<PXR_TEST_DIR>/maya_profile
)

pxr_install_test_dir(
    SRC testenv/UsdExportInstancesTest
    DEST testUsdExportInstances
)
pxr_register_test(testUsdExportInstances
    CUSTOM_PYTHON ${MAYA_PY_EXECUTABLE}
    COMMAND "${TEST_INSTALL_PREFIX}/tests/testUsdExportInstances"
    TESTENV testUsdExportInstances
    ENV
        MAYA_PLUG_IN_PATH=${TEST_INSTALL_PREFIX}/maya/plugin
        MAYA_SCRIPT_PATH=${TEST_INSTALL_PREFIX}/maya/lib/usd/usdMaya/resources
        MAYA_DISABLE_CIP=1
        MAYA_NO_STANDALONE_ATEXIT=1
        MAYA_APP_DIR=<PXR_TEST_DIR>/maya_profile
)

pxr_install_test_dir(
    SRC testenv/UsdExportLocatorTest
    DEST testUsdExportLocator
)
pxr_register_test(testUsdExportLocator
    CUSTOM_PYTHON ${MAYA_PY_EXECUTABLE}
    COMMAND "${TEST_INSTALL_PREFIX}/tests/testUsdExportLocator"
    TESTENV testUsdExportLocator
    ENV
        MAYA_PLUG_IN_PATH=${TEST_INSTALL_PREFIX}/maya/plugin
        MAYA_SCRIPT_PATH=${TEST_INSTALL_PREFIX}/maya/lib/usd/usdMaya/resources
        MAYA_DISABLE_CIP=1
        MAYA_NO_STANDALONE_ATEXIT=1
        MAYA_APP_DIR=<PXR_TEST_DIR>/maya_profile
)

pxr_install_test_dir(
    SRC testenv/UsdExportMeshTest
    DEST testUsdExportMesh
)
pxr_register_test(testUsdExportMesh
    CUSTOM_PYTHON ${MAYA_PY_EXECUTABLE}
    COMMAND "${TEST_INSTALL_PREFIX}/tests/testUsdExportMesh"
    TESTENV testUsdExportMesh
    ENV
        MAYA_PLUG_IN_PATH=${TEST_INSTALL_PREFIX}/maya/plugin
        MAYA_SCRIPT_PATH=${TEST_INSTALL_PREFIX}/maya/lib/usd/usdMaya/resources
        MAYA_DISABLE_CIP=1
        MAYA_NO_STANDALONE_ATEXIT=1
        MAYA_APP_DIR=<PXR_TEST_DIR>/maya_profile
)

pxr_install_test_dir(
    SRC testenv/UsdExportNurbsCurveTest
    DEST testUsdExportNurbsCurve
)
pxr_register_test(testUsdExportNurbsCurve
    CUSTOM_PYTHON ${MAYA_PY_EXECUTABLE}
    COMMAND "${TEST_INSTALL_PREFIX}/tests/testUsdExportNurbsCurve"
    TESTENV testUsdExportNurbsCurve
    ENV
        MAYA_PLUG_IN_PATH=${TEST_INSTALL_PREFIX}/maya/plugin
        MAYA_SCRIPT_PATH=${TEST_INSTALL_PREFIX}/maya/lib/usd/usdMaya/resources
        MAYA_DISABLE_CIP=1
        MAYA_NO_STANDALONE_ATEXIT=1
        MAYA_APP_DIR=<PXR_TEST_DIR>/maya_profile
)

pxr_register_test(testUsdExportOpenLayer
    CUSTOM_PYTHON ${MAYA_PY_EXECUTABLE}
    COMMAND "${TEST_INSTALL_PREFIX}/tests/testUsdExportOpenLayer"
    ENV
        MAYA_PLUG_IN_PATH=${TEST_INSTALL_PREFIX}/maya/plugin
        MAYA_SCRIPT_PATH=${TEST_INSTALL_PREFIX}/maya/lib/usd/usdMaya/resources
        MAYA_DISABLE_CIP=1
        MAYA_NO_STANDALONE_ATEXIT=1
        MAYA_APP_DIR=<PXR_TEST_DIR>/maya_profile
)

pxr_install_test_dir(
    SRC testenv/UsdExportOverImportTest
    DEST testUsdExportOverImport
)
pxr_register_test(testUsdExportOverImport
    CUSTOM_PYTHON ${MAYA_PY_EXECUTABLE}
    COMMAND "${TEST_INSTALL_PREFIX}/tests/testUsdExportOverImport"
    TESTENV testUsdExportOverImport
    ENV
        MAYA_PLUG_IN_PATH=${TEST_INSTALL_PREFIX}/maya/plugin
        MAYA_SCRIPT_PATH=${TEST_INSTALL_PREFIX}/maya/lib/usd/usdMaya/resources
        MAYA_DISABLE_CIP=1
        MAYA_NO_STANDALONE_ATEXIT=1
        MAYA_APP_DIR=<PXR_TEST_DIR>/maya_profile
)

pxr_install_test_dir(
    SRC testenv/UsdExportPackage
    DEST testUsdExportPackage
)
pxr_register_test(testUsdExportPackage
    CUSTOM_PYTHON ${MAYA_PY_EXECUTABLE}
    COMMAND "${TEST_INSTALL_PREFIX}/tests/testUsdExportPackage"
    TESTENV testUsdExportPackage
    ENV
        MAYA_PLUG_IN_PATH=${TEST_INSTALL_PREFIX}/maya/plugin
        MAYA_SCRIPT_PATH=${TEST_INSTALL_PREFIX}/maya/lib/usd/usdMaya/resources
        MAYA_DISABLE_CIP=1
        MAYA_NO_STANDALONE_ATEXIT=1
        MAYA_APP_DIR=<PXR_TEST_DIR>/maya_profile
)

pxr_install_test_dir(
    SRC testenv/UsdExportParentScopeTest
    DEST testUsdExportParentScope
)
pxr_register_test(testUsdExportParentScope
    CUSTOM_PYTHON ${MAYA_PY_EXECUTABLE}
    COMMAND "${TEST_INSTALL_PREFIX}/tests/testUsdExportParentScope"
    TESTENV testUsdExportParentScope
    ENV
        MAYA_PLUG_IN_PATH=${TEST_INSTALL_PREFIX}/maya/plugin
        MAYA_SCRIPT_PATH=${TEST_INSTALL_PREFIX}/maya/lib/usd/usdMaya/resources
        MAYA_DISABLE_CIP=1
        MAYA_NO_STANDALONE_ATEXIT=1
        MAYA_APP_DIR=<PXR_TEST_DIR>/maya_profile
)

pxr_install_test_dir(
    SRC testenv/UsdExportParticlesTest
    DEST testUsdExportParticles
)
pxr_register_test(testUsdExportParticles
    CUSTOM_PYTHON ${MAYA_PY_EXECUTABLE}
    COMMAND "${TEST_INSTALL_PREFIX}/tests/testUsdExportParticles"
    TESTENV testUsdExportParticles
    ENV
        MAYA_PLUG_IN_PATH=${TEST_INSTALL_PREFIX}/maya/plugin
        MAYA_SCRIPT_PATH=${TEST_INSTALL_PREFIX}/maya/lib/usd/usdMaya/resources
        MAYA_DISABLE_CIP=1
        MAYA_NO_STANDALONE_ATEXIT=1
        MAYA_APP_DIR=<PXR_TEST_DIR>/maya_profile
)

pxr_install_test_dir(
    SRC testenv/UsdExportPointInstancerTest
    DEST testUsdExportPointInstancer
)
pxr_register_test(testUsdExportPointInstancer
    CUSTOM_PYTHON ${MAYA_PY_EXECUTABLE}
    COMMAND "${TEST_INSTALL_PREFIX}/tests/testUsdExportPointInstancer"
    TESTENV testUsdExportPointInstancer
    ENV
        MAYA_PLUG_IN_PATH=${TEST_INSTALL_PREFIX}/maya/plugin
        MAYA_SCRIPT_PATH=${TEST_INSTALL_PREFIX}/maya/lib/usd/usdMaya/resources
        MAYA_DISABLE_CIP=1
        MAYA_NO_STANDALONE_ATEXIT=1
        MAYA_APP_DIR=<PXR_TEST_DIR>/maya_profile
)

pxr_install_test_dir(
    SRC testenv/UsdExportPrefTest
    DEST testUsdExportPref
)
pxr_register_test(testUsdExportPref
    CUSTOM_PYTHON ${MAYA_PY_EXECUTABLE}
    COMMAND "${TEST_INSTALL_PREFIX}/tests/testUsdExportPref"
    TESTENV testUsdExportPref
    ENV
        MAYA_PLUG_IN_PATH=${TEST_INSTALL_PREFIX}/maya/plugin
        MAYA_SCRIPT_PATH=${TEST_INSTALL_PREFIX}/maya/lib/usd/usdMaya/resources
        MAYA_DISABLE_CIP=1
        MAYA_NO_STANDALONE_ATEXIT=1
        MAYA_APP_DIR=<PXR_TEST_DIR>/maya_profile
)

pxr_install_test_dir(
    SRC testenv/UsdExportRenderLayerModeTest
    DEST testUsdExportRenderLayerMode
)
pxr_register_test(testUsdExportRenderLayerMode
    CUSTOM_PYTHON ${MAYA_PY_EXECUTABLE}
    COMMAND "${TEST_INSTALL_PREFIX}/tests/testUsdExportRenderLayerMode"
    TESTENV testUsdExportRenderLayerMode
    ENV
        MAYA_PLUG_IN_PATH=${TEST_INSTALL_PREFIX}/maya/plugin
        MAYA_SCRIPT_PATH=${TEST_INSTALL_PREFIX}/maya/lib/usd/usdMaya/resources
        MAYA_DISABLE_CIP=1
        MAYA_NO_STANDALONE_ATEXIT=1
        MAYA_APP_DIR=<PXR_TEST_DIR>/maya_profile
        MAYA_ENABLE_LEGACY_RENDER_LAYERS=1
)

# XXX: This test is disabled by default since it requires the RenderMan for
# Maya plugin.
# pxr_install_test_dir(
#     SRC testenv/UsdExportRfMLightTest
#     DEST testUsdExportRfMLight
# )
# pxr_register_test(testUsdExportRfMLight
#     CUSTOM_PYTHON ${MAYA_PY_EXECUTABLE}
#     COMMAND "${TEST_INSTALL_PREFIX}/tests/testUsdExportRfMLight"
#     TESTENV testUsdExportRfMLight
#     ENV
#         MAYA_PLUG_IN_PATH=${TEST_INSTALL_PREFIX}/maya/plugin
#         MAYA_SCRIPT_PATH=${TEST_INSTALL_PREFIX}/maya/lib/usd/usdMaya/resources
#         MAYA_DISABLE_CIP=1
#         MAYA_NO_STANDALONE_ATEXIT=1
#         MAYA_APP_DIR=<PXR_TEST_DIR>/maya_profile
# )

pxr_install_test_dir(
    SRC testenv/UsdExportSelectionTest
    DEST testUsdExportSelection
)
pxr_register_test(testUsdExportSelection
    CUSTOM_PYTHON ${MAYA_PY_EXECUTABLE}
    COMMAND "${TEST_INSTALL_PREFIX}/tests/testUsdExportSelection"
    TESTENV testUsdExportSelection
    ENV
        MAYA_PLUG_IN_PATH=${TEST_INSTALL_PREFIX}/maya/plugin
        MAYA_SCRIPT_PATH=${TEST_INSTALL_PREFIX}/maya/lib/usd/usdMaya/resources
        MAYA_DISABLE_CIP=1
        MAYA_NO_STANDALONE_ATEXIT=1
        MAYA_APP_DIR=<PXR_TEST_DIR>/maya_profile
)

pxr_install_test_dir(
    SRC testenv/UsdExportShadingInstancedTest
    DEST testUsdExportShadingInstanced
)
pxr_register_test(testUsdExportShadingInstanced
    CUSTOM_PYTHON ${MAYA_PY_EXECUTABLE}
    COMMAND "${TEST_INSTALL_PREFIX}/tests/testUsdExportShadingInstanced"
    TESTENV testUsdExportShadingInstanced
    ENV
        MAYA_PLUG_IN_PATH=${TEST_INSTALL_PREFIX}/maya/plugin
        MAYA_SCRIPT_PATH=${TEST_INSTALL_PREFIX}/maya/lib/usd/usdMaya/resources
        MAYA_DISABLE_CIP=1
        MAYA_NO_STANDALONE_ATEXIT=1
        MAYA_APP_DIR=<PXR_TEST_DIR>/maya_profile
)

pxr_install_test_dir(
    SRC testenv/UsdExportShadingModeDisplayColor
    DEST testUsdExportShadingModeDisplayColor
)
pxr_register_test(testUsdExportShadingModeDisplayColor
    CUSTOM_PYTHON ${MAYA_PY_EXECUTABLE}
    COMMAND "${TEST_INSTALL_PREFIX}/tests/testUsdExportShadingModeDisplayColor"
    TESTENV testUsdExportShadingModeDisplayColor
    ENV
        MAYA_PLUG_IN_PATH=${TEST_INSTALL_PREFIX}/maya/plugin
        MAYA_SCRIPT_PATH=${TEST_INSTALL_PREFIX}/maya/lib/usd/usdMaya/resources
        MAYA_DISABLE_CIP=1
        MAYA_NO_STANDALONE_ATEXIT=1
        MAYA_APP_DIR=<PXR_TEST_DIR>/maya_profile
)

pxr_install_test_dir(
    SRC testenv/UsdExportShadingModePxrRis
    DEST testUsdExportShadingModePxrRis
)
pxr_register_test(testUsdExportShadingModePxrRis
    CUSTOM_PYTHON ${MAYA_PY_EXECUTABLE}
    COMMAND "${TEST_INSTALL_PREFIX}/tests/testUsdExportShadingModePxrRis"
    TESTENV testUsdExportShadingModePxrRis
    ENV
        MAYA_PLUG_IN_PATH=${TEST_INSTALL_PREFIX}/maya/plugin
        MAYA_SCRIPT_PATH=${TEST_INSTALL_PREFIX}/maya/lib/usd/usdMaya/resources
        MAYA_DISABLE_CIP=1
        MAYA_NO_STANDALONE_ATEXIT=1
        MAYA_APP_DIR=<PXR_TEST_DIR>/maya_profile
)

pxr_install_test_dir(
    SRC testenv/UsdExportSkeletonTest
    DEST testUsdExportSkeleton
)
pxr_register_test(testUsdExportSkeleton
    CUSTOM_PYTHON ${MAYA_PY_EXECUTABLE}
    COMMAND "${TEST_INSTALL_PREFIX}/tests/testUsdExportSkeleton"
    TESTENV testUsdExportSkeleton
    ENV
        MAYA_PLUG_IN_PATH=${TEST_INSTALL_PREFIX}/maya/plugin
        MAYA_SCRIPT_PATH=${TEST_INSTALL_PREFIX}/maya/lib/usd/usdMaya/resources
        MAYA_DISABLE_CIP=1
        MAYA_NO_STANDALONE_ATEXIT=1
        MAYA_APP_DIR=<PXR_TEST_DIR>/maya_profile
)

pxr_register_test(testUsdExportStripNamespaces
    CUSTOM_PYTHON ${MAYA_PY_EXECUTABLE}
    COMMAND "${TEST_INSTALL_PREFIX}/tests/testUsdExportStripNamespaces"
    TESTENV testUsdExportStripNamespaces
    ENV
        MAYA_PLUG_IN_PATH=${TEST_INSTALL_PREFIX}/maya/plugin
        MAYA_SCRIPT_PATH=${TEST_INSTALL_PREFIX}/maya/lib/usd/usdMaya/resources
        MAYA_DISABLE_CIP=1
        MAYA_NO_STANDALONE_ATEXIT=1
        MAYA_APP_DIR=<PXR_TEST_DIR>/maya_profile
)

pxr_install_test_dir(
    SRC testenv/UsdExportUVSetsTest
    DEST testUsdExportUVSets
)
pxr_register_test(testUsdExportUVSets
    CUSTOM_PYTHON ${MAYA_PY_EXECUTABLE}
    COMMAND "${TEST_INSTALL_PREFIX}/tests/testUsdExportUVSets"
    TESTENV testUsdExportUVSets
    ENV
        PIXMAYA_WRITE_UV_AS_FLOAT2=0
        MAYA_PLUG_IN_PATH=${TEST_INSTALL_PREFIX}/maya/plugin
        MAYA_SCRIPT_PATH=${TEST_INSTALL_PREFIX}/maya/lib/usd/usdMaya/resources
        MAYA_DISABLE_CIP=1
        MAYA_NO_STANDALONE_ATEXIT=1
        MAYA_APP_DIR=<PXR_TEST_DIR>/maya_profile
)

pxr_install_test_dir(
    SRC testenv/UsdExportUVSetsFloatTest
    DEST testUsdExportUVSetsFloat
)
pxr_register_test(testUsdExportUVSetsFloat
    CUSTOM_PYTHON ${MAYA_PY_EXECUTABLE}
    COMMAND "${TEST_INSTALL_PREFIX}/tests/testUsdExportUVSets"
    TESTENV testUsdExportUVSetsFloat
    ENV
        PIXMAYA_WRITE_UV_AS_FLOAT2=1
        MAYA_PLUG_IN_PATH=${TEST_INSTALL_PREFIX}/maya/plugin
        MAYA_SCRIPT_PATH=${TEST_INSTALL_PREFIX}/maya/lib/usd/usdMaya/resources
        MAYA_DISABLE_CIP=1
        MAYA_NO_STANDALONE_ATEXIT=1
        MAYA_APP_DIR=<PXR_TEST_DIR>/maya_profile
)

pxr_install_test_dir(
    SRC testenv/UsdExportVisibilityDefaultTest
    DEST testUsdExportVisibilityDefault
)
pxr_register_test(testUsdExportVisibilityDefault
    CUSTOM_PYTHON ${MAYA_PY_EXECUTABLE}
    COMMAND "${TEST_INSTALL_PREFIX}/tests/testUsdExportVisibilityDefault"
    TESTENV testUsdExportVisibilityDefault
    ENV
        PIXMAYA_WRITE_UV_AS_FLOAT2=1
        MAYA_PLUG_IN_PATH=${TEST_INSTALL_PREFIX}/maya/plugin
        MAYA_SCRIPT_PATH=${TEST_INSTALL_PREFIX}/maya/lib/usd/usdMaya/resources
        MAYA_DISABLE_CIP=1
        MAYA_NO_STANDALONE_ATEXIT=1
        MAYA_APP_DIR=<PXR_TEST_DIR>/maya_profile
)

pxr_install_test_dir(
    SRC testenv/UsdImportAsAssemblies
    DEST testUsdImportAsAssemblies
)
pxr_register_test(testUsdImportAsAssemblies
    CUSTOM_PYTHON ${MAYA_PY_EXECUTABLE}
    COMMAND "${TEST_INSTALL_PREFIX}/tests/testUsdImportAsAssemblies"
    TESTENV testUsdImportAsAssemblies
    ENV
        MAYA_PLUG_IN_PATH=${TEST_INSTALL_PREFIX}/maya/plugin
        MAYA_SCRIPT_PATH=${TEST_INSTALL_PREFIX}/maya/lib/usd/usdMaya/resources
        MAYA_DISABLE_CIP=1
        MAYA_NO_STANDALONE_ATEXIT=1
        MAYA_APP_DIR=<PXR_TEST_DIR>/maya_profile
)

pxr_install_test_dir(
    SRC testenv/UsdImportCameraTest
    DEST testUsdImportCamera
)
pxr_register_test(testUsdImportCamera
    CUSTOM_PYTHON ${MAYA_PY_EXECUTABLE}
    COMMAND "${TEST_INSTALL_PREFIX}/tests/testUsdImportCamera"
    TESTENV testUsdImportCamera
    ENV
        MAYA_PLUG_IN_PATH=${TEST_INSTALL_PREFIX}/maya/plugin
        MAYA_SCRIPT_PATH=${TEST_INSTALL_PREFIX}/maya/lib/usd/usdMaya/resources
        MAYA_DISABLE_CIP=1
        MAYA_NO_STANDALONE_ATEXIT=1
        MAYA_APP_DIR=<PXR_TEST_DIR>/maya_profile
)

pxr_install_test_dir(
    SRC testenv/UsdImportColorSetsTest
    DEST testUsdImportColorSets
)
pxr_register_test(testUsdImportColorSets
    CUSTOM_PYTHON ${MAYA_PY_EXECUTABLE}
    COMMAND "${TEST_INSTALL_PREFIX}/tests/testUsdImportColorSets"
    TESTENV testUsdImportColorSets
    ENV
        MAYA_PLUG_IN_PATH=${TEST_INSTALL_PREFIX}/maya/plugin
        MAYA_SCRIPT_PATH=${TEST_INSTALL_PREFIX}/maya/lib/usd/usdMaya/resources
        MAYA_DISABLE_CIP=1
        MAYA_NO_STANDALONE_ATEXIT=1
        MAYA_APP_DIR=<PXR_TEST_DIR>/maya_profile
)

pxr_install_test_dir(
    SRC testenv/UsdImportFrameRangeTest
    DEST testUsdImportFrameRange
)
pxr_register_test(testUsdImportFrameRange
    CUSTOM_PYTHON ${MAYA_PY_EXECUTABLE}
    COMMAND "${TEST_INSTALL_PREFIX}/tests/testUsdImportFrameRange"
    TESTENV testUsdImportFrameRange
    ENV
        MAYA_PLUG_IN_PATH=${TEST_INSTALL_PREFIX}/maya/plugin
        MAYA_SCRIPT_PATH=${TEST_INSTALL_PREFIX}/maya/lib/usd/usdMaya/resources
        MAYA_DISABLE_CIP=1
        MAYA_NO_STANDALONE_ATEXIT=1
        MAYA_APP_DIR=<PXR_TEST_DIR>/maya_profile
)

pxr_install_test_dir(
    SRC testenv/UsdImportMeshTest
    DEST testUsdImportMesh
)
pxr_register_test(testUsdImportMesh
    CUSTOM_PYTHON ${MAYA_PY_EXECUTABLE}
    COMMAND "${TEST_INSTALL_PREFIX}/tests/testUsdImportMesh"
    TESTENV testUsdImportMesh
    ENV
        MAYA_PLUG_IN_PATH=${TEST_INSTALL_PREFIX}/maya/plugin
        MAYA_SCRIPT_PATH=${TEST_INSTALL_PREFIX}/maya/lib/usd/usdMaya/resources
        MAYA_DISABLE_CIP=1
        MAYA_NO_STANDALONE_ATEXIT=1
        MAYA_APP_DIR=<PXR_TEST_DIR>/maya_profile
)

pxr_install_test_dir(
    SRC testenv/UsdImportNestedAssemblyAnimationTest
    DEST testUsdImportNestedAssemblyAnimation
)
pxr_register_test(testUsdImportNestedAssemblyAnimation
    CUSTOM_PYTHON ${MAYA_PY_EXECUTABLE}
    COMMAND "${TEST_INSTALL_PREFIX}/tests/testUsdImportNestedAssemblyAnimation"
    TESTENV testUsdImportNestedAssemblyAnimation
    ENV
        MAYA_PLUG_IN_PATH=${TEST_INSTALL_PREFIX}/maya/plugin
        MAYA_SCRIPT_PATH=${TEST_INSTALL_PREFIX}/maya/lib/usd/usdMaya/resources
        MAYA_DISABLE_CIP=1
        MAYA_NO_STANDALONE_ATEXIT=1
        MAYA_APP_DIR=<PXR_TEST_DIR>/maya_profile
)

# XXX: This test is disabled by default since it requires the RenderMan for
# Maya plugin.
# pxr_install_test_dir(
#     SRC testenv/UsdImportRfMLightTest
#     DEST testUsdImportRfMLight
# )
# pxr_register_test(testUsdImportRfMLight
#     CUSTOM_PYTHON ${MAYA_PY_EXECUTABLE}
#     COMMAND "${TEST_INSTALL_PREFIX}/tests/testUsdImportRfMLight"
#     TESTENV testUsdImportRfMLight
#     ENV
#         MAYA_PLUG_IN_PATH=${TEST_INSTALL_PREFIX}/maya/plugin
#         MAYA_SCRIPT_PATH=${TEST_INSTALL_PREFIX}/maya/lib/usd/usdMaya/resources
#         MAYA_DISABLE_CIP=1
#         MAYA_NO_STANDALONE_ATEXIT=1
#         MAYA_APP_DIR=<PXR_TEST_DIR>/maya_profile
# )

pxr_install_test_dir(
    SRC testenv/UsdImportSessionLayerTest
    DEST testUsdImportSessionLayer
)
pxr_register_test(testUsdImportSessionLayer
    CUSTOM_PYTHON ${MAYA_PY_EXECUTABLE}
    COMMAND "${TEST_INSTALL_PREFIX}/tests/testUsdImportSessionLayer"
    TESTENV testUsdImportSessionLayer
    ENV
        MAYA_PLUG_IN_PATH=${TEST_INSTALL_PREFIX}/maya/plugin
        MAYA_SCRIPT_PATH=${TEST_INSTALL_PREFIX}/maya/lib/usd/usdMaya/resources
        MAYA_DISABLE_CIP=1
        MAYA_NO_STANDALONE_ATEXIT=1
        MAYA_APP_DIR=<PXR_TEST_DIR>/maya_profile
)

pxr_install_test_dir(
    SRC testenv/UsdImportShadingModeDisplayColor
    DEST testUsdImportShadingModeDisplayColor
)
pxr_register_test(testUsdImportShadingModeDisplayColor
    CUSTOM_PYTHON ${MAYA_PY_EXECUTABLE}
    COMMAND "${TEST_INSTALL_PREFIX}/tests/testUsdImportShadingModeDisplayColor"
    TESTENV testUsdImportShadingModeDisplayColor
    ENV
        MAYA_PLUG_IN_PATH=${TEST_INSTALL_PREFIX}/maya/plugin
        MAYA_SCRIPT_PATH=${TEST_INSTALL_PREFIX}/maya/lib/usd/usdMaya/resources
        MAYA_DISABLE_CIP=1
        MAYA_NO_STANDALONE_ATEXIT=1
        MAYA_APP_DIR=<PXR_TEST_DIR>/maya_profile
)

pxr_install_test_dir(
    SRC testenv/UsdImportShadingModePxrRis
    DEST testUsdImportShadingModePxrRis
)
pxr_register_test(testUsdImportShadingModePxrRis
    CUSTOM_PYTHON ${MAYA_PY_EXECUTABLE}
    COMMAND "${TEST_INSTALL_PREFIX}/tests/testUsdImportShadingModePxrRis"
    TESTENV testUsdImportShadingModePxrRis
    ENV
        MAYA_PLUG_IN_PATH=${TEST_INSTALL_PREFIX}/maya/plugin
        MAYA_SCRIPT_PATH=${TEST_INSTALL_PREFIX}/maya/lib/usd/usdMaya/resources
        MAYA_DISABLE_CIP=1
        MAYA_NO_STANDALONE_ATEXIT=1
        MAYA_APP_DIR=<PXR_TEST_DIR>/maya_profile
)

pxr_install_test_dir(
    SRC testenv/UsdImportSkeleton
    DEST testUsdImportSkeleton
)
pxr_register_test(testUsdImportSkeleton
    CUSTOM_PYTHON ${MAYA_PY_EXECUTABLE}
    COMMAND "${TEST_INSTALL_PREFIX}/tests/testUsdImportSkeleton"
    TESTENV testUsdImportSkeleton
    ENV
        MAYA_PLUG_IN_PATH=${TEST_INSTALL_PREFIX}/maya/plugin
        MAYA_SCRIPT_PATH=${TEST_INSTALL_PREFIX}/maya/lib/usd/usdMaya/resources
        MAYA_DISABLE_CIP=1
        MAYA_NO_STANDALONE_ATEXIT=1
        MAYA_APP_DIR=<PXR_TEST_DIR>/maya_profile
)

pxr_install_test_dir(
    SRC testenv/UsdTranslateTypelessDefs
    DEST testUsdTranslateTypelessDefs
)
pxr_register_test(testUsdTranslateTypelessDefs
    CUSTOM_PYTHON ${MAYA_PY_EXECUTABLE}
    COMMAND "${TEST_INSTALL_PREFIX}/tests/testUsdTranslateTypelessDefs"
    TESTENV testUsdTranslateTypelessDefs
    ENV
        MAYA_PLUG_IN_PATH=${TEST_INSTALL_PREFIX}/maya/plugin
        MAYA_SCRIPT_PATH=${TEST_INSTALL_PREFIX}/maya/lib/usd/usdMaya/resources
        MAYA_DISABLE_CIP=1
        MAYA_NO_STANDALONE_ATEXIT=1
        MAYA_APP_DIR=<PXR_TEST_DIR>/maya_profile
)

pxr_install_test_dir(
    SRC testenv/UsdImportUVSetsTest
    DEST testUsdImportUVSets
)
pxr_register_test(testUsdImportUVSets
    CUSTOM_PYTHON ${MAYA_PY_EXECUTABLE}
    COMMAND "${TEST_INSTALL_PREFIX}/tests/testUsdImportUVSets"
    TESTENV testUsdImportUVSets
    ENV
        PIXMAYA_READ_FLOAT2_AS_UV=0
        MAYA_PLUG_IN_PATH=${TEST_INSTALL_PREFIX}/maya/plugin
        MAYA_SCRIPT_PATH=${TEST_INSTALL_PREFIX}/maya/lib/usd/usdMaya/resources
        MAYA_DISABLE_CIP=1
        MAYA_NO_STANDALONE_ATEXIT=1
        MAYA_APP_DIR=<PXR_TEST_DIR>/maya_profile
)

pxr_install_test_dir(
    SRC testenv/UsdImportUVSetsFloatTest
    DEST testUsdImportUVSetsFloat
)
pxr_register_test(testUsdImportUVSetsFloat
    CUSTOM_PYTHON ${MAYA_PY_EXECUTABLE}
    COMMAND "${TEST_INSTALL_PREFIX}/tests/testUsdImportUVSets"
    TESTENV testUsdImportUVSetsFloat
    ENV
        PIXMAYA_READ_FLOAT2_AS_UV=1
        MAYA_PLUG_IN_PATH=${TEST_INSTALL_PREFIX}/maya/plugin
        MAYA_SCRIPT_PATH=${TEST_INSTALL_PREFIX}/maya/lib/usd/usdMaya/resources
        MAYA_DISABLE_CIP=1
        MAYA_NO_STANDALONE_ATEXIT=1
        MAYA_APP_DIR=<PXR_TEST_DIR>/maya_profile
)

pxr_install_test_dir(
    SRC testenv/UsdImportXformsTest
    DEST testUsdImportXforms
)
pxr_register_test(testUsdImportXforms
    CUSTOM_PYTHON ${MAYA_PY_EXECUTABLE}
    COMMAND "${TEST_INSTALL_PREFIX}/tests/testUsdImportXforms"
    TESTENV testUsdImportXforms
    ENV
        MAYA_PLUG_IN_PATH=${TEST_INSTALL_PREFIX}/maya/plugin
        MAYA_SCRIPT_PATH=${TEST_INSTALL_PREFIX}/maya/lib/usd/usdMaya/resources
        MAYA_DISABLE_CIP=1
        MAYA_NO_STANDALONE_ATEXIT=1
        MAYA_APP_DIR=<PXR_TEST_DIR>/maya_profile
)

pxr_register_test(testUsdMayaAdaptor
    CUSTOM_PYTHON ${MAYA_PY_EXECUTABLE}
    COMMAND "${TEST_INSTALL_PREFIX}/tests/testUsdMayaAdaptor"
    TESTENV testUsdMayaAdaptor
    ENV
        MAYA_PLUG_IN_PATH=${TEST_INSTALL_PREFIX}/maya/plugin
        MAYA_SCRIPT_PATH=${TEST_INSTALL_PREFIX}/maya/lib/usd/usdMaya/resources
        MAYA_DISABLE_CIP=1
        MAYA_NO_STANDALONE_ATEXIT=1
        MAYA_APP_DIR=<PXR_TEST_DIR>/maya_profile
)

pxr_install_test_dir(
    SRC testenv/UsdMayaAdaptorGeomTest
    DEST testUsdMayaAdaptorGeom
)
pxr_register_test(testUsdMayaAdaptorGeom
    CUSTOM_PYTHON ${MAYA_PY_EXECUTABLE}
    COMMAND "${TEST_INSTALL_PREFIX}/tests/testUsdMayaAdaptorGeom"
    TESTENV testUsdMayaAdaptorGeom
    ENV
        MAYA_PLUG_IN_PATH=${TEST_INSTALL_PREFIX}/maya/plugin
        MAYA_SCRIPT_PATH=${TEST_INSTALL_PREFIX}/maya/lib/usd/usdMaya/resources
        MAYA_DISABLE_CIP=1
        MAYA_NO_STANDALONE_ATEXIT=1
        MAYA_APP_DIR=<PXR_TEST_DIR>/maya_profile
)

pxr_install_test_dir(
    SRC testenv/UsdMayaAdaptorMetadataTest
    DEST testUsdMayaAdaptorMetadata
)
pxr_register_test(testUsdMayaAdaptorMetadata
    CUSTOM_PYTHON ${MAYA_PY_EXECUTABLE}
    COMMAND "${TEST_INSTALL_PREFIX}/tests/testUsdMayaAdaptorMetadata"
    TESTENV testUsdMayaAdaptorMetadata
    ENV
        MAYA_PLUG_IN_PATH=${TEST_INSTALL_PREFIX}/maya/plugin
        MAYA_SCRIPT_PATH=${TEST_INSTALL_PREFIX}/maya/lib/usd/usdMaya/resources
        MAYA_DISABLE_CIP=1
        MAYA_NO_STANDALONE_ATEXIT=1
        MAYA_APP_DIR=<PXR_TEST_DIR>/maya_profile
)

pxr_install_test_dir(
    SRC testenv/UsdMayaAppDirTest
    DEST testUsdMayaAppDir
)
pxr_register_test(testUsdMayaAppDir
    CUSTOM_PYTHON ${MAYA_PY_EXECUTABLE}
    COMMAND "${TEST_INSTALL_PREFIX}/tests/testUsdMayaAppDir"
    TESTENV testUsdMayaAppDir
    ENV
        MAYA_PLUG_IN_PATH=${TEST_INSTALL_PREFIX}/maya/plugin
        MAYA_SCRIPT_PATH=${TEST_INSTALL_PREFIX}/maya/lib/usd/usdMaya/resources
        MAYA_DISABLE_CIP=1
        MAYA_NO_STANDALONE_ATEXIT=1
        MAYA_APP_DIR=<PXR_TEST_DIR>/maya_profile
)

pxr_register_test(testUsdMayaBlockSceneModificationContext
    CUSTOM_PYTHON ${MAYA_PY_EXECUTABLE}
    COMMAND "${TEST_INSTALL_PREFIX}/tests/testUsdMayaBlockSceneModificationContext"
    ENV
        MAYA_PLUG_IN_PATH=${TEST_INSTALL_PREFIX}/maya/plugin
        MAYA_SCRIPT_PATH=${TEST_INSTALL_PREFIX}/maya/lib/usd/usdMaya/resources
        MAYA_DISABLE_CIP=1
        MAYA_NO_STANDALONE_ATEXIT=1
        MAYA_APP_DIR=<PXR_TEST_DIR>/maya_profile
)

pxr_register_test(testUsdMayaDiagnosticDelegate
    CUSTOM_PYTHON ${MAYA_PY_EXECUTABLE}
    COMMAND "${TEST_INSTALL_PREFIX}/tests/testUsdMayaDiagnosticDelegate"
    ENV
        MAYA_PLUG_IN_PATH=${TEST_INSTALL_PREFIX}/maya/plugin
        MAYA_SCRIPT_PATH=${TEST_INSTALL_PREFIX}/maya/lib/usd/usdMaya/resources
        MAYA_DISABLE_CIP=1
        MAYA_NO_STANDALONE_ATEXIT=1
        MAYA_APP_DIR=<PXR_TEST_DIR>/maya_profile
)

pxr_install_test_dir(
    SRC testenv/UsdMayaGetVariantSetSelectionsTest
    DEST testUsdMayaGetVariantSetSelections
)
pxr_register_test(testUsdMayaGetVariantSetSelections
    CUSTOM_PYTHON ${MAYA_PY_EXECUTABLE}
    COMMAND "${TEST_INSTALL_PREFIX}/tests/testUsdMayaGetVariantSetSelections"
    TESTENV testUsdMayaGetVariantSetSelections
    ENV
        MAYA_PLUG_IN_PATH=${TEST_INSTALL_PREFIX}/maya/plugin
        MAYA_SCRIPT_PATH=${TEST_INSTALL_PREFIX}/maya/lib/usd/usdMaya/resources
        MAYA_DISABLE_CIP=1
        MAYA_NO_STANDALONE_ATEXIT=1
        MAYA_APP_DIR=<PXR_TEST_DIR>/maya_profile
)

pxr_install_test_dir(
    SRC testenv/UsdMayaModelKindProcessorTest
    DEST testUsdMayaModelKindProcessor
)
pxr_register_test(testUsdMayaModelKindProcessor
    CUSTOM_PYTHON ${MAYA_PY_EXECUTABLE}
    COMMAND "${TEST_INSTALL_PREFIX}/tests/testUsdMayaModelKindProcessor"
    TESTENV testUsdMayaModelKindProcessor
    ENV
        MAYA_PLUG_IN_PATH=${TEST_INSTALL_PREFIX}/maya/plugin
        MAYA_SCRIPT_PATH=${TEST_INSTALL_PREFIX}/maya/lib/usd/usdMaya/resources
        MAYA_DISABLE_CIP=1
        MAYA_NO_STANDALONE_ATEXIT=1
        MAYA_APP_DIR=<PXR_TEST_DIR>/maya_profile
)

pxr_install_test_dir(
    SRC testenv/UsdMayaProxyShape
    DEST testUsdMayaProxyShape
)
pxr_register_test(testUsdMayaProxyShape
    CUSTOM_PYTHON ${MAYA_PY_EXECUTABLE}
    COMMAND "${TEST_INSTALL_PREFIX}/tests/testUsdMayaProxyShape"
    TESTENV testUsdMayaProxyShape
    ENV
        MAYA_PLUG_IN_PATH=${TEST_INSTALL_PREFIX}/maya/plugin
        MAYA_SCRIPT_PATH=${TEST_INSTALL_PREFIX}/maya/lib/usd/usdMaya/resources
        MAYA_DISABLE_CIP=1
        MAYA_NO_STANDALONE_ATEXIT=1
        MAYA_APP_DIR=<PXR_TEST_DIR>/maya_profile
)

pxr_register_test(testUsdMayaReadWriteUtils
    CUSTOM_PYTHON ${MAYA_PY_EXECUTABLE}
    COMMAND "${TEST_INSTALL_PREFIX}/tests/testUsdMayaReadWriteUtils"
    TESTENV testUsdMayaReadWriteUtils
    ENV
        MAYA_PLUG_IN_PATH=${TEST_INSTALL_PREFIX}/maya/plugin
        MAYA_SCRIPT_PATH=${TEST_INSTALL_PREFIX}/maya/lib/usd/usdMaya/resources
        MAYA_DISABLE_CIP=1
        MAYA_NO_STANDALONE_ATEXIT=1
        MAYA_APP_DIR=<PXR_TEST_DIR>/maya_profile
)

pxr_install_test_dir(
    SRC testenv/UsdMayaReferenceAssemblyEdits
    DEST testUsdMayaReferenceAssemblyEdits
)
pxr_register_test(testUsdMayaReferenceAssemblyEdits
    CUSTOM_PYTHON ${MAYA_PY_EXECUTABLE}
    COMMAND "${TEST_INSTALL_PREFIX}/tests/testUsdMayaReferenceAssemblyEdits"
    TESTENV testUsdMayaReferenceAssemblyEdits
    ENV
        MAYA_PLUG_IN_PATH=${TEST_INSTALL_PREFIX}/maya/plugin
        MAYA_SCRIPT_PATH=${TEST_INSTALL_PREFIX}/maya/lib/usd/usdMaya/resources
        MAYA_DISABLE_CIP=1
        MAYA_NO_STANDALONE_ATEXIT=1
        MAYA_APP_DIR=<PXR_TEST_DIR>/maya_profile
)

pxr_install_test_dir(
    SRC testenv/UsdMayaUserExportedAttributesTest
    DEST testUsdMayaUserExportedAttributes
)
pxr_register_test(testUsdMayaUserExportedAttributes
    CUSTOM_PYTHON ${MAYA_PY_EXECUTABLE}
    COMMAND "${TEST_INSTALL_PREFIX}/tests/testUsdMayaUserExportedAttributes"
    TESTENV testUsdMayaUserExportedAttributes
    ENV
        MAYA_PLUG_IN_PATH=${TEST_INSTALL_PREFIX}/maya/plugin
        MAYA_SCRIPT_PATH=${TEST_INSTALL_PREFIX}/maya/lib/usd/usdMaya/resources
        MAYA_DISABLE_CIP=1
        MAYA_NO_STANDALONE_ATEXIT=1
        MAYA_APP_DIR=<PXR_TEST_DIR>/maya_profile
)

pxr_install_test_dir(
    SRC testenv/UsdReferenceAssemblyChangeRepresentationsTest
    DEST testUsdReferenceAssemblyChangeRepresentations
)
pxr_register_test(testUsdReferenceAssemblyChangeRepresentations
    CUSTOM_PYTHON ${MAYA_PY_EXECUTABLE}
    COMMAND "${TEST_INSTALL_PREFIX}/tests/testUsdReferenceAssemblyChangeRepresentations"
    TESTENV testUsdReferenceAssemblyChangeRepresentations
    ENV
        MAYA_PLUG_IN_PATH=${TEST_INSTALL_PREFIX}/maya/plugin
        MAYA_SCRIPT_PATH=${TEST_INSTALL_PREFIX}/maya/lib/usd/usdMaya/resources
        MAYA_DISABLE_CIP=1
        MAYA_NO_STANDALONE_ATEXIT=1
        MAYA_APP_DIR=<PXR_TEST_DIR>/maya_profile
)

pxr_install_test_dir(
    SRC testenv/UsdReferenceAssemblySelectionTest
    DEST testUsdReferenceAssemblySelection
)
pxr_register_test(testUsdReferenceAssemblySelection
    CUSTOM_PYTHON ${MAYA_PY_EXECUTABLE}
    COMMAND "${TEST_INSTALL_PREFIX}/tests/testUsdReferenceAssemblySelection"
    TESTENV testUsdReferenceAssemblySelection
    ENV
        MAYA_PLUG_IN_PATH=${TEST_INSTALL_PREFIX}/maya/plugin
        MAYA_SCRIPT_PATH=${TEST_INSTALL_PREFIX}/maya/lib/usd/usdMaya/resources
        MAYA_DISABLE_CIP=1
        MAYA_NO_STANDALONE_ATEXIT=1
        MAYA_APP_DIR=<PXR_TEST_DIR>/maya_profile
)

pxr_register_test(testUsdMayaXformStack
    CUSTOM_PYTHON ${MAYA_PY_EXECUTABLE}
    COMMAND "${TEST_INSTALL_PREFIX}/tests/testUsdMayaXformStack"
    TESTENV testUsdMayaXformStack
    ENV
        MAYA_PLUG_IN_PATH=${TEST_INSTALL_PREFIX}/maya/plugin
        MAYA_SCRIPT_PATH=${TEST_INSTALL_PREFIX}/maya/lib/usd/usdMaya/resources
        MAYA_DISABLE_CIP=1
        MAYA_NO_STANDALONE_ATEXIT=1
        MAYA_APP_DIR=<PXR_TEST_DIR>/maya_profile
)<|MERGE_RESOLUTION|>--- conflicted
+++ resolved
@@ -34,11 +34,7 @@
 
     PUBLIC_CLASSES
         editUtil
-<<<<<<< HEAD
-		translatorModelAssembly
-=======
         translatorModelAssembly
->>>>>>> 3e8c1a1d
 
         exportCommand
         exportTranslator
@@ -156,7 +152,7 @@
     SRC testenv/PointBasedDeformerNodeTest
     DEST testPointBasedDeformerNode
 )
-set(TEST_INSTALL_PREFIX "${PXR_INSTALL_PREFIX}")
+set(TEST_INSTALL_PREFIX "${CMAKE_INSTALL_PREFIX}/plugin/pxr")
 
 # MAYA-96273 (closed as by design) says that to obtain correct mayapy exit
 # codes starting with Maya 2018.4, the MAYA_NO_STANDALONE_ATEXIT environment
