//
// Copyright 2020 Autodesk
//
// Licensed under the Apache License, Version 2.0 (the "License");
// you may not use this file except in compliance with the License.
// You may obtain a copy of the License at
//
//     http://www.apache.org/licenses/LICENSE-2.0
//
// Unless required by applicable law or agreed to in writing, software
// distributed under the License is distributed on an "AS IS" BASIS,
// WITHOUT WARRANTIES OR CONDITIONS OF ANY KIND, either express or implied.
// See the License for the specific language governing permissions and
// limitations under the License.
//

#include "mesh.h"
#include "bboxGeom.h"
#include "debugCodes.h"
#include "draw_item.h"
#include "material.h"
#include "instancer.h"
#include "proxyRenderDelegate.h"
#include "render_delegate.h"
#include "tokens.h"

#include "pxr/base/gf/matrix4d.h"
#include "pxr/imaging/hd/sceneDelegate.h"
#include "pxr/imaging/hd/meshUtil.h"
#include "pxr/imaging/hd/smoothNormals.h"
#include "pxr/imaging/hd/vertexAdjacency.h"

#include <maya/MMatrix.h>
#include <maya/MProfiler.h>
#include <maya/MSelectionMask.h>

#include <numeric>

PXR_NAMESPACE_OPEN_SCOPE

namespace {

    //! Required primvars when there is no material binding.
    const TfTokenVector sFallbackShaderPrimvars = {
        HdTokens->displayColor,
        HdTokens->displayOpacity,
        HdTokens->normals
    };

    const MColor kSelectionHighlightColor(0.056f, 1.0f, 0.366f, 1.0f); //!< Selection highlight color
    const MColor kOpaqueBlue(0.0f, 0.0f, 1.0f, 1.0f);                  //!< Opaque blue
    const MColor kOpaqueGray(.18f, .18f, .18f, 1.0f);                  //!< Opaque gray
    const unsigned int kNumColorChannels = 4;                          //!< The number of color channels

    const MString kPositionsStr("positions");                       //!< Cached string for efficiency
    const MString kNormalsStr("normals");                           //!< Cached string for efficiency
    const MString kDiffuseColorStr("diffuseColor");                 //!< Cached string for efficiency
    const MString kSolidColorStr("solidColor");                     //!< Cached string for efficiency

    //! A primvar vertex buffer data map indexed by primvar name.
    using PrimvarBufferDataMap = std::unordered_map<
        TfToken,
        void*,
        TfToken::HashFunctor
    >;

    //! \brief  Helper struct used to package all the changes into single commit task
    //!         (such commit task will be executed on main-thread)
    struct CommitState {
        HdVP2DrawItem::RenderItemData& _drawItemData;

        //! If valid, new index buffer data to commit
        int*    _indexBufferData{ nullptr };
        //! If valid, new color buffer data to commit
        void*   _colorBufferData{ nullptr };
        //! If valid, new normals buffer data to commit
        void*   _normalsBufferData{ nullptr };
        //! If valid, new primvar buffer data to commit
        PrimvarBufferDataMap _primvarBufferDataMap;

        //! If valid, world matrix to set on the render item
        MMatrix* _worldMatrix{ nullptr };

        //! If valid, bounding box to set on the render item
        MBoundingBox* _boundingBox{ nullptr };

        //! if valid, enable or disable the render item
        bool* _enabled{ nullptr };

        //! Instancing doesn't have dirty bits, every time we do update, we must update instance transforms
        MMatrixArray _instanceTransforms;

        //! Color array to support per-instance color and selection highlight.
        MFloatArray _instanceColors;

        //! If valid, new shader instance to set
        MHWRender::MShaderInstance* _shader{ nullptr };

        //! Is this object transparent
        bool _isTransparent{ false };

        //! If true, associate geometric buffers to the render item and trigger consolidation/instancing update
        bool _geometryDirty{ false };

        //! Construct valid commit state
        CommitState(HdVP2DrawItem& item) : _drawItemData(item.GetRenderItemData())
        {}

        //! No default constructor, we need draw item and dirty bits.
        CommitState() = delete;
    };

    //! Helper utility function to fill primvar data to vertex buffer.
    template <class DEST_TYPE, class SRC_TYPE>
    void _FillPrimvarData(DEST_TYPE* vertexBuffer,
        size_t numVertices,
        size_t channelOffset,
        bool requiresUnsharedVertices,
        const MString& rprimId,
        const HdMeshTopology& topology,
        const TfToken& primvarName,
        const VtArray<SRC_TYPE>& primvarData,
        const HdInterpolation& primvarInterp)
    {
        switch (primvarInterp) {
        case HdInterpolationConstant:
            for (size_t v = 0; v < numVertices; v++) {
                SRC_TYPE* pointer = reinterpret_cast<SRC_TYPE*>(
                    reinterpret_cast<float*>(&vertexBuffer[v]) + channelOffset);
                *pointer = primvarData[0];
            }
            break;
        case HdInterpolationVarying:
        case HdInterpolationVertex:
            if (requiresUnsharedVertices) {
                const VtIntArray& faceVertexIndices = topology.GetFaceVertexIndices();
                if (numVertices == faceVertexIndices.size()) {
                    for (size_t v = 0; v < numVertices; v++) {
                        SRC_TYPE* pointer = reinterpret_cast<SRC_TYPE*>(
                            reinterpret_cast<float*>(&vertexBuffer[v]) + channelOffset);
                        *pointer = primvarData[faceVertexIndices[v]];
                    }
                }
                else {
                    // numVertices must have been assigned with the number of
                    // face vertices as required by vertex unsharing.
                    TF_CODING_ERROR("Invalid Hydra prim '%s': primvar %s "
                        "requires %zu unshared elements, while the number of "
                        "face vertices is %zu. Skipping primvar update.",
                        rprimId.asChar(), primvarName.GetText(),
                        numVertices, faceVertexIndices.size());
                }
            }
            else if (numVertices <= primvarData.size()) {
                // The primvar has more data than needed, we issue a warning but
                // don't skip update. Truncate the buffer to the expected length.
                if (numVertices < primvarData.size()) {
                    TF_DEBUG(HDVP2_DEBUG_MESH).Msg("Invalid Hydra prim '%s': "
                        "primvar %s has %zu elements, while its topology "
                        "references only upto element index %zu.\n",
                        rprimId.asChar(), primvarName.GetText(),
                        primvarData.size(), numVertices);
                }

                if (channelOffset == 0 && sizeof(DEST_TYPE) == sizeof(SRC_TYPE)) {
                    memcpy(vertexBuffer, primvarData.cdata(), sizeof(DEST_TYPE) * numVertices);
                }
                else {
                    for (size_t v = 0; v < numVertices; v++) {
                        SRC_TYPE* pointer = reinterpret_cast<SRC_TYPE*>(
                            reinterpret_cast<float*>(&vertexBuffer[v]) + channelOffset);
                        *pointer = primvarData[v];
                    }
                }
            }
            else {
                // The primvar has less data than needed. Issue warning and skip
                // update like what is done in HdStMesh.
                TF_DEBUG(HDVP2_DEBUG_MESH).Msg("Invalid Hydra prim '%s': "
                    "primvar %s has only %zu elements, while its topology expects "
                    "at least %zu elements. Skipping primvar update.\n",
                    rprimId.asChar(), primvarName.GetText(),
                    primvarData.size(), numVertices);

                memset(vertexBuffer, 0, sizeof(DEST_TYPE) * numVertices);
            }
            break;
        case HdInterpolationUniform:
            if (requiresUnsharedVertices) {
                const VtIntArray& faceVertexCounts = topology.GetFaceVertexCounts();
                const size_t numFaces = faceVertexCounts.size();
                if (numFaces <= primvarData.size()) {
                    // The primvar has more data than needed, we issue a warning but
                    // don't skip update. Truncate the buffer to the expected length.
                    if (numFaces < primvarData.size()) {
                        TF_DEBUG(HDVP2_DEBUG_MESH).Msg("Invalid Hydra prim '%s': "
                            "primvar %s has %zu elements, while its topology "
                            "references only upto element index %zu.\n",
                            rprimId.asChar(), primvarName.GetText(),
                            primvarData.size(), numFaces);
                    }

                    for (size_t f = 0, v = 0; f < numFaces; f++) {
                        const size_t faceVertexCount = faceVertexCounts[f];
                        const size_t faceVertexEnd = v + faceVertexCount;
                        for (; v < faceVertexEnd; v++) {
                            SRC_TYPE* pointer = reinterpret_cast<SRC_TYPE*>(
                                reinterpret_cast<float*>(&vertexBuffer[v]) + channelOffset);
                            *pointer = primvarData[f];
                        }
                    }
                }
                else {
                    // The primvar has less data than needed. Issue warning and skip
                    // update like what is done in HdStMesh.
                    TF_DEBUG(HDVP2_DEBUG_MESH).Msg("Invalid Hydra prim '%s': "
                        "primvar %s has only %zu elements, while its topology expects "
                        "at least %zu elements. Skipping primvar update.\n",
                        rprimId.asChar(), primvarName.GetText(),
                        primvarData.size(), numFaces);

                    memset(vertexBuffer, 0, sizeof(DEST_TYPE) * numVertices);
                }
            }
            else {
                TF_CODING_ERROR("Invalid Hydra prim '%s': "
                    "vertex unsharing is required for uniform primvar %s",
                    rprimId.asChar(), primvarName.GetText());
            }
            break;
        case HdInterpolationFaceVarying:
            if (requiresUnsharedVertices) {
                if (numVertices <= primvarData.size()) {
                    // If the primvar has more data than needed, we issue a warning,
                    // but don't skip the primvar update. Truncate the buffer to the
                    // expected length.
                    if (numVertices < primvarData.size()) {
                        TF_DEBUG(HDVP2_DEBUG_MESH).Msg("Invalid Hydra prim '%s': "
                            "primvar %s has %zu elements, while its topology references "
                            "only upto element index %zu.\n",
                            rprimId.asChar(), primvarName.GetText(),
                            primvarData.size(), numVertices);
                    }

                    if (channelOffset == 0 && sizeof(DEST_TYPE) == sizeof(SRC_TYPE)) {
                        memcpy(vertexBuffer, primvarData.cdata(), sizeof(DEST_TYPE) * numVertices);
                    }
                    else {
                        for (size_t v = 0; v < numVertices; v++) {
                            SRC_TYPE* pointer = reinterpret_cast<SRC_TYPE*>(
                                reinterpret_cast<float*>(&vertexBuffer[v]) + channelOffset);
                            *pointer = primvarData[v];
                        }
                    }
                }
                else {
                    // It is unexpected to have less data than we index into. Issue
                    // a warning and skip update.
                    TF_DEBUG(HDVP2_DEBUG_MESH).Msg("Invalid Hydra prim '%s': "
                        "primvar %s has only %zu elements, while its topology expects "
                        "at least %zu elements. Skipping primvar update.\n",
                        rprimId.asChar(), primvarName.GetText(),
                        primvarData.size(), numVertices);

                    memset(vertexBuffer, 0, sizeof(DEST_TYPE) * numVertices);
                }
            }
            else {
                TF_CODING_ERROR("Invalid Hydra prim '%s': "
                    "vertex unsharing is required face-varying primvar %s",
                    rprimId.asChar(), primvarName.GetText());
            }
            break;
        default:
            TF_CODING_ERROR("Invalid Hydra prim '%s': "
                "unimplemented interpolation %d for primvar %s",
                rprimId.asChar(), (int)primvarInterp, primvarName.GetText());
            break;
        }
    }

    //! Helper utility function to get number of edge indices
    unsigned int _GetNumOfEdgeIndices(const HdMeshTopology& topology)
    {
        const VtIntArray &faceVertexCounts = topology.GetFaceVertexCounts();

        unsigned int numIndex = 0;
        for (std::size_t i = 0; i < faceVertexCounts.size(); i++)
        {
            numIndex += faceVertexCounts[i];
        }
        numIndex *= 2; // each edge has two ends.
        return numIndex;
    }

    //! Helper utility function to extract edge indices
    void _FillEdgeIndices(int* indices, const HdMeshTopology& topology)
    {
        const VtIntArray &faceVertexCounts = topology.GetFaceVertexCounts();
        const int* currentFaceStart = topology.GetFaceVertexIndices().cdata();
        for (std::size_t faceId = 0; faceId < faceVertexCounts.size(); faceId++)
        {
            int numVertexIndicesInFace = faceVertexCounts[faceId];
            if (numVertexIndicesInFace >= 2)
            {
                for (int faceVertexId = 0; faceVertexId < numVertexIndicesInFace; faceVertexId++)
                {
                    bool isLastVertex = faceVertexId == numVertexIndicesInFace - 1;
                    *(indices++) = *(currentFaceStart + faceVertexId);
                    *(indices++) = isLastVertex ? *currentFaceStart : *(currentFaceStart + faceVertexId + 1);
                }
            }
            currentFaceStart += numVertexIndicesInFace;
        }
    }

    //! Helper utility function to adapt Maya API changes.
    void setWantConsolidation(MHWRender::MRenderItem& renderItem, bool state)
    {
#if MAYA_API_VERSION >= 20190000
        renderItem.setWantConsolidation(state);
#else
        renderItem.setWantSubSceneConsolidation(state);
#endif
    }
} //namespace


//! \brief  Constructor
HdVP2Mesh::HdVP2Mesh(HdVP2RenderDelegate* delegate, const SdfPath& id, const SdfPath& instancerId)
: HdMesh(id, instancerId)
, _delegate(delegate)
, _rprimId(id.GetText())
{
    const MHWRender::MVertexBufferDescriptor vbDesc(
        "", MHWRender::MGeometry::kPosition, MHWRender::MGeometry::kFloat, 3);
    _meshSharedData._positionsBuffer.reset(new MHWRender::MVertexBuffer(vbDesc));
}

//! \brief  Synchronize VP2 state with scene delegate state based on dirty bits and representation
void HdVP2Mesh::Sync(
    HdSceneDelegate* delegate,
    HdRenderParam* renderParam,
    HdDirtyBits* dirtyBits,
    const TfToken& reprToken)
{
    // We don't create a repr for the selection token because this token serves
    // for selection state update only. Return early to reserve dirty bits so
    // they can be used to sync regular reprs later.
    if (reprToken == HdVP2ReprTokens->selection) {
        return;
    }

    MProfilingScope profilingScope(HdVP2RenderDelegate::sProfilerCategory,
        MProfiler::kColorC_L2, _rprimId.asChar(), "HdVP2Mesh::Sync");

    const SdfPath& id = GetId();

    if (*dirtyBits & HdChangeTracker::DirtyMaterialId) {
        _SetMaterialId(delegate->GetRenderIndex().GetChangeTracker(),
            delegate->GetMaterialId(id));
    }

    if (HdChangeTracker::IsPrimvarDirty(*dirtyBits, id, HdTokens->normals) ||
        HdChangeTracker::IsPrimvarDirty(*dirtyBits, id, HdTokens->primvar)) {
        const HdVP2Material* material = static_cast<const HdVP2Material*>(
            delegate->GetRenderIndex().GetSprim(
                HdPrimTypeTokens->material, GetMaterialId())
        );

        const TfTokenVector& requiredPrimvars =
            material && material->GetSurfaceShader() ?
            material->GetRequiredPrimvars() : sFallbackShaderPrimvars;

        _UpdatePrimvarSources(delegate, *dirtyBits, requiredPrimvars);
    }

    if (HdChangeTracker::IsTopologyDirty(*dirtyBits, id)) {
        _meshSharedData._topology = GetMeshTopology(delegate);

        // If there is uniform or face-varying primvar, we have to expand shared
        // vertices in CPU because OpenGL SSBO technique is not widely supported
        // on GPUs and 3D APIs.
        bool requiresUnsharedVertices = false;
        for (const auto& it : _meshSharedData._primvarSourceMap) {
            const HdInterpolation interp = it.second.interpolation;
            if (interp == HdInterpolationUniform ||
                interp == HdInterpolationFaceVarying) {
                requiresUnsharedVertices = true;
                break;
            }
        }

        if (requiresUnsharedVertices) {
            const HdMeshTopology& topology = _meshSharedData._topology;

            // Fill with sequentially increasing values, starting from 0. The
            // new face vertex indices will then be implicitly used to assemble
            // all primvar vertex buffers.
            VtIntArray newFaceVtxIds;
            newFaceVtxIds.resize(topology.GetFaceVertexIndices().size());
            std::iota(newFaceVtxIds.begin(), newFaceVtxIds.end(), 0);

            _meshSharedData._unsharedTopology.reset(
                new HdMeshTopology(
                    topology.GetScheme(),
                    topology.GetOrientation(),
                    topology.GetFaceVertexCounts(),
                    newFaceVtxIds,
                    topology.GetHoleIndices(),
                    topology.GetRefineLevel()
                )
            );
        }
        else {
            _meshSharedData._unsharedTopology.reset(nullptr);
        }
    }

    // Prepare position buffer. It is shared among all draw items so it should
    // be updated only once when it gets dirty.
    if (HdChangeTracker::IsPrimvarDirty(*dirtyBits, id, HdTokens->points)) {
        const VtValue value = delegate->Get(id, HdTokens->points);
        _meshSharedData._points = value.Get<VtVec3fArray>();

        const HdMeshTopology& topology = _meshSharedData._topology;

        const bool requiresUnsharedVertices =
            _meshSharedData._unsharedTopology != nullptr;

        const size_t numVertices = requiresUnsharedVertices ?
            topology.GetFaceVertexIndices().size() :
            topology.GetNumPoints();

        void* bufferData = _meshSharedData._positionsBuffer->acquire(numVertices, true);
        if (bufferData) {
            _FillPrimvarData(static_cast<GfVec3f*>(bufferData),
                numVertices, 0, requiresUnsharedVertices,
                _rprimId, topology,
                HdTokens->points, _meshSharedData._points, HdInterpolationVertex);

            // Capture class member for lambda
            MHWRender::MVertexBuffer* const positionsBuffer =
                _meshSharedData._positionsBuffer.get();
            const MString& rprimId = _rprimId;

            _delegate->GetVP2ResourceRegistry().EnqueueCommit(
                [positionsBuffer, bufferData, rprimId]() {
                    MProfilingScope profilingScope(HdVP2RenderDelegate::sProfilerCategory,
                        MProfiler::kColorC_L2, rprimId.asChar(), "CommitPositions");

                    positionsBuffer->commit(bufferData);
                }
            );
        }
    }

    if (HdChangeTracker::IsExtentDirty(*dirtyBits, id)) {
        _sharedData.bounds.SetRange(delegate->GetExtent(id));
    }

    if (HdChangeTracker::IsTransformDirty(*dirtyBits, id)) {
        _sharedData.bounds.SetMatrix(delegate->GetTransform(id));
    }

    if (HdChangeTracker::IsVisibilityDirty(*dirtyBits, id)) {
        _sharedData.visible = delegate->GetVisible(id);
    }

    *dirtyBits = HdChangeTracker::Clean;

    // Draw item update is controlled by its own dirty bits.
    _UpdateRepr(delegate, reprToken);
}

/*! \brief  Returns the minimal set of dirty bits to place in the
            change tracker for use in the first sync of this prim.
*/
HdDirtyBits HdVP2Mesh::GetInitialDirtyBitsMask() const {
    return HdChangeTracker::InitRepr |
        HdChangeTracker::DirtyPoints |
        HdChangeTracker::DirtyTopology |
        HdChangeTracker::DirtyTransform |
        HdChangeTracker::DirtyMaterialId |
        HdChangeTracker::DirtyPrimvar |
        HdChangeTracker::DirtyVisibility |
        HdChangeTracker::DirtyInstanceIndex;
}

/*! \brief  Add additional dirty bits

    This callback from Rprim gives the prim an opportunity to set
    additional dirty bits based on those already set.  This is done
    before the dirty bits are passed to the scene delegate, so can be
    used to communicate that extra information is needed by the prim to
    process the changes.

    The return value is the new set of dirty bits, which replaces the bits
    passed in.

    See HdRprim::PropagateRprimDirtyBits()
*/
HdDirtyBits HdVP2Mesh::_PropagateDirtyBits(HdDirtyBits bits) const {
    // If subdiv tags are dirty, topology needs to be recomputed.
    // The latter implies we'll need to recompute all primvar data.
    // Any data fetched by the scene delegate should be marked dirty here.
    if (bits & HdChangeTracker::DirtySubdivTags) {
        bits |= (HdChangeTracker::DirtyPoints |
            HdChangeTracker::DirtyNormals |
            HdChangeTracker::DirtyPrimvar |
            HdChangeTracker::DirtyTopology |
            HdChangeTracker::DirtyDisplayStyle);
    }
    else if (bits & HdChangeTracker::DirtyTopology) {
        // Unlike basis curves, we always request refineLevel when topology is
        // dirty
        bits |= HdChangeTracker::DirtySubdivTags |
            HdChangeTracker::DirtyDisplayStyle;
    }

    // A change of material means that the Quadrangulate state may have
    // changed.
    if (bits & HdChangeTracker::DirtyMaterialId) {
        bits |= (HdChangeTracker::DirtyPoints |
            HdChangeTracker::DirtyNormals |
            HdChangeTracker::DirtyPrimvar |
            HdChangeTracker::DirtyTopology);
    }

    // If points, display style, or topology changed, recompute normals.
    if (bits & (HdChangeTracker::DirtyPoints |
        HdChangeTracker::DirtyDisplayStyle |
        HdChangeTracker::DirtyTopology)) {
        bits |= _customDirtyBitsInUse &
            (DirtySmoothNormals | DirtyFlatNormals);
    }

    // If the topology is dirty, recompute custom indices resources.
    if (bits & HdChangeTracker::DirtyTopology) {
        bits |= _customDirtyBitsInUse &
            (DirtyIndices |
                DirtyHullIndices |
                DirtyPointsIndices);
    }

    // If normals are dirty and we are doing CPU normals
    // then the normals computation needs the points primvar
    // so mark points as dirty, so that the scene delegate will provide
    // the data.
    if ((bits & (DirtySmoothNormals | DirtyFlatNormals))/* &&
        !HdStGLUtils::IsGpuComputeEnabled()*/) {
        bits |= HdChangeTracker::DirtyPoints;
    }

    // Sometimes we don't get dirty extent notification
    if (bits & (HdChangeTracker::DirtyPoints)) {
        bits |= HdChangeTracker::DirtyExtent;
    }

    // Propagate dirty bits to all draw items.
    for (const std::pair<TfToken, HdReprSharedPtr>& pair : _reprs) {
        const HdReprSharedPtr& repr = pair.second;
        const HdRepr::DrawItems& items = repr->GetDrawItems();
        for (HdDrawItem* item : items) {
            if (HdVP2DrawItem* drawItem = static_cast<HdVP2DrawItem*>(item)) {
                drawItem->SetDirtyBits(bits);
            }
        }
    }

    return bits;
}

/*! \brief  Initialize the given representation of this Rprim.

    This is called prior to syncing the prim, the first time the repr
    is used.

    \param  reprToken   the name of the repr to initalize.  HdRprim has already
                        resolved the reprName to its final value.

    \param  dirtyBits   an in/out value.  It is initialized to the dirty bits
                        from the change tracker.  InitRepr can then set additional
                        dirty bits if additional data is required from the scene
                        delegate when this repr is synced.

    InitRepr occurs before dirty bit propagation.

    See HdRprim::InitRepr()
*/
void HdVP2Mesh::_InitRepr(const TfToken& reprToken, HdDirtyBits* dirtyBits) {
    auto* const param = static_cast<HdVP2RenderParam*>(_delegate->GetRenderParam());
    MSubSceneContainer* subSceneContainer = param->GetContainer();
    if (ARCH_UNLIKELY(!subSceneContainer))
        return;

    // We don't create a repr for the selection token because it serves for
    // selection state update only. Mark DirtySelection bit that will be
    // automatically propagated to all draw items of the rprim.
    if (reprToken == HdVP2ReprTokens->selection) {
        const HdVP2SelectionStatus selectionState =
            param->GetDrawScene().GetPrimSelectionStatus(GetId());
        if (_selectionState != selectionState) {
            _selectionState = selectionState;
            *dirtyBits |= DirtySelection;
        }
        else if (_selectionState == kPartiallySelected) {
            *dirtyBits |= DirtySelection;
        }
        return;
    }

    // If the repr has any draw item with the DirtySelection bit, mark the
    // DirtySelectionHighlight bit to invoke the synchronization call.
    _ReprVector::iterator it = std::find_if(
        _reprs.begin(), _reprs.end(), _ReprComparator(reprToken));
    if (it != _reprs.end()) {
        const HdReprSharedPtr& repr = it->second;
        const HdRepr::DrawItems& items = repr->GetDrawItems();
        for (const HdDrawItem* item : items) {
            const HdVP2DrawItem* drawItem = static_cast<const HdVP2DrawItem*>(item);
            if (drawItem && (drawItem->GetDirtyBits() & DirtySelection)) {
                *dirtyBits |= DirtySelectionHighlight;
                break;
            }
        }
        return;
    }

    _reprs.emplace_back(reprToken, boost::make_shared<HdRepr>());
    HdReprSharedPtr repr = _reprs.back().second;

    // set dirty bit to say we need to sync a new repr
    *dirtyBits |= HdChangeTracker::NewRepr;

    _MeshReprConfig::DescArray descs = _GetReprDesc(reprToken);

    for (size_t descIdx = 0; descIdx < descs.size(); ++descIdx) {
        const HdMeshReprDesc& desc = descs[descIdx];
        if (desc.geomStyle == HdMeshGeomStyleInvalid) {
            continue;
        }

        auto* drawItem = new HdVP2DrawItem(_delegate, &_sharedData);
        repr->AddDrawItem(drawItem);

        const MString& renderItemName = drawItem->GetRenderItemName();

        MHWRender::MRenderItem* renderItem = nullptr;

        switch (desc.geomStyle) {
        case HdMeshGeomStyleHull:
            renderItem = _CreateSmoothHullRenderItem(renderItemName);
            break;
        case HdMeshGeomStyleHullEdgeOnly:
            // The smoothHull repr uses the wireframe item for selection
            // highlight only.
            if (reprToken == HdReprTokens->smoothHull) {
                renderItem = _CreateSelectionHighlightRenderItem(renderItemName);
                drawItem->SetUsage(HdVP2DrawItem::kSelectionHighlight);
            }
            // The item is used for wireframe display and selection highlight.
            else if (reprToken == HdReprTokens->wire) {
                renderItem = _CreateWireframeRenderItem(renderItemName);
                drawItem->AddUsage(HdVP2DrawItem::kSelectionHighlight);
<<<<<<< HEAD
            }
            // The item is used for bbox display and selection highlight.
            else if (reprToken == HdVP2ReprTokens->bbox) {
                renderItem = _CreateBoundingBoxRenderItem(renderItemName);
                drawItem->AddUsage(HdVP2DrawItem::kSelectionHighlight);
            }
=======
            }
            // The item is used for bbox display and selection highlight.
            else if (reprToken == HdVP2ReprTokens->bbox) {
                renderItem = _CreateBoundingBoxRenderItem(renderItemName);
                drawItem->AddUsage(HdVP2DrawItem::kSelectionHighlight);
            }
>>>>>>> b83b17f1
            break;
        case HdMeshGeomStylePoints:
            renderItem = _CreatePointsRenderItem(renderItemName);
            break;
        default:
            TF_WARN("Unsupported geomStyle");
            break;
        }

        if (renderItem) {
            // Store the render item pointer to avoid expensive lookup in the
            // subscene container.
            drawItem->SetRenderItem(renderItem);

            _delegate->GetVP2ResourceRegistry().EnqueueCommit(
                [subSceneContainer, renderItem]() {
                    subSceneContainer->add(renderItem);
                }
            );
        }

        if (desc.geomStyle == HdMeshGeomStyleHull) {
            if (desc.flatShadingEnabled) {
                if (!(_customDirtyBitsInUse & DirtyFlatNormals)) {
                    _customDirtyBitsInUse |= DirtyFlatNormals;
                    *dirtyBits |= DirtyFlatNormals;
                }
            }
            else {
                if (!(_customDirtyBitsInUse & DirtySmoothNormals)) {
                    _customDirtyBitsInUse |= DirtySmoothNormals;
                    *dirtyBits |= DirtySmoothNormals;
                }
            }
        }
    }
}

/*! \brief  Update the named repr object for this Rprim.

    Repr objects are created to support specific reprName tokens, and contain a list of
    HdVP2DrawItems and corresponding RenderItems.
*/
void HdVP2Mesh::_UpdateRepr(HdSceneDelegate *sceneDelegate, const TfToken& reprToken)
{
    HdReprSharedPtr const &curRepr = _GetRepr(reprToken);
    if (!curRepr) {
        return;
    }

    _MeshReprConfig::DescArray reprDescs = _GetReprDesc(reprToken);

    // Iterate through all reprdescs for the current repr to figure out if any
    // of them requires smooth normals or flat normals. If either (or both)
    // are required, we will calculate them once and clean the bits.
    bool requireSmoothNormals = false;
    bool requireFlatNormals = false;
    for (size_t descIdx = 0; descIdx < reprDescs.size(); ++descIdx) {
        const HdMeshReprDesc& desc = reprDescs[descIdx];
        if (desc.geomStyle == HdMeshGeomStyleHull) {
            if (desc.flatShadingEnabled) {
                requireFlatNormals = true;
            }
            else {
                requireSmoothNormals = true;
            }
        }
    }

    // For each relevant draw item, update dirty buffer sources.
    int drawItemIndex = 0;
    for (size_t descIdx = 0; descIdx < reprDescs.size(); ++descIdx) {
        const HdMeshReprDesc &desc = reprDescs[descIdx];
        if (desc.geomStyle == HdMeshGeomStyleInvalid) {
            continue;
        }

        auto* drawItem = static_cast<HdVP2DrawItem*>(
            curRepr->GetDrawItem(drawItemIndex++));
        if (drawItem) {
            _UpdateDrawItem(sceneDelegate, drawItem, desc,
                requireSmoothNormals, requireFlatNormals);
        }
    }
}

/*! \brief  Update the draw item

    This call happens on worker threads and results of the change are collected
    in CommitState and enqueued for Commit on main-thread using CommitTasks
*/
void HdVP2Mesh::_UpdateDrawItem(
    HdSceneDelegate* sceneDelegate,
    HdVP2DrawItem* drawItem,
    const HdMeshReprDesc& desc,
    bool requireSmoothNormals,
    bool requireFlatNormals)
{
    const MHWRender::MRenderItem* renderItem = drawItem->GetRenderItem();
    if (ARCH_UNLIKELY(!renderItem)) {
        return;
    }

    const HdDirtyBits itemDirtyBits = drawItem->GetDirtyBits();

    // We don't need to update the dedicated selection highlight item when there
    // is no selection highlight change and the mesh is not selected. Draw item
    // has its own dirty bits, so update will be doner when it shows in viewport.
    const bool isDedicatedSelectionHighlightItem =
        drawItem->MatchesUsage(HdVP2DrawItem::kSelectionHighlight);
    if (isDedicatedSelectionHighlightItem &&
        ((itemDirtyBits & DirtySelectionHighlight) == 0) &&
        (_selectionState == kUnselected)) {
        return;
    }

    CommitState stateToCommit(*drawItem);
    HdVP2DrawItem::RenderItemData& drawItemData = stateToCommit._drawItemData;

    const SdfPath& id = GetId();

    auto* const param = static_cast<HdVP2RenderParam*>(_delegate->GetRenderParam());
    ProxyRenderDelegate& drawScene = param->GetDrawScene();

    const HdRenderIndex& renderIndex = sceneDelegate->GetRenderIndex();

    const HdMeshTopology& topology = _meshSharedData._topology;
    const HdMeshTopology* unsharedTopology = _meshSharedData._unsharedTopology.get();
    const auto& primvarSourceMap = _meshSharedData._primvarSourceMap;

    const bool requiresUnsharedVertices = (unsharedTopology != nullptr);
    const size_t numVertices = requiresUnsharedVertices ?
        topology.GetFaceVertexIndices().size() : topology.GetNumPoints();

    // The bounding box item uses a globally-shared geometry data therefore it
    // doesn't need to extract index data from topology. Points use non-indexed
    // draw.
    const bool isBBoxItem =
        (renderItem->drawMode() == MHWRender::MGeometry::kBoundingBox);
    const bool isPointSnappingItem =
        (renderItem->primitive() == MHWRender::MGeometry::kPoints);
    const bool requiresIndexUpdate = !isBBoxItem && !isPointSnappingItem;

    // Prepare index buffer.
    if (requiresIndexUpdate && (itemDirtyBits & HdChangeTracker::DirtyTopology)) {
        const HdMeshTopology* topologyToUse = unsharedTopology ? unsharedTopology : &topology;

        if (desc.geomStyle == HdMeshGeomStyleHull) {
            HdMeshUtil meshUtil(topologyToUse, id);
            VtVec3iArray trianglesFaceVertexIndices;
            VtIntArray primitiveParam;
            meshUtil.ComputeTriangleIndices(&trianglesFaceVertexIndices, &primitiveParam, nullptr);

            const int numIndex = trianglesFaceVertexIndices.size() * 3;

            stateToCommit._indexBufferData = static_cast<int*>(
                drawItemData._indexBuffer->acquire(numIndex, true));

            memcpy(stateToCommit._indexBufferData, trianglesFaceVertexIndices.data(), numIndex * sizeof(int));
        }
        else if (desc.geomStyle == HdMeshGeomStyleHullEdgeOnly) {
            unsigned int numIndex = _GetNumOfEdgeIndices(*topologyToUse);

            stateToCommit._indexBufferData = static_cast<int*>(
                drawItemData._indexBuffer->acquire(numIndex, true));

            _FillEdgeIndices(stateToCommit._indexBufferData, *topologyToUse);
        }
    }

    if (desc.geomStyle == HdMeshGeomStyleHull) {
        // Prepare normal buffer.
        VtVec3fArray normals;
        HdInterpolation interp = HdInterpolationConstant;

        const auto it = primvarSourceMap.find(HdTokens->normals);
        if (it != primvarSourceMap.end()) {
            const VtValue& value = it->second.data;
            if (ARCH_LIKELY(value.IsHolding<VtVec3fArray>())) {
                normals = value.UncheckedGet<VtVec3fArray>();
                interp = it->second.interpolation;
            }
        }

        bool prepareNormals = false;

        // If there is authored normals, prepare buffer only when it is dirty.
        // otherwise, compute smooth normals from points and adjacency and we
        // have a custom dirty bit to determine whether update is needed.
        if (!normals.empty()) {
            prepareNormals = ((itemDirtyBits & HdChangeTracker::DirtyNormals) != 0);
        }
        else if (requireSmoothNormals && (itemDirtyBits & DirtySmoothNormals)) {
            // note: normals gets dirty when points are marked as dirty,
            // at change tracker.
            // HdC_TODO: move the normals computation to GPU to save expensive
            // computation and buffer transfer.
            Hd_VertexAdjacencySharedPtr adjacency(new Hd_VertexAdjacency());
            HdBufferSourceSharedPtr adjacencyComputation =
                adjacency->GetSharedAdjacencyBuilderComputation(&topology);
            adjacencyComputation->Resolve(); // IS the adjacency updated now?

            // The topology doesn't have to reference all of the points, thus
            // we compute the number of normals as required by the topology.
            normals = Hd_SmoothNormals::ComputeSmoothNormals(
                adjacency.get(), topology.GetNumPoints(),
                _meshSharedData._points.cdata());

            interp = HdInterpolationVertex;

            prepareNormals = !normals.empty();
        }

        if (prepareNormals) {
            if (!drawItemData._normalsBuffer) {
                const MHWRender::MVertexBufferDescriptor vbDesc("",
                    MHWRender::MGeometry::kNormal,
                    MHWRender::MGeometry::kFloat,
                    3);

                drawItemData._normalsBuffer.reset(
                    new MHWRender::MVertexBuffer(vbDesc));
            }

            void* bufferData = drawItemData._normalsBuffer->acquire(numVertices, true);
            if (bufferData) {
                _FillPrimvarData(static_cast<GfVec3f*>(bufferData),
                    numVertices, 0, requiresUnsharedVertices,
                    _rprimId, topology, HdTokens->normals, normals, interp);

                stateToCommit._normalsBufferData = bufferData;
            }
        }

        // Prepare color buffer.
        if ((itemDirtyBits & HdChangeTracker::DirtyMaterialId) != 0) {
            const HdVP2Material* material = static_cast<const HdVP2Material*>(
                renderIndex.GetSprim(HdPrimTypeTokens->material, GetMaterialId())
            );

            if (material) {
                MHWRender::MShaderInstance* shader = material->GetSurfaceShader();
                if (shader != nullptr && shader != drawItemData._shader) {
                    drawItemData._shader = shader;
                    stateToCommit._shader = shader;
                    stateToCommit._isTransparent = shader->isTransparent();
                }
            }
        }

        auto itColor = primvarSourceMap.find(HdTokens->displayColor);
        auto itOpacity = primvarSourceMap.find(HdTokens->displayOpacity);

        if (((itemDirtyBits & HdChangeTracker::DirtyPrimvar) != 0) &&
            (itColor != primvarSourceMap.end() ||
             itOpacity != primvarSourceMap.end())) {
            VtVec3fArray colorArray;
            VtFloatArray alphaArray;

            HdInterpolation colorInterp = HdInterpolationConstant;
            HdInterpolation alphaInterp = HdInterpolationConstant;

            if (itColor != primvarSourceMap.end()) {
                const VtValue& value = itColor->second.data;
                if (value.IsHolding<VtVec3fArray>() && value.GetArraySize() > 0) {
                    colorArray = value.UncheckedGet<VtVec3fArray>();
                    colorInterp = itColor->second.interpolation;
                }
            }

            if (itOpacity != primvarSourceMap.end()) {
                const VtValue& value = itOpacity->second.data;
                if (value.IsHolding<VtFloatArray>() && value.GetArraySize() > 0) {
                    alphaArray = value.UncheckedGet<VtFloatArray>();
                    alphaInterp = itOpacity->second.interpolation;
                }
            }

            // If color/opacity is not found, the 18% gray color will be used
            // to match the default color of Hydra Storm.
            if (colorArray.empty()) {
                colorArray.push_back(GfVec3f(0.18f, 0.18f, 0.18f));
                colorInterp = HdInterpolationConstant;
            }

            if (alphaArray.empty()) {
                alphaArray.push_back(1.0f);
                alphaInterp = HdInterpolationConstant;
            }

            if (colorInterp == HdInterpolationConstant &&
                alphaInterp == HdInterpolationConstant) {
                // Use fallback shader if there is no material binding or we
                // failed to create a shader instance from the material.
                if (!stateToCommit._shader) {
                    const GfVec3f& color = colorArray[0];

                    MHWRender::MShaderInstance* shader = _delegate->GetFallbackShader(
                        MColor(color[0], color[1], color[2], alphaArray[0]));
                    if (shader != nullptr && shader != drawItemData._shader) {
                        drawItemData._shader = shader;
                        stateToCommit._shader = shader;
                    }
                }
            }
            else {
                if (!drawItemData._colorBuffer) {
                    const MHWRender::MVertexBufferDescriptor vbDesc("",
                        MHWRender::MGeometry::kColor,
                        MHWRender::MGeometry::kFloat,
                        4);

                    drawItemData._colorBuffer.reset(
                        new MHWRender::MVertexBuffer(vbDesc));
                }

                void* bufferData =
                    drawItemData._colorBuffer->acquire(numVertices, true);

                // Fill color and opacity into the float4 color stream.
                if (bufferData) {
                    _FillPrimvarData(static_cast<GfVec4f*>(bufferData),
                        numVertices, 0, requiresUnsharedVertices,
                        _rprimId, topology, HdTokens->displayColor, colorArray, colorInterp);

                    _FillPrimvarData(static_cast<GfVec4f*>(bufferData),
                        numVertices, 3, requiresUnsharedVertices,
                        _rprimId, topology, HdTokens->displayOpacity, alphaArray, alphaInterp);

                    stateToCommit._colorBufferData = bufferData;
                }

                // Use fallback CPV shader if there is no material binding or
                // we failed to create a shader instance from the material.
                if (!stateToCommit._shader) {
                    MHWRender::MShaderInstance* shader = _delegate->GetFallbackCPVShader();
                    if (shader != nullptr && shader != drawItemData._shader) {
                        drawItemData._shader = shader;
                        stateToCommit._shader = shader;
                    }
                }
            }

            // It is possible that all elements in the opacity array are 1.
            // Due to the performance indication about transparency, we have to
            // traverse the array and enable transparency only when needed.
            if (!stateToCommit._isTransparent) {
                if (alphaInterp == HdInterpolationConstant) {
                    stateToCommit._isTransparent = (alphaArray[0] < 0.999f);
                }
                else {
                    for (size_t i = 0; i < alphaArray.size(); i++) {
                        if (alphaArray[i] < 0.999f) {
                            stateToCommit._isTransparent = true;
                            break;
                        }
                    }
                }
            }
        }
    }

    // Prepare primvar buffers.
    if ((desc.geomStyle == HdMeshGeomStyleHull) &&
        (itemDirtyBits & HdChangeTracker::DirtyPrimvar)) {
        for (const auto& it : primvarSourceMap) {
            const TfToken& token = it.first;
            // Color, opacity and normal have been prepared separately.
            if ((token == HdTokens->displayColor) ||
                (token == HdTokens->displayOpacity) ||
                (token == HdTokens->normals))
                continue;

            const VtValue& value = it.second.data;
            const HdInterpolation& interp = it.second.interpolation;

            if (!value.IsArrayValued() || value.GetArraySize() == 0)
                continue;

            MHWRender::MVertexBuffer* buffer =
                drawItemData._primvarBuffers[token].get();

            void* bufferData = nullptr;

            if (value.IsHolding<VtFloatArray>()) {
                if (!buffer) {
                    const MHWRender::MVertexBufferDescriptor vbDesc("",
                        MHWRender::MGeometry::kTexture,
                        MHWRender::MGeometry::kFloat, 1);

                    buffer = new MHWRender::MVertexBuffer(vbDesc);
                    drawItemData._primvarBuffers[token].reset(buffer);
                }

                if (buffer) {
                    bufferData = buffer->acquire(numVertices, true);
                    if (bufferData) {
                        _FillPrimvarData(static_cast<float*>(bufferData),
                            numVertices, 0, requiresUnsharedVertices,
                            _rprimId, topology,
                            token, value.UncheckedGet<VtFloatArray>(), interp);
                    }
                }
            }
            else if (value.IsHolding<VtVec2fArray>()) {
                if (!buffer) {
                    const MHWRender::MVertexBufferDescriptor vbDesc("",
                        MHWRender::MGeometry::kTexture,
                        MHWRender::MGeometry::kFloat, 2);

                    buffer = new MHWRender::MVertexBuffer(vbDesc);
                    drawItemData._primvarBuffers[token].reset(buffer);
                }

                if (buffer) {
                    bufferData = buffer->acquire(numVertices, true);
                    if (bufferData) {
                        _FillPrimvarData(static_cast<GfVec2f*>(bufferData),
                            numVertices, 0, requiresUnsharedVertices,
                            _rprimId, topology,
                            token, value.UncheckedGet<VtVec2fArray>(), interp);
                    }
                }
            }
            else if (value.IsHolding<VtVec3fArray>()) {
                if (!buffer) {
                    const MHWRender::MVertexBufferDescriptor vbDesc("",
                        MHWRender::MGeometry::kTexture,
                        MHWRender::MGeometry::kFloat, 3);

                    buffer = new MHWRender::MVertexBuffer(vbDesc);
                    drawItemData._primvarBuffers[token].reset(buffer);
                }

                if (buffer) {
                    bufferData = buffer->acquire(numVertices, true);
                    if (bufferData) {
                        _FillPrimvarData(static_cast<GfVec3f*>(bufferData),
                            numVertices, 0, requiresUnsharedVertices,
                            _rprimId, topology,
                            token, value.UncheckedGet<VtVec3fArray>(), interp);
                    }
                }
            }
            else if (value.IsHolding<VtVec4fArray>()) {
                if (!buffer) {
                    const MHWRender::MVertexBufferDescriptor vbDesc("",
                        MHWRender::MGeometry::kTexture,
                        MHWRender::MGeometry::kFloat, 4);

                    buffer = new MHWRender::MVertexBuffer(vbDesc);
                    drawItemData._primvarBuffers[token].reset(buffer);
                }

                if (buffer) {
                    bufferData = buffer->acquire(numVertices, true);
                    if (bufferData) {
                        _FillPrimvarData(static_cast<GfVec4f*>(bufferData),
                            numVertices, 0, requiresUnsharedVertices,
                            _rprimId, topology,
                            token, value.UncheckedGet<VtVec4fArray>(), interp);
                    }
                }
            }
            else {
                TF_WARN("Unsupported primvar array");
            }

            stateToCommit._primvarBufferDataMap[token] = bufferData;
        }
    }

    // Local bounds
    const GfRange3d& range = _sharedData.bounds.GetRange();

    // Bounds are updated through MPxSubSceneOverride::setGeometryForRenderItem()
    // which is expensive, so it is updated only when it gets expanded in order
    // to reduce calling frequence.
    if (itemDirtyBits & HdChangeTracker::DirtyExtent) {
        const GfRange3d& rangeToUse = isBBoxItem ?
            _delegate->GetSharedBBoxGeom().GetRange() : range;

        bool boundingBoxExpanded = false;

        const GfVec3d& min = rangeToUse.GetMin();
        const MPoint pntMin(min[0], min[1], min[2]);
        if (!drawItemData._boundingBox.contains(pntMin)) {
            drawItemData._boundingBox.expand(pntMin);
            boundingBoxExpanded = true;
        }

        const GfVec3d& max = rangeToUse.GetMax();
        const MPoint pntMax(max[0], max[1], max[2]);
        if (!drawItemData._boundingBox.contains(pntMax)) {
            drawItemData._boundingBox.expand(pntMax);
            boundingBoxExpanded = true;
        }

        if (boundingBoxExpanded) {
            stateToCommit._boundingBox = &drawItemData._boundingBox;
        }
    }

    // Local-to-world transformation
    MMatrix& worldMatrix = drawItemData._worldMatrix;
    _sharedData.bounds.GetMatrix().Get(worldMatrix.matrix);

    // The bounding box draw item uses a globally-shared unit wire cube as the
    // geometry and transfers scale and offset of the bounds to world matrix.
    if (isBBoxItem) {
        if ((itemDirtyBits & (HdChangeTracker::DirtyExtent | HdChangeTracker::DirtyTransform)) &&
            !range.IsEmpty()) {
            const GfVec3d midpoint = range.GetMidpoint();
            const GfVec3d size = range.GetSize();

            MPoint midp(midpoint[0], midpoint[1], midpoint[2]);
            midp *= worldMatrix;

            auto& m = worldMatrix.matrix;
            m[0][0] *= size[0]; m[0][1] *= size[0]; m[0][2] *= size[0]; m[0][3] *= size[0];
            m[1][0] *= size[1]; m[1][1] *= size[1]; m[1][2] *= size[1]; m[1][3] *= size[1];
            m[2][0] *= size[2]; m[2][1] *= size[2]; m[2][2] *= size[2]; m[2][3] *= size[2];
            m[3][0]  = midp[0]; m[3][1]  = midp[1]; m[3][2]  = midp[2]; m[3][3]  = midp[3];

            stateToCommit._worldMatrix = &drawItemData._worldMatrix;
        }
    }
    else if (itemDirtyBits & HdChangeTracker::DirtyTransform) {
        stateToCommit._worldMatrix = &drawItemData._worldMatrix;
    }

    // If the mesh is instanced, create one new instance per transform.
    // The current instancer invalidation tracking makes it hard for
    // us to tell whether transforms will be dirty, so this code
    // pulls them every time something changes.
    if (!GetInstancerId().IsEmpty()) {

        // Retrieve instance transforms from the instancer.
        HdInstancer *instancer = renderIndex.GetInstancer(GetInstancerId());
        VtMatrix4dArray transforms = static_cast<HdVP2Instancer*>(instancer)->
            ComputeInstanceTransforms(id);

        MMatrix instanceMatrix;

        if (isDedicatedSelectionHighlightItem) {
            if (_selectionState == kFullySelected) {
                stateToCommit._instanceTransforms.setLength(transforms.size());
                for (size_t i = 0; i < transforms.size(); ++i) {
                    transforms[i].Get(instanceMatrix.matrix);
                    instanceMatrix = worldMatrix * instanceMatrix;
                    stateToCommit._instanceTransforms[i] = instanceMatrix;
                }
            }
            else if (auto state = drawScene.GetPrimSelectionState(id)) {
                for (const auto& indexArray : state->instanceIndices) {
                    for (const auto index : indexArray) {
                        transforms[index].Get(instanceMatrix.matrix);
                        instanceMatrix = worldMatrix * instanceMatrix;
                        stateToCommit._instanceTransforms.append(instanceMatrix);
                    }
                }
            }
        }
        else {
            const unsigned int instanceCount = transforms.size();
            stateToCommit._instanceTransforms.setLength(instanceCount);
            for (size_t i = 0; i < instanceCount; ++i) {
                transforms[i].Get(instanceMatrix.matrix);
                instanceMatrix = worldMatrix * instanceMatrix;
                stateToCommit._instanceTransforms[i] = instanceMatrix;
            }

            // If the item is used for both regular draw and selection highlight,
            // it needs to display both wireframe color and selection highlight
            // with one color vertex buffer.
            if (drawItem->ContainsUsage(HdVP2DrawItem::kSelectionHighlight)) {
                const MColor& color = drawScene.GetWireframeColor();
                unsigned int offset = 0;

                stateToCommit._instanceColors.setLength(instanceCount * kNumColorChannels);
                for (unsigned int i = 0; i < instanceCount; ++i) {
                    for (unsigned int j = 0; j < kNumColorChannels; j++) {
                        stateToCommit._instanceColors[offset++] = color[j];
                    }
                }

                if (auto state = drawScene.GetPrimSelectionState(id)) {
                    for (const auto& indexArray : state->instanceIndices) {
                        for (const auto i : indexArray) {
                            offset = i * kNumColorChannels;
                            for (unsigned int j = 0; j < kNumColorChannels; j++) {
                                stateToCommit._instanceColors[offset+j] = kSelectionHighlightColor[j];
                            }
                        }
                    }
                }
            }
        }
    }
    else {
        // Non-instanced Rprims.
        if (itemDirtyBits & DirtySelectionHighlight) {
            if (drawItem->ContainsUsage(HdVP2DrawItem::kRegular) &&
                drawItem->ContainsUsage(HdVP2DrawItem::kSelectionHighlight)) {
                MHWRender::MShaderInstance* shader = _delegate->Get3dSolidShader(
                    (_selectionState != kUnselected) ?
                    kSelectionHighlightColor :
                    drawScene.GetWireframeColor()
                );

                if (shader != nullptr && shader != drawItemData._shader) {
                    drawItemData._shader = shader;
                    stateToCommit._shader = shader;
                    stateToCommit._isTransparent = false;
                }
            }
        }
    }

    if (itemDirtyBits & HdChangeTracker::DirtyVisibility) {
        drawItemData._enabled = drawItem->GetVisible();
        stateToCommit._enabled = &drawItemData._enabled;
    }

    if (isDedicatedSelectionHighlightItem) {
        if (itemDirtyBits & DirtySelectionHighlight) {
            const bool enable =
                (_selectionState != kUnselected) && drawItem->GetVisible();
            if (drawItemData._enabled != enable) {
                drawItemData._enabled = enable;
                stateToCommit._enabled = &drawItemData._enabled;
            }
        }
    }
    else if (isBBoxItem) {
        if (itemDirtyBits & HdChangeTracker::DirtyExtent) {
            const bool enable = !range.IsEmpty() && drawItem->GetVisible();
            if (drawItemData._enabled != enable) {
                drawItemData._enabled = enable;
                stateToCommit._enabled = &drawItemData._enabled;
            }
        }
    }

    stateToCommit._geometryDirty = (itemDirtyBits & (
        HdChangeTracker::DirtyPoints |
        HdChangeTracker::DirtyNormals |
        HdChangeTracker::DirtyPrimvar |
        HdChangeTracker::DirtyTopology));

    // Reset dirty bits because we've prepared commit state for this draw item.
    drawItem->ResetDirtyBits();

    // Capture the valid position buffer and index buffer
    MHWRender::MVertexBuffer* positionsBuffer = _meshSharedData._positionsBuffer.get();
    MHWRender::MIndexBuffer* indexBuffer = drawItemData._indexBuffer.get();

    if (isBBoxItem) {
        const HdVP2BBoxGeom& sharedBBoxGeom = _delegate->GetSharedBBoxGeom();
        positionsBuffer = const_cast<MHWRender::MVertexBuffer*>(
            sharedBBoxGeom.GetPositionBuffer());
        indexBuffer = const_cast<MHWRender::MIndexBuffer*>(
            sharedBBoxGeom.GetIndexBuffer());
    }

    _delegate->GetVP2ResourceRegistry().EnqueueCommit(
        [drawItem, stateToCommit, param, positionsBuffer, indexBuffer]()
    {
        MHWRender::MRenderItem* renderItem = drawItem->GetRenderItem();
        if (ARCH_UNLIKELY(!renderItem))
            return;

        MProfilingScope profilingScope(HdVP2RenderDelegate::sProfilerCategory,
            MProfiler::kColorC_L2, drawItem->GetRenderItemName().asChar(), "Commit");

        const HdVP2DrawItem::RenderItemData& drawItemData = stateToCommit._drawItemData;

        MHWRender::MVertexBuffer* colorBuffer = drawItemData._colorBuffer.get();
        MHWRender::MVertexBuffer* normalsBuffer = drawItemData._normalsBuffer.get();

        const HdVP2DrawItem::PrimvarBufferMap& primvarBuffers = drawItemData._primvarBuffers;

        // If available, something changed
        if (stateToCommit._colorBufferData)
            colorBuffer->commit(stateToCommit._colorBufferData);

        // If available, something changed
        if (stateToCommit._normalsBufferData)
            normalsBuffer->commit(stateToCommit._normalsBufferData);

        // If available, something changed
        for (const auto& entry : stateToCommit._primvarBufferDataMap) {
            const TfToken& primvarName = entry.first;
            void* primvarBufferData = entry.second;
            if (primvarBufferData) {
                const auto it = primvarBuffers.find(primvarName);
                if (it != primvarBuffers.end()) {
                    MHWRender::MVertexBuffer* primvarBuffer = it->second.get();
                    if (primvarBuffer) {
                        primvarBuffer->commit(primvarBufferData);
                    }
                }
            }
        }

        // If available, something changed
        if (stateToCommit._indexBufferData)
            indexBuffer->commit(stateToCommit._indexBufferData);

        // If available, something changed
        if (stateToCommit._shader != nullptr) {
            renderItem->setShader(stateToCommit._shader);
            renderItem->setTreatAsTransparent(stateToCommit._isTransparent);
        }

        // If the enable state is changed, then update it.
        if (stateToCommit._enabled != nullptr) {
            renderItem->enable(*stateToCommit._enabled);
        }

        ProxyRenderDelegate& drawScene = param->GetDrawScene();

        if (stateToCommit._geometryDirty || stateToCommit._boundingBox) {
            MHWRender::MVertexBufferArray vertexBuffers;
            vertexBuffers.addBuffer(kPositionsStr, positionsBuffer);

            if (colorBuffer)
                vertexBuffers.addBuffer(kDiffuseColorStr, colorBuffer);

            if (normalsBuffer)
                vertexBuffers.addBuffer(kNormalsStr, normalsBuffer);

            for (auto& entry : primvarBuffers) {
                const TfToken& primvarName = entry.first;
                MHWRender::MVertexBuffer* primvarBuffer = entry.second.get();
                if (primvarBuffer) {
                    vertexBuffers.addBuffer(primvarName.GetText(), primvarBuffer);
                }
            }

            // The API call does three things:
            // - Associate geometric buffers with the render item.
            // - Update bounding box.
            // - Trigger consolidation/instancing update.
            drawScene.setGeometryForRenderItem(*renderItem,
                vertexBuffers, *indexBuffer, stateToCommit._boundingBox);
        }

        // Important, update instance transforms after setting geometry on render items!
        auto& oldInstanceCount = stateToCommit._drawItemData._instanceCount;
        auto newInstanceCount = stateToCommit._instanceTransforms.length();

        // GPU instancing has been enabled. We cannot switch to consolidation
        // without recreating render item, so we keep using GPU instancing.
        if (stateToCommit._drawItemData._usingInstancedDraw) {
            if (oldInstanceCount == newInstanceCount) {
                for (unsigned int i = 0; i < newInstanceCount; i++) {
                    // VP2 defines instance ID of the first instance to be 1.
                    drawScene.updateInstanceTransform(*renderItem,
                        i+1, stateToCommit._instanceTransforms[i]);
                }
            } else {
                drawScene.setInstanceTransformArray(*renderItem,
                    stateToCommit._instanceTransforms);
            }

            if (stateToCommit._instanceColors.length() ==
                newInstanceCount * kNumColorChannels) {
                drawScene.setExtraInstanceData(*renderItem,
                    kSolidColorStr, stateToCommit._instanceColors);
            }
        }
        else if (newInstanceCount > 1) {
            // Turn off consolidation to allow GPU instancing to be used for
            // multiple instances.
            setWantConsolidation(*renderItem, false);
            drawScene.setInstanceTransformArray(*renderItem,
                stateToCommit._instanceTransforms);

            if (stateToCommit._instanceColors.length() ==
                newInstanceCount * kNumColorChannels) {
                drawScene.setExtraInstanceData(*renderItem,
                    kSolidColorStr, stateToCommit._instanceColors);
            }

            stateToCommit._drawItemData._usingInstancedDraw = true;
        }
        else if (newInstanceCount == 1) {
            // Special case for single instance prims. We will keep the original
            // render item to allow consolidation.
            renderItem->setMatrix(&stateToCommit._instanceTransforms[0]);
        }
        else if (stateToCommit._worldMatrix != nullptr) {
            // Regular non-instanced prims. Consolidation has been turned on by
            // default and will be kept enabled on this case.
            renderItem->setMatrix(stateToCommit._worldMatrix);
        }

        oldInstanceCount = newInstanceCount;
    });
}

/*! \brief  Update _primvarSourceMap, our local cache of raw primvar data.

    This function pulls data from the scene delegate, but defers processing.

    While iterating primvars, we skip "points" (vertex positions) because
    the points primvar is processed separately for direct access later. We
    only call GetPrimvar on primvars that have been marked dirty.
*/
void HdVP2Mesh::_UpdatePrimvarSources(
    HdSceneDelegate* sceneDelegate,
    HdDirtyBits dirtyBits,
    const TfTokenVector& requiredPrimvars)
{
    const SdfPath& id = GetId();

    TfTokenVector::const_iterator begin = requiredPrimvars.cbegin();
    TfTokenVector::const_iterator end = requiredPrimvars.cend();

    for (size_t i = 0; i < HdInterpolationCount; i++) {
        const HdInterpolation interp = static_cast<HdInterpolation>(i);
        const HdPrimvarDescriptorVector primvars =
            GetPrimvarDescriptors(sceneDelegate, interp);

        for (const HdPrimvarDescriptor& pv: primvars) {
            if (std::find(begin, end, pv.name) != end) {
                if (HdChangeTracker::IsPrimvarDirty(dirtyBits, id, pv.name)) {
                    const VtValue value = GetPrimvar(sceneDelegate, pv.name);
                    _meshSharedData._primvarSourceMap[pv.name] = { value, interp };
                }
            }
            else {
                _meshSharedData._primvarSourceMap.erase(pv.name);
            }
        }
    }
}

/*! \brief  Create render item for points repr.
*/
MHWRender::MRenderItem* HdVP2Mesh::_CreatePointsRenderItem(const MString& name) const
{
    MHWRender::MRenderItem* const renderItem = MHWRender::MRenderItem::Create(
        name,
        MHWRender::MRenderItem::DecorationItem,
        MHWRender::MGeometry::kPoints
    );

    renderItem->setDrawMode(MHWRender::MGeometry::kSelectionOnly);
    renderItem->castsShadows(false);
    renderItem->receivesShadows(false);
    renderItem->setShader(_delegate->Get3dFatPointShader());

    MSelectionMask selectionMask(MSelectionMask::kSelectPointsForGravity);
    selectionMask.addMask(MSelectionMask::kSelectMeshVerts);
    renderItem->setSelectionMask(selectionMask);

    setWantConsolidation(*renderItem, true);

    return renderItem;
}

/*! \brief  Create render item for wireframe repr.
*/
MHWRender::MRenderItem* HdVP2Mesh::_CreateWireframeRenderItem(
    const MString& name) const
{
    MHWRender::MRenderItem* const renderItem = MHWRender::MRenderItem::Create(
        name,
        MHWRender::MRenderItem::DecorationItem,
        MHWRender::MGeometry::kLines
    );

    renderItem->setDrawMode(MHWRender::MGeometry::kWireframe);
    renderItem->depthPriority(MHWRender::MRenderItem::sDormantWireDepthPriority);
    renderItem->castsShadows(false);
    renderItem->receivesShadows(false);
    renderItem->setShader(_delegate->Get3dSolidShader(kOpaqueBlue));
    renderItem->setSelectionMask(MSelectionMask::kSelectMeshes);

    setWantConsolidation(*renderItem, true);

    return renderItem;
}

/*! \brief  Create render item for bbox repr.
*/
MHWRender::MRenderItem* HdVP2Mesh::_CreateBoundingBoxRenderItem(
    const MString& name) const
{
    MHWRender::MRenderItem* const renderItem = MHWRender::MRenderItem::Create(
        name,
        MHWRender::MRenderItem::DecorationItem,
        MHWRender::MGeometry::kLines
    );

    renderItem->setDrawMode(MHWRender::MGeometry::kBoundingBox);
    renderItem->castsShadows(false);
    renderItem->receivesShadows(false);
    renderItem->setShader(_delegate->Get3dSolidShader(kOpaqueBlue));
    renderItem->setSelectionMask(MSelectionMask::kSelectMeshes);

    setWantConsolidation(*renderItem, true);

    return renderItem;
}

/*! \brief  Create render item for smoothHull repr.
*/
MHWRender::MRenderItem* HdVP2Mesh::_CreateSmoothHullRenderItem(const MString& name) const
{
    MHWRender::MRenderItem* const renderItem = MHWRender::MRenderItem::Create(
        name,
        MHWRender::MRenderItem::MaterialSceneItem,
        MHWRender::MGeometry::kTriangles
    );

    constexpr MHWRender::MGeometry::DrawMode drawMode =
        static_cast<MHWRender::MGeometry::DrawMode>(
            MHWRender::MGeometry::kShaded | MHWRender::MGeometry::kTextured);
    renderItem->setDrawMode(drawMode);
    renderItem->setExcludedFromPostEffects(false);
    renderItem->castsShadows(true);
    renderItem->receivesShadows(true);
    renderItem->setShader(_delegate->GetFallbackShader(kOpaqueGray));
    renderItem->setSelectionMask(MSelectionMask::kSelectMeshes);

    setWantConsolidation(*renderItem, true);

    return renderItem;
}

/*! \brief  Create render item to support selection highlight for smoothHull repr.
*/
MHWRender::MRenderItem* HdVP2Mesh::_CreateSelectionHighlightRenderItem(
    const MString& name) const
{
    MHWRender::MRenderItem* const renderItem = MHWRender::MRenderItem::Create(
        name,
        MHWRender::MRenderItem::DecorationItem,
        MHWRender::MGeometry::kLines
    );

    constexpr MHWRender::MGeometry::DrawMode drawMode =
        static_cast<MHWRender::MGeometry::DrawMode>(
            MHWRender::MGeometry::kShaded | MHWRender::MGeometry::kTextured);
    renderItem->setDrawMode(drawMode);
    renderItem->depthPriority(MHWRender::MRenderItem::sActiveWireDepthPriority);
    renderItem->castsShadows(false);
    renderItem->receivesShadows(false);
    renderItem->setShader(_delegate->Get3dSolidShader(kSelectionHighlightColor));
    renderItem->setSelectionMask(MSelectionMask());

    setWantConsolidation(*renderItem, true);

    return renderItem;
}

PXR_NAMESPACE_CLOSE_SCOPE<|MERGE_RESOLUTION|>--- conflicted
+++ resolved
@@ -663,21 +663,12 @@
             else if (reprToken == HdReprTokens->wire) {
                 renderItem = _CreateWireframeRenderItem(renderItemName);
                 drawItem->AddUsage(HdVP2DrawItem::kSelectionHighlight);
-<<<<<<< HEAD
             }
             // The item is used for bbox display and selection highlight.
             else if (reprToken == HdVP2ReprTokens->bbox) {
                 renderItem = _CreateBoundingBoxRenderItem(renderItemName);
                 drawItem->AddUsage(HdVP2DrawItem::kSelectionHighlight);
             }
-=======
-            }
-            // The item is used for bbox display and selection highlight.
-            else if (reprToken == HdVP2ReprTokens->bbox) {
-                renderItem = _CreateBoundingBoxRenderItem(renderItemName);
-                drawItem->AddUsage(HdVP2DrawItem::kSelectionHighlight);
-            }
->>>>>>> b83b17f1
             break;
         case HdMeshGeomStylePoints:
             renderItem = _CreatePointsRenderItem(renderItemName);
