// ===========================================================================
// Copyright 2019 Autodesk, Inc. All rights reserved.
//
// Use of this software is subject to the terms of the Autodesk license
// agreement provided at the time of installation or download, or which
// otherwise accompanies this software in either electronic or hard copy form.
// ===========================================================================

#include "proxyRenderDelegate.h"
#include "render_delegate.h"

#include "pxr/base/tf/diagnostic.h"
#include "pxr/usdImaging/usdImaging/delegate.h"
#include "pxr/imaging/hdx/renderTask.h"
#include "pxr/imaging/hdx/selectionTracker.h"
#include "pxr/imaging/hdx/taskController.h"
#include "pxr/imaging/hd/enums.h"
#include "pxr/imaging/hd/mesh.h"
#include "pxr/imaging/hd/repr.h"
#include "pxr/imaging/hd/rprimCollection.h"

#include "../../nodes/proxyShapeBase.h"
#include "../../nodes/stageData.h"
#include "../../utils/util.h"

#include <maya/MFileIO.h>
#include <maya/MFnPluginData.h>
#include <maya/MHWGeometryUtilities.h>
#include <maya/MProfiler.h>
#include <maya/MSelectionContext.h>

#if defined(WANT_UFE_BUILD)
#include "ufe/sceneItem.h"
#include "ufe/runTimeMgr.h"
#include "ufe/globalSelection.h"
#include "ufe/observableSelection.h"
#include "ufe/selectionNotification.h"
#endif

PXR_NAMESPACE_OPEN_SCOPE

namespace
{
    MGlobal::ListAdjustment GetListAdjustment()
    {
        // Keyboard modifiers can be queried from QApplication::keyboardModifiers()
        // in case running MEL command leads to performance hit. On the other hand
        // the advantage of using MEL command is the platform-agnostic state of the
        // CONTROL key that it provides for aligning to Maya's implementation.
        int modifiers = 0;
        MGlobal::executeCommand("getModifiers", modifiers);

        const bool shiftHeld = (modifiers % 2);
        const bool ctrlHeld = (modifiers / 4 % 2);

        MGlobal::ListAdjustment listAdjustment = MGlobal::kReplaceList;

        if (shiftHeld && ctrlHeld)
        {
            listAdjustment = MGlobal::kAddToList;
        }
        else if (ctrlHeld)
        {
            listAdjustment = MGlobal::kRemoveFromList;
        }
        else if (shiftHeld)
        {
            listAdjustment = MGlobal::kXORWithList;
        }

        return listAdjustment;
    }

#if defined(WANT_UFE_BUILD)
    class UfeSelectionObserver : public Ufe::Observer
    {
    public:
        UfeSelectionObserver(ProxyRenderDelegate& proxyRenderDelegate)
            : Ufe::Observer()
            , _proxyRenderDelegate(proxyRenderDelegate)
        {
        }

        void operator()(const Ufe::Notification& notification) override
        {
            // During Maya file read, each node will be selected in turn, so we get
            // notified for each node in the scene.  Prune this out.
            if (MFileIO::isOpeningFile()) {
                return;
            }

            auto selectionChanged =
                dynamic_cast<const Ufe::SelectionChanged*>(&notification);
            if (selectionChanged != nullptr) {
                _proxyRenderDelegate.SelectionChanged();
            }
        }

    private:
        ProxyRenderDelegate& _proxyRenderDelegate;
    };
#endif

} // namespace

//! \brief  Draw classification used during plugin load to register in VP2
const MString ProxyRenderDelegate::drawDbClassification(
    TfStringPrintf("drawdb/subscene/vp2RenderDelegate/%s",
        MayaUsdProxyShapeBaseTokens->MayaTypeName.GetText()).c_str());

//! \brief  Factory method registered at plugin load
MHWRender::MPxSubSceneOverride* ProxyRenderDelegate::Creator(const MObject& obj) {
    return new ProxyRenderDelegate(obj);
}

//! \brief  Constructor
ProxyRenderDelegate::ProxyRenderDelegate(const MObject& obj)
 : MHWRender::MPxSubSceneOverride(obj)
 , _mObject(obj) {
}

//! \brief  Destructor
ProxyRenderDelegate::~ProxyRenderDelegate() {
    delete _sceneDelegate;
    delete _taskController;
    delete _renderIndex;
    delete _renderDelegate;
}

//! \brief  This drawing routine supports all devices (DirectX and OpenGL)
MHWRender::DrawAPI ProxyRenderDelegate::supportedDrawAPIs() const {
    return MHWRender::kAllDevices;
}

#if defined(MAYA_ENABLE_UPDATE_FOR_SELECTION)
//! \brief  Enable subscene update in selection passes for deferred update of selection render items.
bool ProxyRenderDelegate::enableUpdateForSelection() const {
    return true;
}
#endif

//! \brief  Always requires update since changes are tracked by Hydraw change tracker and it will guarantee minimal update
bool ProxyRenderDelegate::requiresUpdate(const MSubSceneContainer& container, const MFrameContext& frameContext) const {
    return true;
}

//! \brief  Return pointer to DG proxy shape node
MayaUsdProxyShapeBase* ProxyRenderDelegate::getProxyShape() const {
    const MFnDependencyNode depNodeFn(_mObject);
    MayaUsdProxyShapeBase* usdSubSceneShape = static_cast<MayaUsdProxyShapeBase*>(depNodeFn.userNode());
    return usdSubSceneShape;
}

//! \brief  One time initialization of this drawing routine
void ProxyRenderDelegate::_InitRenderDelegate() {
    // No need to run all the checks if we got till the end
    if (_isInitialized())
        return;

    MStatus status;
    MayaUsdProxyShapeBase* usdSubSceneShape = getProxyShape();
    if (!usdSubSceneShape)
        return;

    if (!_usdStage) {
        _usdStage = usdSubSceneShape->getUsdStage();
    }

    if (!_renderDelegate) {
        MProfilingScope subProfilingScope(HdVP2RenderDelegate::sProfilerCategory,
            MProfiler::kColorD_L1, "Allocate VP2RenderDelegate");
        _renderDelegate = new HdVP2RenderDelegate(*this);
    }

    if (!_renderIndex) {
        MProfilingScope subProfilingScope(HdVP2RenderDelegate::sProfilerCategory,
            MProfiler::kColorD_L1, "Allocate RenderIndex");
        _renderIndex = HdRenderIndex::New(_renderDelegate);
    }

    if (!_sceneDelegate) {
        MProfilingScope subProfilingScope(HdVP2RenderDelegate::sProfilerCategory,
            MProfiler::kColorD_L1, "Allocate SceneDelegate");

        SdfPath delegateID = SdfPath::AbsoluteRootPath().AppendChild(TfToken(TfStringPrintf(
            "Proxy_%s_%p", usdSubSceneShape->name().asChar(), usdSubSceneShape)));

        _sceneDelegate = new UsdImagingDelegate(_renderIndex, delegateID);

        _taskController = new HdxTaskController(_renderIndex,
            delegateID.AppendChild(TfToken(TfStringPrintf("_UsdImaging_VP2_%p", this))) );

        // Assign a collection of active representations, then each Rprim will
        // initialize and update draw data for these active repr(s). If update
        // for selection is enabled, the draw data for the "points" repr won't
        // be prepared until point snapping is activated; otherwise they have
        // to be early prepared for potential activation of point snapping.
        _defaultCollection.reset(new HdRprimCollection(HdTokens->geometry,
#if defined(MAYA_ENABLE_UPDATE_FOR_SELECTION)
            HdReprSelector(HdReprTokens->smoothHull)
#else
            HdReprSelector(HdReprTokens->smoothHull, TfToken(), HdReprTokens->points)
#endif
        ));

        _taskController->SetCollection(*_defaultCollection);

        _selectionHighlightCollection.reset(new HdRprimCollection(HdTokens->geometry,
            HdReprSelector(HdReprTokens->wire)
        ));

        _selection.reset(new HdSelection);

#if defined(WANT_UFE_BUILD)
        if (!_ufeSelectionObserver) {
            auto globalSelection = Ufe::GlobalSelection::get();
            if (globalSelection) {
                _ufeSelectionObserver = std::make_shared<UfeSelectionObserver>(*this);
                globalSelection->addObserver(_ufeSelectionObserver);
            }
        }
#endif

        // We don't really need any HdTask because VP2RenderDelegate uses Hydra
        // engine for data preparation only, but we have to add a dummy render
        // task to bootstrap data preparation.
        const HdTaskSharedPtrVector tasks = _taskController->GetTasks();
        for (const HdTaskSharedPtr& task : tasks) {
            if (dynamic_cast<const HdxRenderTask*>(task.get())) {
                _dummyTasks.push_back(task);
                break;
            }
        }
    }
}

//! \brief  Populate render index with prims coming from scene delegate.
//! \return True when delegate is ready to draw
bool ProxyRenderDelegate::_Populate() {
    if (!_isInitialized())
        return false;

    if (!_isPopulated && _usdStage) {
        MProfilingScope subProfilingScope(HdVP2RenderDelegate::sProfilerCategory,
            MProfiler::kColorD_L1, "Populate");
        _sceneDelegate->Populate(_usdStage->GetPseudoRoot());

        _isPopulated = true;
    }

    return _isPopulated;
}

//! \brief  Synchronize USD scene delegate time with Maya's scene time.
void ProxyRenderDelegate::_UpdateTime() {
    MProfilingScope profilingScope(HdVP2RenderDelegate::sProfilerCategory,
        MProfiler::kColorC_L1, "Update Time");

    MayaUsdProxyShapeBase* usdSubSceneShape = getProxyShape();
    if(usdSubSceneShape && _sceneDelegate) {
        UsdTimeCode timeCode = usdSubSceneShape->getTime();
        _sceneDelegate->SetTime(timeCode);
    }
}

//! \brief  Execute Hydra engine which will performe minimal update VP2 state update based on change tracker.
void ProxyRenderDelegate::_Execute(const MHWRender::MFrameContext& frameContext) {
    MProfilingScope profilingScope(HdVP2RenderDelegate::sProfilerCategory,
        MProfiler::kColorC_L1, "Execute");

#if defined(MAYA_ENABLE_UPDATE_FOR_SELECTION)
    // Since Maya 2020, subscene update can be invoked in a selection pass.
    const bool inSelectionPass = (frameContext.getSelectionInfo() != nullptr);
    const bool inPointSnapping = pointSnappingActive();

    // Query selection adjustment mode only if the update is triggered in a selection pass.
    _globalListAdjustment = (inSelectionPass && !inPointSnapping) ? GetListAdjustment() : MGlobal::kReplaceList;
#else
    // Before Maya 2020, subscene update would never be invoked in a selection pass.
    constexpr bool inSelectionPass = false;
    constexpr bool inPointSnapping = false;
#endif

    // HdC_TODO: we need to figure out how to use Hydra repr more effectively
    // when more reprs are coming.
    if (inSelectionPass) {
        if (inPointSnapping) {
            // Update display reprs at the first frame where point snapping is activated.
            if (!_defaultCollection->GetReprSelector().Contains(HdReprTokens->points)) {
                const HdReprSelector under(TfToken(), TfToken(), HdReprTokens->points);
                const HdReprSelector reprSelector =
                    _defaultCollection->GetReprSelector().CompositeOver(under);
                _defaultCollection->SetReprSelector(reprSelector);
                _taskController->SetCollection(*_defaultCollection);
            }
        }
    }
    else if (_selectionChanged) {
        _selectionChanged = false;

        if (_UpdateSelectionHighlight()) {
            // Update display reprs at the first frame where selection highlight is activated.
            if (!_defaultCollection->GetReprSelector().Contains(HdReprTokens->wire)) {
                const HdReprSelector under(TfToken(), HdReprTokens->wire, TfToken());
                const HdReprSelector reprSelector =
                    _defaultCollection->GetReprSelector().CompositeOver(under);
                _defaultCollection->SetReprSelector(reprSelector);
                _taskController->SetCollection(*_defaultCollection);
            }
        }
    }

    _engine.Execute(*_renderIndex, _dummyTasks);
}

//! \brief  Main update entry from subscene override.
void ProxyRenderDelegate::update(MSubSceneContainer& container, const MFrameContext& frameContext) {
    MProfilingScope profilingScope(HdVP2RenderDelegate::sProfilerCategory,
        MProfiler::kColorD_L1, "ProxyRenderDelegate::update");

    _InitRenderDelegate();
    if (_Populate()) {
        // Give access to current time and subscene container to the rest of render delegate world via render param's.
        auto* param = reinterpret_cast<HdVP2RenderParam*>(_renderDelegate->GetRenderParam());
        param->BeginUpdate(container, _sceneDelegate->GetTime());

        _UpdateTime();
        _Execute(frameContext);

        param->EndUpdate();
    }
}

//! \brief  Switch to component-level selection for point snapping.
void ProxyRenderDelegate::updateSelectionGranularity(
    const MDagPath& path,
    MHWRender::MSelectionContext& selectionContext)
{
    if (pointSnappingActive())
    {
        selectionContext.setSelectionLevel(MHWRender::MSelectionContext::kComponent);
    }
}

//! \brief  UFE-based selection for both instanced and non-instanced cases.
bool ProxyRenderDelegate::getInstancedSelectionPath(
    const MHWRender::MRenderItem& renderItem,
    const MHWRender::MIntersection& intersection,
    MDagPath& dagPath) const
{
#if defined(WANT_UFE_BUILD)
    // When point snapping, only the point position matters, so return false
    // to use the DAG path from the default implementation and avoid the UFE
    // global selection list to be updated.
    if (pointSnappingActive())
        return false;

    auto handler = Ufe::RunTimeMgr::instance().hierarchyHandler(USD_UFE_RUNTIME_ID);
    if (handler == nullptr)
        return false;

    MayaUsdProxyShapeBase* proxyShape = getProxyShape();
    if (proxyShape == nullptr)
        return false;

    // Extract id of the owner Rprim. A SdfPath directly created from the render
    // item name could be ill-formed if the render item represents instancing:
    // "/TreePatch/Tree_1.proto_leaves_id0/DrawItem_xxxxxxxx". Thus std::string
    // is used instead to extract Rprim id.
    const std::string renderItemName = renderItem.name().asChar();
    const auto pos = renderItemName.find_last_of(USD_UFE_SEPARATOR);
    SdfPath rprimId(renderItemName.substr(0, pos));

    // If the selection hit comes from an instanced render item, its instance
    // transform matrices should have been sorted according to USD instance ID,
    // therefore drawInstID is usdInstID plus 1 considering VP2 defines the
    // instance ID of the first instance as 1.
    const int drawInstID = intersection.instanceID();
    if (drawInstID > 0) {
        const int usdInstID = drawInstID - 1;
        rprimId = _sceneDelegate->GetPathForInstanceIndex(rprimId, usdInstID, nullptr);
    }

    const SdfPath usdPath(_sceneDelegate->GetPathForUsd(rprimId));

    const Ufe::PathSegment pathSegment(usdPath.GetText(), USD_UFE_RUNTIME_ID, USD_UFE_SEPARATOR);
    const Ufe::SceneItem::Ptr& si = handler->createItem(proxyShape->ufePath() + pathSegment);
    if (!si) {
        TF_WARN("UFE runtime is not updated for the USD stage. Please save scene and reopen.");
        return false;
    }

    auto globalSelection = Ufe::GlobalSelection::get();

    // If update for selection is enabled, we can query selection list adjustment
    // mode once per selection update to avoid any potential performance hit due
    // to MEL command execution.
#if defined(MAYA_ENABLE_UPDATE_FOR_SELECTION)
    switch (_globalListAdjustment)
#else
    switch (GetListAdjustment())
#endif
    {
    case MGlobal::kReplaceList:
        // The list has been cleared before viewport selection runs, so we
        // can add the new hits directly. UFE selection list is a superset
        // of Maya selection list, calling clear()/replaceWith() on UFE
        // selection list would clear Maya selection list.
        globalSelection->append(si);
        break;
    case MGlobal::kAddToList:
        globalSelection->append(si);
        break;
    case MGlobal::kRemoveFromList:
        globalSelection->remove(si);
        break;
    case MGlobal::kXORWithList:
        if (!globalSelection->remove(si))
        {
            globalSelection->append(si);
        }
        break;
    default:
        TF_WARN("Unexpected MGlobal::ListAdjustment enum for selection.");
        break;
    }

    return true;
#else
    return false;
#endif
}

//! \brief  Notify of selection change.
void ProxyRenderDelegate::SelectionChanged()
{
    _selectionChanged = true;
}

//! \brief  Filter selection for Rprims under the proxy shape.
void ProxyRenderDelegate::_FilterSelection()
{
#if defined(WANT_UFE_BUILD)
    MayaUsdProxyShapeBase* proxyShape = getProxyShape();
    if (proxyShape == nullptr) {
        return;
    }

    _selection.reset(new HdSelection);

    const auto proxyPath = proxyShape->ufePath();
    const auto globalSelection = Ufe::GlobalSelection::get();

    for (const Ufe::SceneItem::Ptr& item : *globalSelection) {
        if (item->runTimeId() != USD_UFE_RUNTIME_ID) {
            continue;
        }

        const Ufe::Path::Segments& segments = item->path().getSegments();
        if ((segments.size() != 2) || (proxyPath != segments[0])) {
            continue;
        }

        const SdfPath usdPath(segments[1].string());
        const SdfPath idxPath(_sceneDelegate->GetPathForIndex(usdPath));

        _sceneDelegate->PopulateSelection(HdSelection::HighlightModeSelect,
            idxPath, UsdImagingDelegate::ALL_INSTANCES, _selection);
    }
#endif
}

/*! \brief  Update for selection highlight

    \return True if selection highlight needs to be shown.
*/
bool ProxyRenderDelegate::_UpdateSelectionHighlight()
{
    bool retVal = false;

    const bool wasProxySelected = _isProxySelected;
<<<<<<< HEAD

    MDagPath proxyDagPath;
    MDagPath::getAPathTo(_mObject, proxyDagPath);
    auto status = MHWRender::MGeometryUtilities::displayStatus(proxyDagPath);
    _isProxySelected = ((status == MHWRender::kHilite) || (status == MHWRender::kLead));

    constexpr HdSelection::HighlightMode mode = HdSelection::HighlightModeSelect;

    SdfPathVector rootPaths;

    if (_isProxySelected) {
        rootPaths.push_back(SdfPath::AbsoluteRootPath());
        retVal = true;
    }
    else if (wasProxySelected) {
        rootPaths.push_back(SdfPath::AbsoluteRootPath());
        _FilterSelection();
        retVal = !_selection->GetSelectedPrimPaths(mode).empty();
    }
    else {
        SdfPathVector oldPaths = _selection->GetSelectedPrimPaths(mode);
        _FilterSelection();
        SdfPathVector newPaths = _selection->GetSelectedPrimPaths(mode);

        if (!oldPaths.empty() || !newPaths.empty()) {
            rootPaths = std::move(oldPaths);
            rootPaths.reserve(rootPaths.size() + newPaths.size());
            rootPaths.insert(rootPaths.end(), newPaths.begin(), newPaths.end());
        }

        retVal = !newPaths.empty();
    }

=======

    MDagPath proxyDagPath;
    MDagPath::getAPathTo(_mObject, proxyDagPath);
    auto status = MHWRender::MGeometryUtilities::displayStatus(proxyDagPath);
    _isProxySelected = ((status == MHWRender::kHilite) || (status == MHWRender::kLead));

    constexpr HdSelection::HighlightMode mode = HdSelection::HighlightModeSelect;

    SdfPathVector rootPaths;

    if (_isProxySelected) {
        rootPaths.push_back(SdfPath::AbsoluteRootPath());
        retVal = true;
    }
    else if (wasProxySelected) {
        rootPaths.push_back(SdfPath::AbsoluteRootPath());
        _FilterSelection();
        retVal = !_selection->GetSelectedPrimPaths(mode).empty();
    }
    else {
        SdfPathVector oldPaths = _selection->GetSelectedPrimPaths(mode);
        _FilterSelection();
        SdfPathVector newPaths = _selection->GetSelectedPrimPaths(mode);

        if (!oldPaths.empty() || !newPaths.empty()) {
            rootPaths = std::move(oldPaths);
            rootPaths.reserve(rootPaths.size() + newPaths.size());
            rootPaths.insert(rootPaths.end(), newPaths.begin(), newPaths.end());
        }

        retVal = !newPaths.empty();
    }

>>>>>>> 9f524d4a
    if (!rootPaths.empty()) {
        _selectionHighlightCollection->SetRootPaths(rootPaths);
        _taskController->SetCollection(*_selectionHighlightCollection);
        _engine.Execute(*_renderIndex, _dummyTasks);
        _taskController->SetCollection(*_defaultCollection);
    }

    return retVal;
}

//! \brief  Query whether the proxy is selected.
bool ProxyRenderDelegate::IsProxySelected() const
{
    return _isProxySelected;
}

//! \brief  Query the selection state of a given prim.
const HdSelection::PrimSelectionState*
ProxyRenderDelegate::GetPrimSelectionState(const SdfPath& path) const
{
    return (_selection == nullptr) ? nullptr :
        _selection->GetPrimSelectionState(HdSelection::HighlightModeSelect, path);
}

PXR_NAMESPACE_CLOSE_SCOPE<|MERGE_RESOLUTION|>--- conflicted
+++ resolved
@@ -479,7 +479,6 @@
     bool retVal = false;
 
     const bool wasProxySelected = _isProxySelected;
-<<<<<<< HEAD
 
     MDagPath proxyDagPath;
     MDagPath::getAPathTo(_mObject, proxyDagPath);
@@ -513,41 +512,6 @@
         retVal = !newPaths.empty();
     }
 
-=======
-
-    MDagPath proxyDagPath;
-    MDagPath::getAPathTo(_mObject, proxyDagPath);
-    auto status = MHWRender::MGeometryUtilities::displayStatus(proxyDagPath);
-    _isProxySelected = ((status == MHWRender::kHilite) || (status == MHWRender::kLead));
-
-    constexpr HdSelection::HighlightMode mode = HdSelection::HighlightModeSelect;
-
-    SdfPathVector rootPaths;
-
-    if (_isProxySelected) {
-        rootPaths.push_back(SdfPath::AbsoluteRootPath());
-        retVal = true;
-    }
-    else if (wasProxySelected) {
-        rootPaths.push_back(SdfPath::AbsoluteRootPath());
-        _FilterSelection();
-        retVal = !_selection->GetSelectedPrimPaths(mode).empty();
-    }
-    else {
-        SdfPathVector oldPaths = _selection->GetSelectedPrimPaths(mode);
-        _FilterSelection();
-        SdfPathVector newPaths = _selection->GetSelectedPrimPaths(mode);
-
-        if (!oldPaths.empty() || !newPaths.empty()) {
-            rootPaths = std::move(oldPaths);
-            rootPaths.reserve(rootPaths.size() + newPaths.size());
-            rootPaths.insert(rootPaths.end(), newPaths.begin(), newPaths.end());
-        }
-
-        retVal = !newPaths.empty();
-    }
-
->>>>>>> 9f524d4a
     if (!rootPaths.empty()) {
         _selectionHighlightCollection->SetRootPaths(rootPaths);
         _taskController->SetCollection(*_selectionHighlightCollection);
