set(TARGET_NAME mtoh)

set(SRC
    defaultLightDelegate.cpp
    plugin.cpp
    pluginDebugCodes.cpp
    renderGlobals.cpp
    renderOverride.cpp
    shadingModeExporter.cpp
    tokens.cpp
    utils.cpp
    viewCommand.cpp
)

add_library(${TARGET_NAME} SHARED ${SRC})

target_link_libraries(${TARGET_NAME} PRIVATE 
    hdMaya 
    usdShade
    ${MAYA_LIBRARIES}
)

target_include_directories(${TARGET_NAME} PRIVATE 
    "${CMAKE_CURRENT_SOURCE_DIR}/.."
    ${MAYA_INCLUDE_DIRS}
    ${CMAKE_BINARY_DIR}/usd
    $<$<BOOL:${UFE_FOUND}>:${UFE_INCLUDE_DIR}>
)

# rpath setup
if(IS_MACOSX OR IS_LINUX) 
    mayaUsd_init_rpath(rpath "lib/maya")
    if(DEFINED MAYAUSD_TO_USD_RELATIVE_PATH)
        mayaUsd_add_rpath(rpath "../../${MAYAUSD_TO_USD_RELATIVE_PATH}/lib")
    elseif(DEFINED PXR_USD_LOCATION)
        mayaUsd_add_rpath(rpath "${PXR_USD_LOCATION}/lib")
    endif()
    if (IS_LINUX AND DEFINED MAYAUSD_TO_USD_RELATIVE_PATH)
        mayaUsd_add_rpath(rpath "../../${MAYAUSD_TO_USD_RELATIVE_PATH}/lib64")
    endif()
<<<<<<< HEAD
=======
    if(IS_MACOSX AND DEFINED MAYAUSD_TO_USD_RELATIVE_PATH)
        mayaUsd_add_rpath(rpath "../../../../Maya.app/Contents/MacOS")
    endif()
>>>>>>> 91aa8e92
    mayaUsd_add_rpath(rpath "../")
    mayaUsd_install_rpath(rpath ${TARGET_NAME})
endif()

<<<<<<< HEAD
# M3dView needs this (technically, MNativeWindowHdl.h)
# private atm because M3dView is only used in .cpp right now
if (IS_LINUX)
=======
target_compile_definitions(${TARGET_NAME} PRIVATE 
    $<$<BOOL:${UFE_FOUND}>:WANT_UFE_BUILD>
    # M3dView needs this (technically, MNativeWindowHdl.h)
    # private atm because M3dView is only used in .cpp right now
>>>>>>> 91aa8e92
    # gcc will NOT set this automatically
    $<$<BOOL:${IS_LINUX}>:LINUX>
    # Not sure if msvcc sets this automatically, but won't hurt to redefine
    $<$<BOOL:${IS_WINDOWS}>:_WIN32>
)

MAYA_SET_PLUGIN_PROPERTIES(${TARGET_NAME})

#==============================================================================
# Install
#==============================================================================
install(
    TARGETS ${TARGET_NAME}
    DESTINATION ${CMAKE_INSTALL_PREFIX}/lib/maya)

if(IS_WINDOWS)
    install(FILES $<TARGET_PDB_FILE:${TARGET_NAME}> DESTINATION ${CMAKE_INSTALL_PREFIX}/lib/maya OPTIONAL)
endif()<|MERGE_RESOLUTION|>--- conflicted
+++ resolved
@@ -38,26 +38,17 @@
     if (IS_LINUX AND DEFINED MAYAUSD_TO_USD_RELATIVE_PATH)
         mayaUsd_add_rpath(rpath "../../${MAYAUSD_TO_USD_RELATIVE_PATH}/lib64")
     endif()
-<<<<<<< HEAD
-=======
     if(IS_MACOSX AND DEFINED MAYAUSD_TO_USD_RELATIVE_PATH)
         mayaUsd_add_rpath(rpath "../../../../Maya.app/Contents/MacOS")
     endif()
->>>>>>> 91aa8e92
     mayaUsd_add_rpath(rpath "../")
     mayaUsd_install_rpath(rpath ${TARGET_NAME})
 endif()
 
-<<<<<<< HEAD
-# M3dView needs this (technically, MNativeWindowHdl.h)
-# private atm because M3dView is only used in .cpp right now
-if (IS_LINUX)
-=======
 target_compile_definitions(${TARGET_NAME} PRIVATE 
     $<$<BOOL:${UFE_FOUND}>:WANT_UFE_BUILD>
     # M3dView needs this (technically, MNativeWindowHdl.h)
     # private atm because M3dView is only used in .cpp right now
->>>>>>> 91aa8e92
     # gcc will NOT set this automatically
     $<$<BOOL:${IS_LINUX}>:LINUX>
     # Not sure if msvcc sets this automatically, but won't hurt to redefine
