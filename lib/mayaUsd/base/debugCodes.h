--- conflicted
+++ resolved
@@ -27,12 +27,9 @@
     PXRUSDMAYA_TRANSLATORS,
     USDMAYA_PROXYSHAPEBASE,
     USDMAYA_PROXYACCESSOR,
-<<<<<<< HEAD
-    USDMAYA_PLUG_INFO_VERSION);
-=======
+    USDMAYA_PLUG_INFO_VERSION,
     USDMAYA_UNDOSTACK,
     USDMAYA_UNDOSTATEDELEGATE);
->>>>>>> 5ba3e434
 
 PXR_NAMESPACE_CLOSE_SCOPE
 
