--- conflicted
+++ resolved
@@ -142,10 +142,7 @@
     (importInstances) \
     (importUSDZTextures) \
     (importUSDZTexturesFilePath) \
-<<<<<<< HEAD
     (pullImportStage) \
-=======
->>>>>>> 7ee36d73
     /* assemblyRep values */ \
     (Collapsed) \
     (Full) \
@@ -321,10 +318,7 @@
     const bool        importInstances;
     const bool        useAsAnimationCache;
     const bool        importWithProxyShapes;
-<<<<<<< HEAD
     const UsdStageRefPtr pullImportStage;
-=======
->>>>>>> 7ee36d73
     /// The interval over which to import animated data.
     /// An empty interval (<tt>GfInterval::IsEmpty()</tt>) means that no
     /// animated (time-sampled) data should be imported.
