//
// Copyright 2016 Pixar
//
// Licensed under the Apache License, Version 2.0 (the "License");
// you may not use this file except in compliance with the License.
// You may obtain a copy of the License at
//
//     http://www.apache.org/licenses/LICENSE-2.0
//
// Unless required by applicable law or agreed to in writing, software
// distributed under the License is distributed on an "AS IS" BASIS,
// WITHOUT WARRANTIES OR CONDITIONS OF ANY KIND, either express or implied.
// See the License for the specific language governing permissions and
// limitations under the License.
//
#ifndef PXRUSDMAYA_JOB_ARGS_H
#define PXRUSDMAYA_JOB_ARGS_H

#include <mayaUsd/base/api.h>
#include <mayaUsd/utils/util.h>

#include <pxr/base/tf/staticTokens.h>
#include <pxr/base/tf/token.h>
#include <pxr/pxr.h>
#include <pxr/usd/pcp/mapFunction.h>
#include <pxr/usd/sdf/path.h>

#include <maya/MString.h>

#include <map>
#include <ostream>
#include <set>
#include <string>
#include <vector>

PXR_NAMESPACE_OPEN_SCOPE

// clang-format off
#define PXRUSDMAYA_TRANSLATOR_TOKENS \
    ((UsdFileExtensionDefault, "usd")) \
    ((UsdFileExtensionASCII, "usda")) \
    ((UsdFileExtensionCrate, "usdc")) \
    ((UsdFileExtensionPackage, "usdz")) \
    ((UsdReadableFileFilter, "*.usd *.usda *.usdc *.usdz")) \
    ((UsdWritableFileFilter, "*.usd *.usda *.usdc *.usdz"))
// clang-format on

TF_DECLARE_PUBLIC_TOKENS(
    UsdMayaTranslatorTokens,
    MAYAUSD_CORE_PUBLIC,
    PXRUSDMAYA_TRANSLATOR_TOKENS);

// clang-format off
#define PXRUSDMAYA_JOB_EXPORT_ARGS_TOKENS \
    /* Dictionary keys */ \
    (apiSchema) \
    (chaser) \
    (chaserArgs) \
    (compatibility) \
    (defaultCameras) \
    (defaultMeshScheme) \
    (defaultUSDFormat) \
    (eulerFilter) \
    (exportBlendShapes) \
    (exportCollectionBasedBindings) \
    (exportColorSets) \
    (exportDisplayColor) \
    (exportInstances) \
    (exportMaterialCollections) \
    (exportReferenceObjects) \
    (exportRefsAsInstanceable) \
    (exportRoots) \
    (exportSkels) \
    (exportSkin) \
    (exportUVs) \
    (exportVisibility) \
<<<<<<< HEAD
    (jobContext) \
=======
    (exportComponentTags) \
>>>>>>> 712e3f16
    (file) \
    (filterTypes) \
    (ignoreWarnings) \
    (kind) \
    (materialCollectionsPath) \
    (materialsScopeName) \
    (melPerFrameCallback) \
    (melPostCallback) \
    (mergeTransformAndShape) \
    (normalizeNurbs) \
    (parentScope) \
    (pythonPerFrameCallback) \
    (pythonPostCallback) \
    (renderableOnly) \
    (renderLayerMode) \
    (shadingMode) \
    (convertMaterialsTo) \
    (stripNamespaces) \
    (verbose) \
    (staticSingleSample) \
    (geomSidedness)   \
    /* Special "none" token */ \
    (none) \
    /* renderLayerMode values */ \
    (defaultLayer) \
    (currentLayer) \
    (modelingVariant) \
    /* exportSkels/exportSkin values */ \
    ((auto_, "auto")) \
    ((explicit_, "explicit")) \
    /* compatibility values */ \
    (appleArKit)                          \
    /* geomSidedness values */ \
    (derived)                             \
    (single)                              \
    ((double_, "double"))                                          \
// clang-format on

TF_DECLARE_PUBLIC_TOKENS(
    UsdMayaJobExportArgsTokens,
    MAYAUSD_CORE_PUBLIC,
    PXRUSDMAYA_JOB_EXPORT_ARGS_TOKENS);

// clang-format off
#define PXRUSDMAYA_JOB_IMPORT_ARGS_TOKENS \
    /* Dictionary keys */ \
    (apiSchema) \
    (assemblyRep) \
    (excludePrimvar) \
    (jobContext) \
    (metadata) \
    (shadingMode) \
    (preferredMaterial) \
    (useAsAnimationCache) \
    (importInstances) \
    (importUSDZTextures) \
    (importUSDZTexturesFilePath) \
    /* assemblyRep values */ \
    (Collapsed) \
    (Full) \
    (Import) \
    ((Unloaded, "")) \
    (chaser) \
    (chaserArgs)
// clang-format on

TF_DECLARE_PUBLIC_TOKENS(
    UsdMayaJobImportArgsTokens,
    MAYAUSD_CORE_PUBLIC,
    PXRUSDMAYA_JOB_IMPORT_ARGS_TOKENS);

struct UsdMayaJobExportArgs
{
    const TfToken compatibility;
    const TfToken defaultMeshScheme;
    const TfToken defaultUSDFormat;
    const bool    eulerFilter;
    const bool    excludeInvisible;

    /// If set to false, then direct per-gprim bindings are exported.
    /// If set to true and if \p materialCollectionsPath is non-empty, then
    /// material-collections are created and bindings are made to the
    /// collections at \p materialCollectionsPath, instead of direct
    /// per-gprim bindings.
    const bool        exportCollectionBasedBindings;
    const bool        exportColorSets;
    const bool        exportDefaultCameras;
    const bool        exportDisplayColor;
    const bool        exportInstances;
    const bool        exportMaterialCollections;
    const bool        exportMeshUVs;
    const bool        exportNurbsExplicitUV;
    const bool        exportReferenceObjects;
    const bool        exportRefsAsInstanceable;
    const TfToken     exportSkels;
    const TfToken     exportSkin;
    const bool        exportBlendShapes;
    const bool        exportVisibility;
    const bool        exportComponentTags;
    const std::string file;
    const bool        ignoreWarnings;

    /// If this is not empty, then a set of collections are exported on the
    /// prim pointed to by the path, each representing the collection of
    /// geometry that's bound to the various shading group sets in Maya.
    const SdfPath materialCollectionsPath;

    /// This is the name of the USD prim under which material prims will be
    /// authored.
    const TfToken materialsScopeName;

    /// Whether the transform node and the shape node must be merged into
    /// a single node in the output USD.
    const bool mergeTransformAndShape;
    const bool normalizeNurbs;
    const bool stripNamespaces;

    /// This is the path of the USD prim under which *all* prims will be
    /// authored.
    const SdfPath      parentScope;
    const TfToken      renderLayerMode;
    const TfToken      rootKind;
    const TfToken      shadingMode;
    const TfToken::Set convertMaterialsTo;
    const bool         verbose;
    const bool         staticSingleSample;
    const TfToken      geomSidedness;
    const TfToken::Set includeAPINames;
    const TfToken::Set jobContextNames;

    using ChaserArgs = std::map<std::string, std::string>;
    const std::vector<std::string>          chaserNames;
    const std::map<std::string, ChaserArgs> allChaserArgs;

    const std::string melPerFrameCallback;
    const std::string melPostCallback;
    const std::string pythonPerFrameCallback;
    const std::string pythonPostCallback;

    const UsdMayaUtil::MDagPathSet dagPaths;
    /// The time samples at which to export animated data; the times must be
    /// monotonically non-decreasing.
    /// An empty list of time samples means that no animated (time-sampled)
    /// data should be exported.
    const std::vector<double> timeSamples;

    // This path is provided when dealing with variants
    // where a _BaseModel_ root path is used instead of
    // the model path. This to allow a proper internal reference.
    SdfPath usdModelRootOverridePath; // XXX can we make this const?

    // When using export roots feature we will leverage map function to
    // override the sdfpath generated from source DAG path. Will be empty
    // if export roots is not used.
    const PcpMapFunction rootMapFunction;

    // Maya type ids to avoid exporting; these are EXACT types, the constructor will also add all
    // inherited types (so if you exclude "constraint", it will also exclude "parentConstraint")
    const std::set<unsigned int> filteredTypeIds;

    /// Creates a UsdMayaJobExportArgs from the given \p dict, overlaid on
    /// top of the default dictionary given by GetDefaultDictionary().
    /// The values of \p dict are stronger (will override) the values from the
    /// default dictionary.
    /// Issues runtime errors if \p dict contains values of the wrong type;
    /// types should match those declared in GetDefaultDictionary().
    MAYAUSD_CORE_PUBLIC
    static UsdMayaJobExportArgs CreateFromDictionary(
        const VtDictionary&             userArgs,
        const UsdMayaUtil::MDagPathSet& dagPaths,
        const std::vector<double>&      timeSamples = std::vector<double>());

    /// Gets the default arguments dictionary for UsdMayaJobExportArgs.
    MAYAUSD_CORE_PUBLIC
    static const VtDictionary& GetDefaultDictionary();

    /// Returns the resolved file name of the final export location
    MAYAUSD_CORE_PUBLIC
    std::string GetResolvedFileName() const;

private:
    MAYAUSD_CORE_PUBLIC
    UsdMayaJobExportArgs(
        const VtDictionary&             userArgs,
        const UsdMayaUtil::MDagPathSet& dagPaths,
        const std::vector<double>&      timeSamples = std::vector<double>());
};

MAYAUSD_CORE_PUBLIC
std::ostream& operator<<(std::ostream& out, const UsdMayaJobExportArgs& exportArgs);

struct UsdMayaJobImportArgs
{
    const TfToken      assemblyRep;
    const TfToken::Set excludePrimvarNames;
    const TfToken::Set includeAPINames;
    const TfToken::Set jobContextNames;
    const TfToken::Set includeMetadataKeys;
    struct ShadingMode
    {
        TfToken mode;
        TfToken materialConversion;
    };
    using ShadingModes = std::vector<ShadingMode>;
    ShadingModes      shadingModes; // XXX can we make this const?
    const TfToken     preferredMaterial;
    const std::string importUSDZTexturesFilePath;
    const bool        importUSDZTextures;
    const bool        importInstances;
    const bool        useAsAnimationCache;
    const bool        importWithProxyShapes;
    /// The interval over which to import animated data.
    /// An empty interval (<tt>GfInterval::IsEmpty()</tt>) means that no
    /// animated (time-sampled) data should be imported.
    /// A full interval (<tt>timeInterval == GfInterval::GetFullInterval()</tt>)
    /// means to import all available data, though this does not need to be
    /// special-cased because USD will accept full intervals like any other
    /// non-empty interval.
    const GfInterval timeInterval;

    using ChaserArgs = std::map<std::string, std::string>;
    const std::vector<std::string>          chaserNames;
    const std::map<std::string, ChaserArgs> allChaserArgs;

    /// Get the current material conversion.
    MAYAUSD_CORE_PUBLIC
    TfToken GetMaterialConversion() const;

    /// Creates a UsdMayaJobImportArgs from the given \p dict, overlaid on
    /// top of the default dictionary given by GetDefaultDictionary().
    /// The values of \p dict are stronger (will override) the values from the
    /// default dictionary.
    /// Issues runtime errors if \p dict contains values of the wrong type;
    /// types should match those declared in GetDefaultDictionary().
    MAYAUSD_CORE_PUBLIC
    static UsdMayaJobImportArgs CreateFromDictionary(
        const VtDictionary& userArgs,
        const bool          importWithProxyShapes = false,
        const GfInterval&   timeInterval = GfInterval::GetFullInterval());

    /// Gets the default arguments dictionary for UsdMayaJobImportArgs.
    MAYAUSD_CORE_PUBLIC
    static const VtDictionary& GetDefaultDictionary();

    MAYAUSD_CORE_PUBLIC
    static const std::string GetImportUSDZTexturesFilePath(const VtDictionary& userArgs);

private:
    MAYAUSD_CORE_PUBLIC
    UsdMayaJobImportArgs(
        const VtDictionary& userArgs,
        const bool          importWithProxyShapes,
        const GfInterval&   timeInterval);
};

MAYAUSD_CORE_PUBLIC
std::ostream& operator<<(std::ostream& out, const UsdMayaJobImportArgs& importArgs);

PXR_NAMESPACE_CLOSE_SCOPE

#endif<|MERGE_RESOLUTION|>--- conflicted
+++ resolved
@@ -74,11 +74,8 @@
     (exportSkin) \
     (exportUVs) \
     (exportVisibility) \
-<<<<<<< HEAD
     (jobContext) \
-=======
     (exportComponentTags) \
->>>>>>> 712e3f16
     (file) \
     (filterTypes) \
     (ignoreWarnings) \
@@ -202,7 +199,8 @@
     const TfToken      renderLayerMode;
     const TfToken      rootKind;
     const TfToken      shadingMode;
-    const TfToken::Set convertMaterialsTo;
+    TfToken            convertMaterialsTo; // Can not be const, iteration variable.
+    const TfToken::Set allMaterialConversions;
     const bool         verbose;
     const bool         staticSingleSample;
     const TfToken      geomSidedness;
