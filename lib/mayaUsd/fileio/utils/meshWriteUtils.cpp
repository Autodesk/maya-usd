--- conflicted
+++ resolved
@@ -244,11 +244,7 @@
                      const VtArray<GfVec2f>& data,
                      const TfToken& interpolation,
                      const VtIntArray& assignmentIndices,
-<<<<<<< HEAD
-                     UsdUtilsSparseValueWriter& valueWriter)
-=======
                      UsdUtilsSparseValueWriter* valueWriter)
->>>>>>> 062ac5a9
     {
         const unsigned int numValues = data.size();
         if (numValues == 0) {
@@ -599,11 +595,7 @@
 void
 UsdMayaMeshWriteUtils::assignSubDivTagsToUSDPrim(MFnMesh& meshFn,
                                                  UsdGeomMesh& primSchema,
-<<<<<<< HEAD
-                                                 UsdUtilsSparseValueWriter& valueWriter)
-=======
                                                  UsdUtilsSparseValueWriter* valueWriter)
->>>>>>> 062ac5a9
 {
     // Vert Creasing
     MUintArray mayaCreaseVertIds;
@@ -678,11 +670,7 @@
 UsdMayaMeshWriteUtils::writePointsData(const MFnMesh& meshFn,
                                        UsdGeomMesh& primSchema,
                                        const UsdTimeCode& usdTime,
-<<<<<<< HEAD
-                                       UsdUtilsSparseValueWriter& valueWriter)
-=======
                                        UsdUtilsSparseValueWriter* valueWriter)
->>>>>>> 062ac5a9
 {
     MStatus status{MS::kSuccess};
 
@@ -710,11 +698,7 @@
 UsdMayaMeshWriteUtils::writeFaceVertexIndicesData(const MFnMesh& meshFn, 
                                                   UsdGeomMesh& primSchema, 
                                                   const UsdTimeCode& usdTime, 
-<<<<<<< HEAD
-                                                  UsdUtilsSparseValueWriter& valueWriter)
-=======
                                                   UsdUtilsSparseValueWriter* valueWriter)
->>>>>>> 062ac5a9
 {
     const int numFaceVertices = meshFn.numFaceVertices();
     const int numPolygons = meshFn.numPolygons();
@@ -738,11 +722,7 @@
 void 
 UsdMayaMeshWriteUtils::writeInvisibleFacesData(const MFnMesh& meshFn, 
                                                UsdGeomMesh& primSchema, 
-<<<<<<< HEAD
-                                               UsdUtilsSparseValueWriter& valueWriter)
-=======
                                                UsdUtilsSparseValueWriter* valueWriter)
->>>>>>> 062ac5a9
 {
     MUintArray mayaHoles = meshFn.getInvisibleFaces();
     const uint32_t count = mayaHoles.length();
@@ -824,11 +804,7 @@
 UsdMayaMeshWriteUtils::writeUVSetsAsVec2fPrimvars(const MFnMesh& meshFn, 
                                                   UsdGeomMesh& primSchema, 
                                                   const UsdTimeCode& usdTime, 
-<<<<<<< HEAD
-                                                  UsdUtilsSparseValueWriter& valueWriter)
-=======
                                                   UsdUtilsSparseValueWriter* valueWriter)
->>>>>>> 062ac5a9
 {
     MStatus status{MS::kSuccess};
 
@@ -877,11 +853,7 @@
 void 
 UsdMayaMeshWriteUtils::writeSubdivInterpBound(MFnMesh& meshFn, 
                                               UsdGeomMesh& primSchema, 
-<<<<<<< HEAD
-                                              UsdUtilsSparseValueWriter& valueWriter)
-=======
                                               UsdUtilsSparseValueWriter* valueWriter)
->>>>>>> 062ac5a9
 {
     TfToken sdInterpBound = UsdMayaMeshWriteUtils::getSubdivInterpBoundary(meshFn);
     if (!sdInterpBound.IsEmpty()) {
@@ -892,11 +864,7 @@
 void 
 UsdMayaMeshWriteUtils::writeSubdivFVLinearInterpolation(MFnMesh& meshFn, 
                                                         UsdGeomMesh& primSchema, 
-<<<<<<< HEAD
-                                                        UsdUtilsSparseValueWriter& valueWriter)
-=======
                                                         UsdUtilsSparseValueWriter* valueWriter)
->>>>>>> 062ac5a9
 {
     TfToken sdFVLinearInterpolation = UsdMayaMeshWriteUtils::getSubdivFVLinearInterpolation(meshFn);
     if (!sdFVLinearInterpolation.IsEmpty()) {
@@ -909,11 +877,7 @@
 UsdMayaMeshWriteUtils::writeNormalsData(const MFnMesh& meshFn, 
                                         UsdGeomMesh& primSchema, 
                                         const UsdTimeCode& usdTime, 
-<<<<<<< HEAD
-                                        UsdUtilsSparseValueWriter& valueWriter)
-=======
                                         UsdUtilsSparseValueWriter* valueWriter)
->>>>>>> 062ac5a9
 {
     VtVec3fArray meshNormals;
     TfToken normalInterp;
@@ -936,11 +900,7 @@
                                           const VtIntArray& assignmentIndices,
                                           const bool clamped,
                                           const bool authored,
-<<<<<<< HEAD
-                                          UsdUtilsSparseValueWriter& valueWriter)
-=======
                                           UsdUtilsSparseValueWriter* valueWriter)
->>>>>>> 062ac5a9
 {
     // We are appending the default value to the primvar in the post export function
     // so if the dataset is empty and the assignment indices are not, we still
@@ -1018,11 +978,7 @@
                                         const TfToken& interpolation,
                                         const VtIntArray& assignmentIndices,
                                         bool clamped,
-<<<<<<< HEAD
-                                        UsdUtilsSparseValueWriter& valueWriter)
-=======
                                         UsdUtilsSparseValueWriter* valueWriter)
->>>>>>> 062ac5a9
 {
     const unsigned int numValues = data.size();
     if (numValues == 0) {
@@ -1060,11 +1016,7 @@
                                          const TfToken& interpolation,
                                          const VtIntArray& assignmentIndices,
                                          bool clamped,
-<<<<<<< HEAD
-                                         UsdUtilsSparseValueWriter& valueWriter)
-=======
                                          UsdUtilsSparseValueWriter* valueWriter)
->>>>>>> 062ac5a9
 {
     const unsigned int numValues = rgbData.size();
     if (numValues == 0 || numValues != alphaData.size()) {
@@ -1109,11 +1061,7 @@
                                           const TfToken& interpolation,
                                           const VtIntArray& assignmentIndices,
                                           bool clamped,
-<<<<<<< HEAD
-                                          UsdUtilsSparseValueWriter& valueWriter)
-=======
                                           UsdUtilsSparseValueWriter* valueWriter)
->>>>>>> 062ac5a9
 {
     const unsigned int numValues = data.size();
     if (numValues == 0) {
