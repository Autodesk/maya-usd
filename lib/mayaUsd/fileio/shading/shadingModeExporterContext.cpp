//
// Copyright 2016 Pixar
//
// Licensed under the Apache License, Version 2.0 (the "License");
// you may not use this file except in compliance with the License.
// You may obtain a copy of the License at
//
//     http://www.apache.org/licenses/LICENSE-2.0
//
// Unless required by applicable law or agreed to in writing, software
// distributed under the License is distributed on an "AS IS" BASIS,
// WITHOUT WARRANTIES OR CONDITIONS OF ANY KIND, either express or implied.
// See the License for the specific language governing permissions and
// limitations under the License.
//
#include "shadingModeExporterContext.h"

#include "pxr/usd/usd/specializes.h"

#include <mayaUsd/fileio/jobs/jobArgs.h>
#include <mayaUsd/fileio/translators/translatorUtil.h>
#include <mayaUsd/fileio/utils/writeUtil.h>
#include <mayaUsd/fileio/writeJobContext.h>
#include <mayaUsd/utils/util.h>

#include <pxr/base/tf/diagnostic.h>
#include <pxr/base/tf/envSetting.h>
#include <pxr/base/tf/iterator.h>
#include <pxr/base/tf/staticTokens.h>
#include <pxr/base/tf/token.h>
#include <pxr/base/vt/types.h>
#include <pxr/usd/sdf/path.h>
#include <pxr/usd/usd/prim.h>
#include <pxr/usd/usd/stage.h>
#include <pxr/usd/usdGeom/scope.h>
#include <pxr/usd/usdGeom/subset.h>
#include <pxr/usd/usdShade/material.h>
#include <pxr/usd/usdShade/materialBindingAPI.h>
#include <pxr/usd/usdShade/shader.h>
#include <pxr/usd/usdUtils/pipeline.h>

#include <maya/MDGContext.h>
#include <maya/MDagPath.h>
#include <maya/MDagPathArray.h>
#include <maya/MFnDagNode.h>
#include <maya/MFnDependencyNode.h>
#include <maya/MGlobal.h>
#include <maya/MItMeshPolygon.h>
#include <maya/MNamespace.h>
#include <maya/MObject.h>
#include <maya/MObjectArray.h>
#include <maya/MPlug.h>
#include <maya/MStatus.h>
#include <maya/MString.h>

#include <string>
#include <utility>

PXR_NAMESPACE_OPEN_SCOPE

TF_DEFINE_PRIVATE_TOKENS(_tokens, (surfaceShader)(volumeShader)(displacementShader)(varname)(map1));

UsdMayaShadingModeExportContext::UsdMayaShadingModeExportContext(
    const MObject&                           shadingEngine,
    UsdMayaWriteJobContext&                  writeJobContext,
    const UsdMayaUtil::MDagPathMap<SdfPath>& dagPathToUsdMap)
    : _shadingEngine(shadingEngine)
    , _stage(writeJobContext.GetUsdStage())
    , _dagPathToUsdMap(dagPathToUsdMap)
    , _writeJobContext(writeJobContext)
    , _surfaceShaderPlugName(_tokens->surfaceShader)
    , _volumeShaderPlugName(_tokens->volumeShader)
    , _displacementShaderPlugName(_tokens->displacementShader)
{
    if (GetExportArgs().dagPaths.empty()) {
        // if none specified, push back '/' which encompasses all
        _bindableRoots.insert(SdfPath::AbsoluteRootPath());
    } else {
        TF_FOR_ALL(bindableRootIter, GetExportArgs().dagPaths)
        {
            const MDagPath& bindableRootDagPath = *bindableRootIter;

            auto iter = _dagPathToUsdMap.find(bindableRootDagPath);
            if (iter == _dagPathToUsdMap.end()) {
                // Geometry w/ this material bound doesn't seem to exist in USD.
                continue;
            }

            SdfPath usdPath = iter->second;

            // If usdModelRootOverridePath is not empty, replace the root
            // namespace with it.
            if (!GetExportArgs().usdModelRootOverridePath.IsEmpty()) {
                usdPath = usdPath.ReplacePrefix(
                    usdPath.GetPrefixes()[0], GetExportArgs().usdModelRootOverridePath);
            }

            _bindableRoots.insert(usdPath);
        }
    }
}

void UsdMayaShadingModeExportContext::SetSurfaceShaderPlugName(const TfToken& surfaceShaderPlugName)
{
    _surfaceShaderPlugName = surfaceShaderPlugName;
}

void UsdMayaShadingModeExportContext::SetVolumeShaderPlugName(const TfToken& volumeShaderPlugName)
{
    _volumeShaderPlugName = volumeShaderPlugName;
}

void UsdMayaShadingModeExportContext::SetDisplacementShaderPlugName(
    const TfToken& displacementShaderPlugName)
{
    _displacementShaderPlugName = displacementShaderPlugName;
}

static MPlug
_GetShaderPlugFromShadingEngine(const MObject& shadingEngine, const TfToken& shaderPlugName)
{
    MStatus status;

    const MFnDependencyNode seDepNodeFn(shadingEngine, &status);
    if (status != MS::kSuccess) {
        return MPlug();
    }

    const MPlug shaderPlug = seDepNodeFn.findPlug(
        shaderPlugName.GetText(),
        /* wantNetworkedPlug = */ true,
        &status);
    if (status != MS::kSuccess) {
        return MPlug();
    }

    return shaderPlug;
}

static MObject
_GetShaderFromShadingEngine(const MObject& shadingEngine, const TfToken& shaderPlugName)
{
    MStatus status;

    const MPlug shaderPlug = _GetShaderPlugFromShadingEngine(shadingEngine, shaderPlugName);
    if (shaderPlug.isNull()) {
        return MObject();
    }

    MObject shaderObj = shaderPlug.asMObject(&status);
    if (status != MS::kSuccess || shaderObj.isNull()) {
        return MObject();
    }

    return UsdMayaUtil::GetConnected(shaderPlug).node();
}

MPlug UsdMayaShadingModeExportContext::GetSurfaceShaderPlug() const
{
    return _GetShaderPlugFromShadingEngine(_shadingEngine, _surfaceShaderPlugName);
}

MObject UsdMayaShadingModeExportContext::GetSurfaceShader() const
{
    return _GetShaderFromShadingEngine(_shadingEngine, _surfaceShaderPlugName);
}

MPlug UsdMayaShadingModeExportContext::GetVolumeShaderPlug() const
{
    return _GetShaderPlugFromShadingEngine(_shadingEngine, _volumeShaderPlugName);
}

MObject UsdMayaShadingModeExportContext::GetVolumeShader() const
{
    return _GetShaderFromShadingEngine(_shadingEngine, _volumeShaderPlugName);
}

MPlug UsdMayaShadingModeExportContext::GetDisplacementShaderPlug() const
{
    return _GetShaderPlugFromShadingEngine(_shadingEngine, _displacementShaderPlugName);
}

MObject UsdMayaShadingModeExportContext::GetDisplacementShader() const
{
    return _GetShaderFromShadingEngine(_shadingEngine, _displacementShaderPlugName);
}

UsdMayaShadingModeExportContext::AssignmentVector
UsdMayaShadingModeExportContext::GetAssignments() const
{
    AssignmentVector ret;

    MStatus           status;
    MFnDependencyNode seDepNode(_shadingEngine, &status);
    if (!status) {
        return ret;
    }

    MPlug dsmPlug = seDepNode.findPlug("dagSetMembers", true, &status);
    if (!status) {
        return ret;
    }

    SdfPathSet seenBoundPrimPaths;
    for (unsigned int i = 0; i < dsmPlug.numConnectedElements(); i++) {
        MPlug   dsmElemPlug(dsmPlug.connectionByPhysicalIndex(i));
        MStatus status = MS::kFailure;
        MPlug   connectedPlug = UsdMayaUtil::GetConnected(dsmElemPlug);

        // Maya connects shader bindings for instances based on element indices
        // of the instObjGroups[x] or instObjGroups[x].objectGroups[y] plugs.
        // The instance number is the index of instObjGroups[x]; the face set
        // (if any) is the index of objectGroups[y].
        if (connectedPlug.isElement() && connectedPlug.array().isChild()) {
            // connectedPlug is instObjGroups[x].objectGroups[y] (or its
            // equivalent), so go up two levels to get to instObjGroups[x].
            MPlug objectGroups = connectedPlug.array();
            MPlug instObjGroupsElem = objectGroups.parent();
            connectedPlug = instObjGroupsElem;
        }
        // connectedPlug should be instObjGroups[x] here. Get the index.
        unsigned int instanceNumber = connectedPlug.logicalIndex();

        // Get the correct DAG path for this instance number.
        MDagPathArray allDagPaths;
        MDagPath::getAllPathsTo(connectedPlug.node(), allDagPaths);
        if (instanceNumber >= allDagPaths.length()) {
            TF_RUNTIME_ERROR(
                "Instance number is %d (from plug '%s') but node only has "
                "%d paths",
                instanceNumber,
                connectedPlug.name().asChar(),
                allDagPaths.length());
            continue;
        }

        MDagPath dagPath = allDagPaths[instanceNumber];
        TF_VERIFY(dagPath.instanceNumber() == instanceNumber);
        MFnDagNode dagNode(dagPath, &status);
        if (!status) {
            continue;
        }

        auto iter = _dagPathToUsdMap.find(dagPath);
        if (iter == _dagPathToUsdMap.end()) {
            // Geometry w/ this material bound doesn't seem to exist in USD.
            continue;
        }
        SdfPath usdPath = iter->second;

        // If usdModelRootOverridePath is not empty, replace the
        // root namespace with it.
        if (!GetExportArgs().usdModelRootOverridePath.IsEmpty()) {
            usdPath = usdPath.ReplacePrefix(
                usdPath.GetPrefixes()[0], GetExportArgs().usdModelRootOverridePath);
        }

        // If this path has already been processed, skip it.
        if (!seenBoundPrimPaths.insert(usdPath).second) {
            continue;
        }

        // If the bound prim's path is not below a bindable root, skip it.
        if (SdfPathFindLongestPrefix(_bindableRoots, usdPath) == _bindableRoots.end()) {
            continue;
        }

        MObjectArray sgObjs, compObjs;
        status = dagNode.getConnectedSetsAndMembers(instanceNumber, sgObjs, compObjs, true);
        if (status != MS::kSuccess) {
            continue;
        }

        for (unsigned int j = 0u; j < sgObjs.length(); ++j) {
            // If the shading group isn't the one we're interested in, skip it.
            if (sgObjs[j] != _shadingEngine) {
                continue;
            }

            VtIntArray faceIndices;
            if (!compObjs[j].isNull()) {
                MItMeshPolygon faceIt(dagPath, compObjs[j]);
                faceIndices.reserve(faceIt.count());
                for (faceIt.reset(); !faceIt.isDone(); faceIt.next()) {
                    faceIndices.push_back(faceIt.index());
                }
            }
            ret.push_back(Assignment { usdPath, faceIndices, TfToken(dagNode.name().asChar()) });
        }
    }
    return ret;
}

static UsdPrim _GetMaterialParent(
    const UsdStageRefPtr&                                    stage,
    const TfToken&                                           materialsScopeName,
    const UsdMayaShadingModeExportContext::AssignmentVector& assignments)
{
    SdfPath commonAncestor;
    TF_FOR_ALL(iter, assignments)
    {
        const SdfPath& assn = iter->boundPrimPath;
        if (stage->GetPrimAtPath(assn)) {
            if (commonAncestor.IsEmpty()) {
                commonAncestor = assn;
            } else {
                commonAncestor = commonAncestor.GetCommonPrefix(assn);
            }
        }
    }

    if (commonAncestor.IsEmpty()) {
        return UsdPrim();
    }

    if (commonAncestor == SdfPath::AbsoluteRootPath()) {
        return stage->GetPseudoRoot();
    }

    SdfPath shaderExportLocation = commonAncestor;
    while (!shaderExportLocation.IsRootPrimPath()) {
        shaderExportLocation = shaderExportLocation.GetParentPath();
    }

    shaderExportLocation = shaderExportLocation.AppendChild(materialsScopeName);

    return UsdGeomScope::Define(stage, shaderExportLocation).GetPrim();
}

/// Determines if the \p path would be an instance proxy path on \p stage if
/// it existed, i.e., if any of its ancestor paths are instances.
/// (Note that if \p path itself is an instance, then it is _not_ an instance
/// proxy path.)
static bool _IsInstanceProxyPath(const UsdStageRefPtr& stage, const SdfPath& path)
{
    for (const SdfPath& prefix : path.GetParentPath().GetPrefixes()) {
        if (const UsdPrim prim = stage->GetPrimAtPath(prefix)) {
            if (prim.IsInstance()) {
                return true;
            }
        }
    }

    return false;
}

/// Ensures that a prim exists at \p path on \p stage and that the prim is
/// neither an instance nor an instance proxy.
static UsdPrim
_UninstancePrim(const UsdStageRefPtr& stage, const SdfPath& path, const std::string& reason)
{
    bool didUninstance = false;
    for (const SdfPath& prefix : path.GetPrefixes()) {
        if (const UsdPrim prim = stage->GetPrimAtPath(prefix)) {
            if (prim.IsInstance()) {
                prim.SetInstanceable(false);
                didUninstance = true;
            }
        } else {
            break;
        }
    }

    if (didUninstance) {
        TF_WARN("Uninstanced <%s> (and ancestors) because: %s", path.GetText(), reason.c_str());
    }

    return stage->OverridePrim(path);
}

UsdPrim UsdMayaShadingModeExportContext::MakeStandardMaterialPrim(
    const AssignmentVector& assignmentsToBind,
    const std::string&      name) const
{
    UsdPrim ret;

    std::string materialName = name;
    if (materialName.empty()) {
        MStatus           status;
        MFnDependencyNode seDepNode(_shadingEngine, &status);
        if (!status) {
            return ret;
        }
        MString seName = seDepNode.name();
        materialName = MNamespace::stripNamespaceFromName(seName).asChar();
    }

    materialName = UsdMayaUtil::SanitizeName(materialName);
    UsdStageRefPtr stage = GetUsdStage();
    if (UsdPrim materialParent
        = _GetMaterialParent(stage, GetExportArgs().materialsScopeName, assignmentsToBind)) {
        SdfPath          materialPath = materialParent.GetPath().AppendChild(TfToken(materialName));
        UsdShadeMaterial material = UsdShadeMaterial::Define(GetUsdStage(), materialPath);

        UsdPrim materialPrim = material.GetPrim();

        return materialPrim;
    }

    return UsdPrim();
}

namespace {
/// We can have multiple mesh with differing UV channel names and we need to make sure the
/// exported material has varname inputs that match the texcoords exported by the shape
class _UVMappingManager
{
public:
    _UVMappingManager(
        const UsdShadeMaterial&                                  material,
        const UsdMayaShadingModeExportContext::AssignmentVector& assignmentsToBind)
        : _material(material)
    {
        // Find out the nodes requiring mapping:
        //
        // The following naming convention is used on UsdShadeMaterial inputs to declare Maya
        // shader nodes contained in the material that have UV inputs that requires mapping:
        //
        //      token inputs:node_with_uv_input:varname = "st"
        //
        // The "node_with_uv_input" is a dependency node which is a valid target for the Maya
        // "uvLink" command, which describes UV linkage for all shapes in the scene that reference
        // the material containing the exported shader node.
        //
        // See lib\usd\translators\shading\usdFileTextureWriter.cpp for an example of an exporter
        // declaring UV inputs that require linking.
        for (const UsdShadeInput& input : material.GetInputs()) {
            const UsdAttribute&      usdAttr = input.GetAttr();
            std::vector<std::string> splitName = usdAttr.SplitName();
            if (splitName.size() != 3 || splitName[2] != _tokens->varname.GetString()) {
                continue;
            }
            _nodesWithUVInput.push_back(TfToken(splitName[1]));
        }

        if (_nodesWithUVInput.empty()) {
            return;
        }

        std::set<TfToken> exportedShapes;
        for (const auto& iter : assignmentsToBind) {
            exportedShapes.insert(iter.shapeName);
        }

        // Ask Maya about UV linkage:
        for (const TfToken& nodeName : _nodesWithUVInput) {
            MString uvLinkCmd;
            uvLinkCmd.format(
                "stringArrayToString(`uvLink -q -t \"^1s\"`, \" \");", nodeName.GetText());
            std::string uvLinkResult = MGlobal::executeCommandStringResult(uvLinkCmd).asChar();
            for (std::string uvSetRef : TfStringTokenize(uvLinkResult)) {
                TfToken shapeName(uvSetRef.substr(0, uvSetRef.find('.')).c_str());
                if (!exportedShapes.count(shapeName)) {
                    continue;
                }
                MString getAttrCmd;
                getAttrCmd.format("getAttr \"^1s\";", uvSetRef.c_str());
                TfToken getAttrResult(MGlobal::executeCommandStringResult(getAttrCmd).asChar());

                // Check if map1 should export as st:
                if (getAttrResult == _tokens->map1 && UsdMayaWriteUtil::WriteMap1AsST()) {
                    getAttrResult = UsdUtilsGetPrimaryUVSetName();
                }

                _shapeNameToUVNames[shapeName].push_back(getAttrResult);
            }
        }

        // Group the shapes by UV mappings:
        using MappingGroups = std::map<TfTokenVector, TfTokenVector>;
        MappingGroups mappingGroups;
        for (const auto& iter : _shapeNameToUVNames) {
            const TfToken&       shapeName = iter.first;
            const TfTokenVector& streams = iter.second;
            mappingGroups[streams].push_back(shapeName);
        }

        // Find out the most common one, which will take over the unspecialized material:
        size_t        largestSize = 0;
        TfTokenVector largestSet;
        for (const auto& iter : mappingGroups) {
            if (iter.second.size() > largestSize) {
                largestSize = iter.second.size();
                largestSet = iter.first;
            }
        }

        // Update the original material with the most common mapping:
        if (largestSize) {
            TfTokenVector::const_iterator itNode = _nodesWithUVInput.cbegin();
            TfTokenVector::const_iterator itName = largestSet.cbegin();
            for (; itNode != _nodesWithUVInput.cend(); ++itNode, ++itName) {
                TfToken inputName(
                    TfStringPrintf("%s:%s", itNode->GetText(), _tokens->varname.GetText()));
                UsdShadeInput materialInput = material.GetInput(inputName);
                materialInput.Set(*itName);
            }
            _uvNamesToMaterial[largestSet] = material;
        }
    }

    const UsdShadeMaterial& getMaterial(const TfToken& shapeName)
    {
<<<<<<< HEAD
        // Look for the UV set names linked to this shape.
        ShapeToStreams::const_iterator shapeStreamIter = _shapeNameToUVNames.find(shapeName);
        if (shapeStreamIter == _shapeNameToUVNames.cend()) {
            // No UV sets linked to this shape, so just use the original
            // material.
            return _material;
        }

        // Look for an existing material for the requested shape based on its
        // UV sets.
        const TfTokenVector&             uvNames = shapeStreamIter->second;
=======
        // Look for an existing material for the requested shape:
        const TfTokenVector&             uvNames = _shapeNameToUVNames[shapeName];
>>>>>>> 91994c05
        MaterialMappings::const_iterator iter = _uvNamesToMaterial.find(uvNames);
        if (iter != _uvNamesToMaterial.end()) {
            return iter->second;
        }

        // Create a specialized material:
        std::string newName = _material.GetPrim().GetName();
        for (const TfToken& t : uvNames) {
            newName += "_";
            newName += t.GetString();
        }
        SdfPath newPath
            = _material.GetPrim().GetPath().GetParentPath().AppendChild(TfToken(newName.c_str()));
        UsdShadeMaterial newMaterial
            = UsdShadeMaterial::Define(_material.GetPrim().GetStage(), newPath);
        newMaterial.GetPrim().GetSpecializes().AddSpecialize(_material.GetPrim().GetPath());

        TfTokenVector::const_iterator itNode = _nodesWithUVInput.cbegin();
        TfTokenVector::const_iterator itName = uvNames.cbegin();
        for (; itNode != _nodesWithUVInput.cend(); ++itNode, ++itName) {
            TfToken inputName(
                TfStringPrintf("%s:%s", itNode->GetText(), _tokens->varname.GetText()));
            UsdShadeInput materialInput
                = newMaterial.CreateInput(inputName, SdfValueTypeNames->Token);
            materialInput.Set(*itName);
        }
        auto insertResult
            = _uvNamesToMaterial.insert(MaterialMappings::value_type { uvNames, newMaterial });
        return insertResult.first->second;
    }

private:
    /// The original material:
    const UsdShadeMaterial& _material;
    /// Helper structures for UV set mappings:
    TfTokenVector _nodesWithUVInput;
    using ShapeToStreams = std::map<TfToken, TfTokenVector>;
    ShapeToStreams _shapeNameToUVNames;
    using MaterialMappings = std::map<TfTokenVector, UsdShadeMaterial>;
    MaterialMappings _uvNamesToMaterial;
};
} // namespace

void UsdMayaShadingModeExportContext::BindStandardMaterialPrim(
    const UsdPrim&          materialPrim,
    const AssignmentVector& assignmentsToBind,
    SdfPathSet* const       boundPrimPaths) const
{
    UsdShadeMaterial material(materialPrim);
    if (!material) {
        TF_RUNTIME_ERROR("Invalid material prim.");
        return;
    }

    _UVMappingManager uvMappingManager(material, assignmentsToBind);

    UsdStageRefPtr stage = GetUsdStage();
    TfToken        materialNameToken(materialPrim.GetName());
    for (const auto& iter : assignmentsToBind) {
        const SdfPath&    boundPrimPath = iter.boundPrimPath;
        const VtIntArray& faceIndices = iter.faceIndices;
        const TfToken&    shapeName = iter.shapeName;

        const UsdShadeMaterial& materialToBind = uvMappingManager.getMaterial(shapeName);
        // In the standard material binding case, skip if we're authoring
        // direct (non-collection-based) bindings and we're an instance
        // proxy.
        // In the case of per-face bindings, un-instance the prim in order
        // to author the append face sets or create a geom subset, since
        // collection-based bindings won't help us here.
        if (faceIndices.empty()) {
            if (!GetExportArgs().exportCollectionBasedBindings) {
                if (_IsInstanceProxyPath(stage, boundPrimPath)) {
                    // XXX: If we wanted to, we could try to author the
                    // binding on the parent prim instead if it's an
                    // instance prim with only one child (i.e. if it's the
                    // transform prim corresponding to our shape prim).
                    TF_WARN(
                        "Can't author direct material binding on "
                        "instance proxy <%s>; try enabling "
                        "collection-based material binding",
                        boundPrimPath.GetText());
                } else {
                    UsdPrim                    boundPrim = stage->OverridePrim(boundPrimPath);
                    UsdShadeMaterialBindingAPI bindingAPI
                        = UsdMayaTranslatorUtil::GetAPISchemaForAuthoring<
                            UsdShadeMaterialBindingAPI>(boundPrim);
                    bindingAPI.Bind(materialToBind);
                }
            }

            if (boundPrimPaths) {
                boundPrimPaths->insert(boundPrimPath);
            }
        } else {
            UsdPrim boundPrim
                = _UninstancePrim(stage, boundPrimPath, "authoring per-face materials");
            UsdShadeMaterialBindingAPI bindingAPI
                = UsdMayaTranslatorUtil::GetAPISchemaForAuthoring<UsdShadeMaterialBindingAPI>(
                    boundPrim);

            UsdGeomSubset faceSubset;

            // Try to re-use existing subset if any:
            for (auto subset : bindingAPI.GetMaterialBindSubsets()) {
                TfToken elementType;
                if (subset.GetPrim().GetName() == materialNameToken
                    && subset.GetElementTypeAttr().Get(&elementType)
                    && elementType == UsdGeomTokens->face) {
                    faceSubset = subset;
                    break;
                }
            }

            if (faceSubset) {
                // Update and continue:
                VtIntArray   mergedIndices;
                UsdAttribute indicesAttribute = faceSubset.GetIndicesAttr();
                indicesAttribute.Get(&mergedIndices);
                std::set<int> uniqueIndices(mergedIndices.cbegin(), mergedIndices.cend());
                uniqueIndices.insert(faceIndices.cbegin(), faceIndices.cend());
                mergedIndices.assign(uniqueIndices.cbegin(), uniqueIndices.cend());
                indicesAttribute.Set(mergedIndices);
                continue;
            }

            faceSubset = bindingAPI.CreateMaterialBindSubset(
                /* subsetName */ materialNameToken,
                faceIndices,
                /* elementType */ UsdGeomTokens->face);

            if (!GetExportArgs().exportCollectionBasedBindings) {
                UsdShadeMaterialBindingAPI subsetBindingAPI
                    = UsdMayaTranslatorUtil::GetAPISchemaForAuthoring<UsdShadeMaterialBindingAPI>(
                        faceSubset.GetPrim());
                subsetBindingAPI.Bind(materialToBind);
            }

            if (boundPrimPaths) {
                boundPrimPaths->insert(faceSubset.GetPath());
            }

            bindingAPI.SetMaterialBindSubsetsFamilyType(UsdGeomTokens->partition);
        }
    }
}

PXR_NAMESPACE_CLOSE_SCOPE<|MERGE_RESOLUTION|>--- conflicted
+++ resolved
@@ -501,7 +501,6 @@
 
     const UsdShadeMaterial& getMaterial(const TfToken& shapeName)
     {
-<<<<<<< HEAD
         // Look for the UV set names linked to this shape.
         ShapeToStreams::const_iterator shapeStreamIter = _shapeNameToUVNames.find(shapeName);
         if (shapeStreamIter == _shapeNameToUVNames.cend()) {
@@ -513,10 +512,6 @@
         // Look for an existing material for the requested shape based on its
         // UV sets.
         const TfTokenVector&             uvNames = shapeStreamIter->second;
-=======
-        // Look for an existing material for the requested shape:
-        const TfTokenVector&             uvNames = _shapeNameToUVNames[shapeName];
->>>>>>> 91994c05
         MaterialMappings::const_iterator iter = _uvNamesToMaterial.find(uvNames);
         if (iter != _uvNamesToMaterial.end()) {
             return iter->second;
