--- conflicted
+++ resolved
@@ -1664,40 +1664,10 @@
     // only materials in the prim selected to be copied will be included.
     ctxArgs[UsdMayaJobExportArgsTokens->exportSelected] = true;
 
-<<<<<<< HEAD
-        CopyLayerPrimsOptions options;
-        options.progressBar = &progressBar;
-        options.mergeScopes = true;
-        std::vector<SdfPath> primsToCopy = { pushExportResult.srcRootPath };
-        primsToCopy.reserve(primsToCopy.size() + pushExportResult.extraPrimsPaths.size());
-        primsToCopy.insert(
-            primsToCopy.end(),
-            pushExportResult.extraPrimsPaths.begin(),
-            pushExportResult.extraPrimsPaths.end());
-
-        CopyLayerPrimsResult copyResult = copyLayerPrims(
-            srcStage,
-            srcLayer,
-            srcParentPath,
-            dstStage,
-            dstLayer,
-            dstParentPath,
-            primsToCopy,
-            options);
-
-        context._pushExtras.finalize(MayaUsd::ufe::stagePath(dstStage), copyResult.renamedPaths);
-
-        auto ufeItem = Ufe::Hierarchy::createItem(dstPath);
-        if (TF_VERIFY(ufeItem)) {
-            Ufe::Scene::instance().notify(Ufe::SubtreeInvalidate(ufeItem));
-        }
-        progressBar.advance();
-=======
     const UsdStageRefPtr  dstStage = dstProxyShape->getUsdStage();
     const SdfLayerHandle& layer = dstStage->GetEditTarget().GetLayer();
     if (!layer->IsAnonymous())
         fillUserArgsFileIfEmpty(ctxArgs, layer->GetIdentifier());
->>>>>>> 3e62584f
 
     // Record all USD modifications in an undo block and item.
     UsdUfe::UsdUndoBlock undoBlock(
@@ -1743,6 +1713,12 @@
     CopyLayerPrimsOptions options;
     options.progressBar = &progressBar;
     options.mergeScopes = true;
+      std::vector<SdfPath> primsToCopy = { pushExportResult.srcRootPath };
+    std::vector<SdfPath> primsToCopy = { pushExportResult.srcRootPath };
+    primsToCopy.reserve(primsToCopy.size() + pushExportResult.extraPrimsPaths.size());
+    primsToCopy.insert(primsToCopy.end(),
+        pushExportResult.extraPrimsPaths.begin(),
+        pushExportResult.extraPrimsPaths.end());
 
     CopyLayerPrimsResult copyResult = copyLayerPrims(
         srcStage,
@@ -1751,7 +1727,7 @@
         dstStage,
         dstLayer,
         dstParentPath,
-        { pushExportResult.srcRootPath },
+        primsToCopy,
         options);
 
     context._pushExtras.finalize(MayaUsd::ufe::stagePath(dstStage), copyResult.renamedPaths);
