# Copyright 2021 Autodesk
#
# Licensed under the Apache License, Version 2.0 (the "License");
# you may not use this file except in compliance with the License.
# You may obtain a copy of the License at
#
#     http://www.apache.org/licenses/LICENSE-2.0
#
# Unless required by applicable law or agreed to in writing, software
# distributed under the License is distributed on an "AS IS" BASIS,
# WITHOUT WARRANTIES OR CONDITIONS OF ANY KIND, either express or implied.
# See the License for the specific language governing permissions and
# limitations under the License.
#

import fnmatch
import ufe
import maya.mel as mel
import maya.cmds as cmds
import mayaUsd.ufe as mayaUsdUfe
import mayaUsd.lib as mayaUsdLib
import maya.internal.common.ufe_ae.template as ufeAeTemplate
from maya.common.ui import LayoutManager
from maya.common.ui import setClipboardData

# We manually import all the classes which have a 'GetSchemaAttributeNames'
# method so we have access to it and the 'pythonClass' method.
from pxr import Usd, UsdGeom, UsdLux, UsdRender, UsdRi, UsdShade, UsdSkel, UsdUI, UsdVol, Kind, Tf

def getPrettyName(name):
    # Put a space in the name when preceded by a capital letter.
    # Exceptions: Number followed by capital
    #             Multiple capital letters together
    prettyName = str(name[0])
    nbChars = len(name)
    for i in range(1, nbChars):
        if name[i].isupper() and not name[i-1].isdigit():
            if (i < (nbChars-1)) and not name[i+1].isupper():
                prettyName += ' '
            prettyName += name[i]
        elif name[i] == '_':
            continue
        else:
            prettyName += name[i]

    # Make each word start with an uppercase.
    return prettyName.title()

# Custom control, but does not have any UI. Instead we use
# this control to be notified from UFE when any attribute has changed
# so we can update the AE. This is to fix refresh issue
# when transform is added to a prim.
class UfeAttributesObserver(ufe.Observer):
    def __init__(self, item):
        super(UfeAttributesObserver, self).__init__()
        self._item = item

    def __del__(self):
        ufe.Attributes.removeObserver(self)

    def __call__(self, notification):
        if isinstance(notification, ufe.AttributeValueChanged):
            if notification.name() == UsdGeom.Tokens.xformOpOrder:
                mel.eval("evalDeferred -low \"refreshEditorTemplates\";")

    def onCreate(self, *args):
        ufe.Attributes.addObserver(self._item, self)

    def onReplace(self, *args):
        # Nothing needed here since we don't create any UI.
        pass

class MetaDataCustomControl(object):
    # Custom control for all prim metadata we want to display.
<<<<<<< HEAD
    def __init__(self, prim, useNiceName, *args, **kwargs):
        self.prim = prim
        self.useNiceName = useNiceName
        super(MetaDataCustomControl, self).__init__(args, kwargs)
=======
    def __init__(self, prim):
        self.prim = prim
>>>>>>> 4ebce763

        # There are four metadata that we always show: primPath, kind, active, instanceable
        # We use a dictionary to store the various other metadata that this prim contains.
        self.extraMetadata = dict()

<<<<<<< HEAD
    def buildControlUI(self):
=======
    def onCreate(self, *args):
        # Should we display nice names in AE?
        useNiceName = True
        if cmds.optionVar(exists='attrEditorIsLongName'):
            useNiceName = (cmds.optionVar(q='attrEditorIsLongName') ==1)

>>>>>>> 4ebce763
        # Metadata: PrimPath
        # The prim path is for display purposes only - it is not editable, but we
        # allow keyboard focus so you copy the value.
        self.primPath = cmds.textFieldGrp(label='Prim Path', editable=False, enableKeyboardFocus=True)

        # Metadata: Kind
        # We add the known Kind types, in a certain order ("model hierarchy") and then any
        # extra ones that were added by extending the kind registry.
        # Note: we remove the "model" kind because in the USD docs it states, 
        #       "No prim should have the exact kind "model".
        allKinds = Kind.Registry.GetAllKinds()
        allKinds.remove(Kind.Tokens.model)
        knownKinds = [Kind.Tokens.group, Kind.Tokens.assembly, Kind.Tokens.component, Kind.Tokens.subcomponent]
        temp1 = [ele for ele in allKinds if ele not in knownKinds]
        knownKinds.extend(temp1)

        # If this prim's kind is not registered, we need to manually
        # add it to the list.
        model = Usd.ModelAPI(self.prim)
        primKind = model.GetKind()
        if primKind not in knownKinds:
            knownKinds.insert(0, primKind)
        if '' not in knownKinds:
            knownKinds.insert(0, '')    # Set metadata value to "" (or empty).

        self.kind = cmds.optionMenuGrp(label='Kind',
                                       cc=self._onKindChanged,
                                       ann='Kind is a type of metadata (a pre-loaded string value) used to classify prims in USD. Set the classification value from the dropdown to assign a kind category to a prim. Set a kind value to activate selection by kind.')

        for ele in knownKinds:
            cmds.menuItem(label=ele)

        # Metadata: Active
        self.active = cmds.checkBoxGrp(label='Active',
                                       ncb=1,
                                       cc1=self._onActiveChanged,
                                       ann='If selected, the prim is set to active and contributes to the composition of a stage. If a prim is set to inactive, it doesn’t contribute to the composition of a stage (it gets striked out in the Outliner and is deactivated from the Viewport).')

        # Metadata: Instanceable
        self.instan = cmds.checkBoxGrp(label='Instanceable',
                                       ncb=1,
                                       cc1=self._onInstanceableChanged,
                                       ann='If selected, instanceable is set to true for the prim and the prim is considered a candidate for instancing. If deselected, instanceable is set to false.')

        # Get all the other Metadata and remove the ones above, as well as a few
        # we don't ever want to show.
        allMetadata = self.prim.GetAllMetadata()
        keysToDelete = ['kind', 'active', 'instanceable', 'typeName', 'documentation']
        for key in keysToDelete:
            allMetadata.pop(key, None)
        if allMetadata:
            cmds.separator(h=10, style='single', hr=True)

            for k in allMetadata:
                # All extra metadata is for display purposes only - it is not editable, but we
                # allow keyboard focus so you copy the value.
                mdLabel = getPrettyName(k) if self.useNiceName else k
                self.extraMetadata[k] = cmds.textFieldGrp(label=mdLabel, editable=False, enableKeyboardFocus=True)

        # Update all metadata values.
        self.refresh()

    def onReplace(self, *args):
        # Nothing needed here since USD data is not time varying. Normally this template
        # is force rebuilt all the time, except in response to time change from Maya. In
        # that case we don't need to update our controls since none will change.
        pass

    def refresh(self):
        # PrimPath
        cmds.textFieldGrp(self.primPath, edit=True, text=str(self.prim.GetPath()))

        # Kind
        model = Usd.ModelAPI(self.prim)
        primKind = model.GetKind()
        if not primKind:
            # Special case to handle the empty string (for meta data value empty).
            cmds.optionMenuGrp(self.kind, edit=True, select=1)
        else:
            cmds.optionMenuGrp(self.kind, edit=True, value=primKind)

        # Active
        cmds.checkBoxGrp(self.active, edit=True, value1=self.prim.IsActive())

        # Instanceable
        cmds.checkBoxGrp(self.instan, edit=True, value1=self.prim.IsInstanceable())

        # All other metadata types
        for k in self.extraMetadata:
            v = self.prim.GetMetadata(k) if k != 'customData' else self.prim.GetCustomData()
            cmds.textFieldGrp(self.extraMetadata[k], edit=True, text=str(v))

    def _onKindChanged(self, value):
        with mayaUsdLib.UsdUndoBlock():
            model = Usd.ModelAPI(self.prim)
            model.SetKind(value)

    def _onActiveChanged(self, value):
        with mayaUsdLib.UsdUndoBlock():
            self.prim.SetActive(value)

    def _onInstanceableChanged(self, value):
        with mayaUsdLib.UsdUndoBlock():
            self.prim.SetInstanceable(value)

# Custom control for all array attribute.
class ArrayCustomControl(object):

    def __init__(self, prim, attrName, useNiceName):
        self.prim = prim
        self.attrName = attrName
        self.useNiceName = useNiceName
        super(ArrayCustomControl, self).__init__()

    def onCreate(self, *args):
        attr = self.prim.GetAttribute(self.attrName)
        typeName = attr.GetTypeName()
        if typeName.isArray:
            values = attr.Get()
            hasValue = True if values and len(values) > 0 else False

            # build the array type string
            # We want something like int[size] or int[] if empty
            typeNameStr = str(typeName.scalarType)
            typeNameStr += ("[" + str(len(values)) + "]") if hasValue else "[]"

            mdLabel = getPrettyName(self.attrName) if self.useNiceName else self.attrName
            cmds.textFieldGrp(editable=False, label=mdLabel, text=typeNameStr, annotation=attr.GetDocumentation())

            if hasValue:
                cmds.popupMenu()
                cmds.menuItem( label="Copy Attribute Value",   command=lambda *args: setClipboardData(str(values)) )
                cmds.menuItem( label="Print to Script Editor", command=lambda *args: print(str(values)) )
        else:
            cmds.error(self.attrName + " must be an array!")

    def onReplace(self, *args):
        pass

class NoticeListener(object):
    # Inserted as a custom control, but does not have any UI. Instead we use
    # this control to be notified from USD when any metadata has changed
    # so we can update the AE fields.
    def __init__(self, prim, metadataControls):
        self.prim = prim
        self.metadataControls = metadataControls

    def onCreate(self, *args):
        self.listener = Tf.Notice.Register(Usd.Notice.ObjectsChanged,
                                           self.__OnPrimsChanged, self.prim.GetStage())
        pname = cmds.setParent(q=True)
        cmds.scriptJob(uiDeleted=[pname, self.onClose], runOnce=True)

    def onReplace(self, *args):
        # Nothing needed here since we don't create any UI.
        pass

    def onClose(self):
        if self.listener:
            self.listener.Revoke()
            self.listener = None

    def __OnPrimsChanged(self, notice, sender):
        if notice.HasChangedFields(self.prim):
            # Iterate thru all the metadata controls (we were given when created) and
            # call the refresh method (if it exists).
            for ctrl in self.metadataControls:
                if hasattr(ctrl, 'refresh'):
                    ctrl.refresh()


# SchemaBase template class for categorization of the attributes.
# We no longer use the base class ufeAeTemplate.Template as we want to control
# the placement of the metadata at the bottom (after extra attributes).
class AETemplate(object):
    '''
    This system of schema inherits groups attributes per schema helping the user
    learn how attributes are stored.
    '''
    def __init__(self, ufeSceneItem):
        self.item = ufeSceneItem
        self.prim = mayaUsdUfe.ufePathToPrim(ufe.PathString.string(self.item.path()))

        # Get the UFE Attributes interface for this scene item.
        self.attrS = ufe.Attributes.attributes(self.item)
        self.addedAttrs = []
        self.suppressedAttrs = []

        self.showArrayAttributes = False
        if cmds.optionVar(exists="mayaUSD_AEShowArrayAttributes"):
            self.showArrayAttributes = cmds.optionVar(query="mayaUSD_AEShowArrayAttributes")

        # Should we display nice names in AE?
        self.useNiceName = True
        if cmds.optionVar(exists='attrEditorIsLongName'):
            self.useNiceName = (cmds.optionVar(q='attrEditorIsLongName') ==1)

        cmds.editorTemplate(beginScrollLayout=True)
        self.buildUI()
        self.createAppliedSchemasSection()
        self.createCustomExtraAttrs()
        self.createMetadataSection()
        cmds.editorTemplate(endScrollLayout=True)

<<<<<<< HEAD
=======
        if int(cmds.about(majorVersion=True)) > 2022:
            # Because of how we dynamically build the Transform attribute section,
            # we need this template to rebuild each time it is needed. This will
            # also restore the collapse/expand state of the sections.
            # Note: in Maya 2022 all UFE templates were forcefully rebuilt, but
            #       no restore of section states.
            try:
                cmds.editorTemplate(forceRebuild=True)
            except:
                pass

>>>>>>> 4ebce763
    def addControls(self, controls):
        for c in controls:
            if c not in self.suppressedAttrs:
                if self.isArrayAttribute(c):
                    arrayCustomControl = ArrayCustomControl(self.prim, c, self.useNiceName)
                    self.defineCustom(arrayCustomControl, c)
                else:
                    cmds.editorTemplate(addControl=[c])
                self.addedAttrs.append(c)

    def suppress(self, control):
        cmds.editorTemplate(suppress=control)
        self.suppressedAttrs.append(control)

    @staticmethod
    def defineCustom(customObj, attrs=[]):
        create = lambda *args : customObj.onCreate(args)
        replace = lambda *args : customObj.onReplace(args)
        cmds.editorTemplate(attrs, callCustom=[create, replace])

    def createSection(self, layoutName, attrList, collapse=False):
        # We create the section named "layoutName" if at least one
        # of the attributes from the input list exists.
        for attr in attrList:
            if self.attrS.hasAttribute(attr):
                with ufeAeTemplate.Layout(self, layoutName, collapse):
                    # Note: addControls will silently skip any attributes
                    #       which do not exist.
                    self.addControls(attrList)
                return

    def sectionNameFromSchema(self, schemaTypeName):
        '''Return a section name from the input schema type name. This section
        name is a pretty name used in the UI.'''

        # List of special rules for adjusting the base schema names.
        prefixToAdjust = {
            'UsdAbc' : '',
            'UsdGeomGprim' : 'GeometricPrim',
            'UsdGeom' : '',
            'UsdHydra' : '',
            'UsdImagingGL' : '',
            'UsdLux' : '',
            'UsdMedia' : '',
            'UsdRender' : '',
            'UsdRi' : '',
            'UsdShade' : '',
            'UsdSkelAnimation' : 'SkelAnimation',
            'UsdSkelBlendShape': 'BlendShape',
            'UsdSkelSkeleton': 'Skeleton',
            'UsdSkelRoot' : 'SkelRoot', 
            'UsdUI' : '',
            'UsdUtils' : '',
            'UsdVol' : ''
        }
        for p, r in prefixToAdjust.items():
            if schemaTypeName.startswith(p):
                schemaTypeName = schemaTypeName.replace(p, r, 1)
                break

        schemaTypeName = getPrettyName(schemaTypeName)

        if schemaTypeName.endswith("api"): 
            schemaTypeName = schemaTypeName.replace("api"," API")

        return schemaTypeName

    def createTransformAttributesSection(self, sectionName, attrsToAdd):
        # Get the xformOp order and add those attributes (in order)
        # followed by the xformOp order attribute.
        allAttrs = self.attrS.attributeNames
        geomX = UsdGeom.Xformable(self.prim)
        xformOps = geomX.GetOrderedXformOps()
        xformOpOrderNames = [op.GetOpName() for op in xformOps]
        xformOpOrderNames.append(UsdGeom.Tokens.xformOpOrder)

        # Don't use createSection because we want a sub-sections.
        with ufeAeTemplate.Layout(self, sectionName):
            with ufeAeTemplate.Layout(self, 'Transform Attributes'):
                attrsToAdd.remove(UsdGeom.Tokens.xformOpOrder)
                self.addControls(xformOpOrderNames)

                # Get the remainder of the xformOps and add them in an Unused section.
                xformOpUnusedNames = fnmatch.filter(allAttrs, 'xformOp:*')
                xformOpUnusedNames = [ele for ele in xformOpUnusedNames if ele not in xformOpOrderNames]
                self.createSection('Unused Transform Attributes', xformOpUnusedNames, collapse=True)

            # Then add any reamining Xformable attributes
            self.addControls(attrsToAdd)

            # Add a custom control for UFE attribute changed.
            t3dObs = UfeAttributesObserver(self.item)
            self.defineCustom(t3dObs)

    def createMetadataSection(self):
        # We don't use createSection() because these are metadata (not attributes).
        with ufeAeTemplate.Layout(self, 'Metadata', collapse=True):
            metaDataControl = MetaDataCustomControl(self.prim, self.useNiceName)
            usdNoticeControl = NoticeListener(self.prim, [metaDataControl])
            self.defineCustom(metaDataControl)
            self.defineCustom(usdNoticeControl)


    def createCustomExtraAttrs(self):
        # We are not using the maya default "Extra Attributes" section
        # because we are using custom widget for array type and it's not
        # possible to inject our widget inside the maya "Extra Attributes" section.

        # The extraAttrs will contains suppressed attribute but this is not a big deal as
        # long as the suppressed attributes are suppressed by suppress(self, control).
        # This function will keep all suppressed attributes into a list which will be use
        # by addControls(). So any suppressed attributes in extraAttrs will be ignored later.
        extraAttrs = [attr for attr in self.attrS.attributeNames if attr not in self.addedAttrs]
        sectionName = mel.eval("uiRes(\"s_TPStemplateStrings.rExtraAttributes\");")
        self.createSection(sectionName, extraAttrs, True)

    def createAppliedSchemasSection(self):
        # USD version 0.21.2 is required because of
        # Usd.SchemaRegistry().GetPropertyNamespacePrefix()
        if Usd.GetVersion() < (0, 21, 2):
            return

        showAppliedSchemasSection = False

        # loop on all applied schemas and store all those
        # schema into a dictionary with the attributes.
        # Storing the schema into a dictionary allow us to
        # group all instances of a MultipleApply schema together
        # so we can later display them into the same UI section.
        #
        # By example, if UsdCollectionAPI is applied twice, UsdPrim.GetAppliedSchemas()
        # will return ["CollectionAPI:instance1","CollectionAPI:instance2"] but we want to group
        # both instance inside a "CollectionAPI" section.
        #
        schemaAttrsDict = {}
        appliedSchemas = self.prim.GetAppliedSchemas()
        for schema in appliedSchemas:
            typeAndInstance = Usd.SchemaRegistry().GetTypeAndInstance(schema)
            typeName        = typeAndInstance[0]
            schemaType      = Usd.SchemaRegistry().GetTypeFromName(typeName)

            if schemaType.pythonClass:
                isMultipleApplyAPISchema = Usd.SchemaRegistry().IsMultipleApplyAPISchema(typeName)
                if isMultipleApplyAPISchema:
                    # get the attributes names. They will not include the namespace and instance name.
                    instanceName = typeAndInstance[1]
                    attrList = schemaType.pythonClass.GetSchemaAttributeNames(False, instanceName)
                    # build the real attr name
                    # By example, collection:lightLink:includeRoot
                    namespace = Usd.SchemaRegistry().GetPropertyNamespacePrefix(typeName)
                    prefix = namespace + ":" + instanceName + ":"
                    attrList = [prefix + i for i in attrList]

                    if typeName in schemaAttrsDict:
                        schemaAttrsDict[typeName] += attrList
                    else:
                        schemaAttrsDict[typeName] = attrList
                else:
                    attrList = schemaType.pythonClass.GetSchemaAttributeNames(False)
                    schemaAttrsDict[typeName] = attrList

                # The "Applied Schemas" will be only visible if at least
                # one applied Schemas has attribute.
                if not showAppliedSchemasSection:
                    for attr in attrList:
                        if self.attrS.hasAttribute(attr):
                            showAppliedSchemasSection = True
                            break

        # Create the "Applied Schemas" section
        # with all the applied schemas
        if showAppliedSchemasSection:
            with ufeAeTemplate.Layout(self, 'Applied Schemas', collapse=True):
                for typeName, attrs in schemaAttrsDict.items():
                    typeName = self.sectionNameFromSchema(typeName)
                    self.createSection(typeName, attrs, False)


    def buildUI(self):
        usdSch = Usd.SchemaRegistry()

        self.suppressArrayAttribute()

        # We use UFE for the ancestor node types since it caches the
        # results by node type.
        for schemaType in self.item.ancestorNodeTypes():
            schemaType = usdSch.GetTypeFromName(schemaType)
            schemaTypeName = schemaType.typeName
            sectionName = self.sectionNameFromSchema(schemaTypeName)
            if schemaType.pythonClass:
                attrsToAdd = schemaType.pythonClass.GetSchemaAttributeNames(False)

                # We have a special case when building the Xformable section.
                if schemaTypeName == 'UsdGeomXformable':
                    self.createTransformAttributesSection(sectionName, attrsToAdd)
                else:
                    sectionsToCollapse = ['Curves', 'Point Based', 'Geometric Prim', 'Boundable',
                                          'Imageable', 'Field Asset', 'Light']
                    collapse = sectionName in sectionsToCollapse
                    self.createSection(sectionName, attrsToAdd, collapse)

    def suppressArrayAttribute(self):
        # Suppress all array attributes except UsdGeom.Tokens.xformOpOrder
        if not self.showArrayAttributes:
            for attrName in self.attrS.attributeNames:
                if attrName != UsdGeom.Tokens.xformOpOrder and self.isArrayAttribute(attrName):
                    self.suppress(attrName)

    def isArrayAttribute(self, attrName):
        if self.attrS.attributeType(attrName) == ufe.Attribute.kGeneric:
            attr = self.prim.GetAttribute(attrName)
            typeName = attr.GetTypeName()
            return typeName.isArray
        return False<|MERGE_RESOLUTION|>--- conflicted
+++ resolved
@@ -72,30 +72,15 @@
 
 class MetaDataCustomControl(object):
     # Custom control for all prim metadata we want to display.
-<<<<<<< HEAD
-    def __init__(self, prim, useNiceName, *args, **kwargs):
+    def __init__(self, prim, useNiceName):
         self.prim = prim
         self.useNiceName = useNiceName
-        super(MetaDataCustomControl, self).__init__(args, kwargs)
-=======
-    def __init__(self, prim):
-        self.prim = prim
->>>>>>> 4ebce763
 
         # There are four metadata that we always show: primPath, kind, active, instanceable
         # We use a dictionary to store the various other metadata that this prim contains.
         self.extraMetadata = dict()
 
-<<<<<<< HEAD
-    def buildControlUI(self):
-=======
     def onCreate(self, *args):
-        # Should we display nice names in AE?
-        useNiceName = True
-        if cmds.optionVar(exists='attrEditorIsLongName'):
-            useNiceName = (cmds.optionVar(q='attrEditorIsLongName') ==1)
-
->>>>>>> 4ebce763
         # Metadata: PrimPath
         # The prim path is for display purposes only - it is not editable, but we
         # allow keyboard focus so you copy the value.
@@ -300,8 +285,6 @@
         self.createMetadataSection()
         cmds.editorTemplate(endScrollLayout=True)
 
-<<<<<<< HEAD
-=======
         if int(cmds.about(majorVersion=True)) > 2022:
             # Because of how we dynamically build the Transform attribute section,
             # we need this template to rebuild each time it is needed. This will
@@ -313,7 +296,6 @@
             except:
                 pass
 
->>>>>>> 4ebce763
     def addControls(self, controls):
         for c in controls:
             if c not in self.suppressedAttrs:
