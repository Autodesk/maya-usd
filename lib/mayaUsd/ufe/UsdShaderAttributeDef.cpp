//
// Copyright 2022 Autodesk
//
// Licensed under the Apache License, Version 2.0 (the "License");
// you may not use this file except in compliance with the License.
// You may obtain a copy of the License at
//
//     http://www.apache.org/licenses/LICENSE-2.0
//
// Unless required by applicable law or agreed to in writing, software
// distributed under the License is distributed on an "AS IS" BASIS,
// WITHOUT WARRANTIES OR CONDITIONS OF ANY KIND, either express or implied.
// See the License for the specific language governing permissions and
// limitations under the License.
//

#include "UsdShaderAttributeDef.h"

#include "Global.h"
#include "Utils.h"

#include <pxr/base/tf/token.h>
#include <pxr/usd/ndr/declare.h>
#include <pxr/usd/sdr/shaderProperty.h>

#include <map>
#include <vector>

namespace MAYAUSD_NS_DEF {
namespace ufe {

PXR_NAMESPACE_USING_DIRECTIVE

UsdShaderAttributeDef::UsdShaderAttributeDef(const SdrShaderPropertyConstPtr& shaderAttributeDef)
    : Ufe::AttributeDef()
    , fShaderAttributeDef(shaderAttributeDef)
{
    if (!TF_VERIFY(fShaderAttributeDef)) {
        throw std::runtime_error("Invalid shader attribute definition");
    }
}

UsdShaderAttributeDef::~UsdShaderAttributeDef() { }

std::string UsdShaderAttributeDef::name() const
{
    TF_AXIOM(fShaderAttributeDef);
    return fShaderAttributeDef->GetName().GetString();
}

std::string UsdShaderAttributeDef::type() const
{
    TF_AXIOM(fShaderAttributeDef);
<<<<<<< HEAD
    return usdTypeToUfe(fShaderAttributeDef);
=======
    const SdfValueTypeName typeName = fShaderAttributeDef->GetTypeAsSdfType().first;
    return usdTypeToUfe(typeName);
>>>>>>> 919d956b
}

std::string UsdShaderAttributeDef::defaultValue() const
{
    TF_AXIOM(fShaderAttributeDef);
    std::ostringstream defaultValue;
    defaultValue << fShaderAttributeDef->GetDefaultValue();
    return defaultValue.str();
}

Ufe::AttributeDef::IOType UsdShaderAttributeDef::ioType() const
{
    TF_AXIOM(fShaderAttributeDef);
    return fShaderAttributeDef->IsOutput() ? Ufe::AttributeDef::OUTPUT_ATTR
                                           : Ufe::AttributeDef::INPUT_ATTR;
}

Ufe::Value UsdShaderAttributeDef::getMetadata(const std::string& key) const
{
    TF_AXIOM(fShaderAttributeDef);
    const NdrTokenMap& metadata = fShaderAttributeDef->GetMetadata();
    auto               it = metadata.find(TfToken(key));
    if (it != metadata.cend()) {
        return Ufe::Value(it->second);
    }
    // TODO: Adapt UI metadata information found in SdrShaderProperty to Ufe standards
    // TODO: Fix Mtlx parser in USD to populate UI metadata in SdrShaderProperty
    return {};
}

bool UsdShaderAttributeDef::hasMetadata(const std::string& key) const
{
    TF_AXIOM(fShaderAttributeDef);
    const NdrTokenMap& metadata = fShaderAttributeDef->GetMetadata();
    auto               it = metadata.find(TfToken(key));
    return (it != metadata.cend());
}

} // namespace ufe
} // namespace MAYAUSD_NS_DEF<|MERGE_RESOLUTION|>--- conflicted
+++ resolved
@@ -51,12 +51,8 @@
 std::string UsdShaderAttributeDef::type() const
 {
     TF_AXIOM(fShaderAttributeDef);
-<<<<<<< HEAD
-    return usdTypeToUfe(fShaderAttributeDef);
-=======
     const SdfValueTypeName typeName = fShaderAttributeDef->GetTypeAsSdfType().first;
     return usdTypeToUfe(typeName);
->>>>>>> 919d956b
 }
 
 std::string UsdShaderAttributeDef::defaultValue() const
