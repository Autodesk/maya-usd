--- conflicted
+++ resolved
@@ -65,42 +65,7 @@
 {
     const UsdPrim& prim = _stage->GetPrimAtPath(_ufeSrcItem->prim().GetPath());
 
-<<<<<<< HEAD
-    // early check to see if a particular node has any specs to contribute
-    // to the final composed prim. e.g (a node in payload)
-    if(!MayaUsdUtils::hasSpecs(prim)){
-        std::string err = TfStringPrintf("Cannot rename [%s] because it doesn't have any specs to contribute to the composed prim.",
-            prim.GetName().GetString().c_str());
-        throw std::runtime_error(err.c_str());
-    }
-
-    // if the current layer doesn't have any contributions
-    if (!MayaUsdUtils::doesEditTargetLayerContribute(prim)) {
-        auto strongestContributingLayer = MayaUsdUtils::strongestContributingLayer(prim);
-        std::string err = TfStringPrintf("Cannot rename [%s] defined on another layer. " 
-                                         "Please set [%s] as the target layer to proceed", 
-                                         prim.GetName().GetString().c_str(),
-                                         strongestContributingLayer->GetDisplayName().c_str());
-        throw std::runtime_error(err.c_str());
-    }
-    else
-    {
-        auto layers = MayaUsdUtils::layersWithContribution(prim);
-        // if we have more than 2 layers that contributes to the final composed prim
-        if (layers.size() > 1) {
-            std::string layerDisplayNames;
-            for (auto layer : layers) {
-                layerDisplayNames.append("[" + layer->GetDisplayName() + "]" + ",");
-            }
-            layerDisplayNames.pop_back();
-            std::string err = TfStringPrintf("Cannot rename [%s] with definitions or opinions on other layers. "
-                                             "Opinions exist in %s", prim.GetName().GetString().c_str(), layerDisplayNames.c_str());
-            throw std::runtime_error(err.c_str());
-        }
-    }
-=======
     ufe::applyCommandRestriction(prim, "rename");
->>>>>>> aa4aa13c
 }
 
 UsdUndoRenameCommand::~UsdUndoRenameCommand()
@@ -140,10 +105,6 @@
         _newName = uniqueName(childrenNames, _newName);
     }
 
-<<<<<<< HEAD
-    // all special characters are replaced with `_`
-    const std::string specialChars{"~!@#$%^&*()-=+,.?`':{}|<>[]/"};
-=======
     // names are not allowed to start to digit numbers
     if(std::isdigit(_newName.at(0))){
         _newName = prim.GetName();
@@ -151,7 +112,6 @@
 
     // all special characters are replaced with `_`
     const std::string specialChars{"~!@#$%^&*()-=+,.?`':{}|<>[]/ "};
->>>>>>> aa4aa13c
     std::replace_if(_newName.begin(), _newName.end(), [&](auto c){
         return std::string::npos != specialChars.find(c);
     }, '_');
