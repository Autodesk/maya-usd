//
// Copyright 2021 Autodesk
//
// Licensed under the Apache License, Version 2.0 (the "License");
// you may not use this file except in compliance with the License.
// You may obtain a copy of the License at
//
//     http://www.apache.org/licenses/LICENSE-2.0
//
// Unless required by applicable law or agreed to in writing, software
// distributed under the License is distributed on an "AS IS" BASIS,
// WITHOUT WARRANTIES OR CONDITIONS OF ANY KIND, either express or implied.
// See the License for the specific language governing permissions and
// limitations under the License.
//
#include "UsdUIUfeObserver.h"

#include <pxr/base/tf/diagnostic.h>
#include <pxr/usd/usdGeom/tokens.h>

#include <maya/MGlobal.h>
#include <maya/MString.h>
#include <maya/MStringArray.h>
#include <ufe/attributes.h>
#include <ufe/pathString.h>

// Needed because of TF_VERIFY
PXR_NAMESPACE_USING_DIRECTIVE

namespace MAYAUSD_NS_DEF {
namespace ufe {

//------------------------------------------------------------------------------
// Global variables
//------------------------------------------------------------------------------
Ufe::Observer::Ptr UsdUIUfeObserver::ufeObserver;

//------------------------------------------------------------------------------
// UsdUIUfeObserver
//------------------------------------------------------------------------------

UsdUIUfeObserver::UsdUIUfeObserver()
    : Ufe::Observer()
{
}

/*static*/
void UsdUIUfeObserver::create()
{
    TF_VERIFY(!ufeObserver);
    if (!ufeObserver) {
        ufeObserver = std::make_shared<UsdUIUfeObserver>();
        Ufe::Attributes::addObserver(ufeObserver);
    }
}

/*static*/
void UsdUIUfeObserver::destroy()
{
    TF_VERIFY(ufeObserver);
    if (ufeObserver) {
        Ufe::Attributes::removeObserver(ufeObserver);
        ufeObserver.reset();
    }
}

//------------------------------------------------------------------------------
// Ufe::Observer overrides
//------------------------------------------------------------------------------

void UsdUIUfeObserver::operator()(const Ufe::Notification& notification)
{
<<<<<<< HEAD
    try {
        if (auto ac = dynamic_cast<const Ufe::AttributeValueChanged*>(&notification)) {
            if (ac->name() == UsdGeomTokens->xformOpOrder) {
                static const MString mainObjListCmd(
                    "if (`channelBox -exists mainChannelBox`) channelBox -q -mainObjectList "
                    "mainChannelBox;");
                MStringArray paths;
                if (MGlobal::executeCommand(mainObjListCmd, paths) && (paths.length() > 0)) {
                    // Skip any non-absolute Maya paths (we know non-Maya ufe paths will always
                    // start with |
                    MString firstPath = paths[0];
                    if (firstPath.substringW(0, 0) != "|")
                        return;

                    auto ufePath = Ufe::PathString::path(firstPath.asChar());
                    if (ufePath.startsWith(ac->path())) {
                        static const MString updateCBCmd("channelBox -e -update mainChannelBox;");
                        MGlobal::executeCommand(updateCBCmd);
                    }
=======
    if (auto ac = dynamic_cast<const Ufe::AttributeValueChanged*>(&notification)) {
        if (ac->name() == UsdGeomTokens->xformOpOrder) {
            static const MString mainObjListCmd(
                "if (`channelBox -exists mainChannelBox`) channelBox -q -mainObjectList "
                "mainChannelBox;");
            MStringArray paths;
            if (MGlobal::executeCommand(mainObjListCmd, paths) && (paths.length() > 0)) {
                // Skip any non-absolute Maya paths (we know non-Maya ufe paths will always
                // start with |
                MString firstPath = paths[0];
                if (firstPath.substringW(0, 0) != "|")
                    return;

                auto ufePath = Ufe::PathString::path(firstPath.asChar());
                if (ufePath.startsWith(ac->path())) {
                    static const MString updateCBCmd("channelBox -e -update mainChannelBox;");
                    MGlobal::executeCommand(updateCBCmd);
>>>>>>> ed352f68
                }
            }
        }
    } catch (const std::exception&) {
    }
}

} // namespace ufe
} // namespace MAYAUSD_NS_DEF<|MERGE_RESOLUTION|>--- conflicted
+++ resolved
@@ -70,8 +70,7 @@
 
 void UsdUIUfeObserver::operator()(const Ufe::Notification& notification)
 {
-<<<<<<< HEAD
-    try {
+      try {
         if (auto ac = dynamic_cast<const Ufe::AttributeValueChanged*>(&notification)) {
             if (ac->name() == UsdGeomTokens->xformOpOrder) {
                 static const MString mainObjListCmd(
@@ -90,28 +89,10 @@
                         static const MString updateCBCmd("channelBox -e -update mainChannelBox;");
                         MGlobal::executeCommand(updateCBCmd);
                     }
-=======
-    if (auto ac = dynamic_cast<const Ufe::AttributeValueChanged*>(&notification)) {
-        if (ac->name() == UsdGeomTokens->xformOpOrder) {
-            static const MString mainObjListCmd(
-                "if (`channelBox -exists mainChannelBox`) channelBox -q -mainObjectList "
-                "mainChannelBox;");
-            MStringArray paths;
-            if (MGlobal::executeCommand(mainObjListCmd, paths) && (paths.length() > 0)) {
-                // Skip any non-absolute Maya paths (we know non-Maya ufe paths will always
-                // start with |
-                MString firstPath = paths[0];
-                if (firstPath.substringW(0, 0) != "|")
-                    return;
-
-                auto ufePath = Ufe::PathString::path(firstPath.asChar());
-                if (ufePath.startsWith(ac->path())) {
-                    static const MString updateCBCmd("channelBox -e -update mainChannelBox;");
-                    MGlobal::executeCommand(updateCBCmd);
->>>>>>> ed352f68
                 }
-            }
-        }
+             }
+          }
+       }
     } catch (const std::exception&) {
     }
 }
