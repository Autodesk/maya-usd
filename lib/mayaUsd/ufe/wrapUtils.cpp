--- conflicted
+++ resolved
@@ -38,8 +38,8 @@
 using namespace boost::python;
 
 namespace {
-// find the Layer Index in the LayerStack ( strong-to-weak order )
-uint32_t findIndex(const PXR_NS::UsdAttribute& attr, const PXR_NS::SdfLayerHandle& layer)
+// find positon index for a given layer in the local LayerStack ( strong-to-weak order )
+uint32_t findLayerIndex(const PXR_NS::UsdAttribute& attr, const PXR_NS::SdfLayerHandle& layer)
 {
     const auto& prim = attr.GetPrim();
     const auto& stage = prim.GetStage();
@@ -48,9 +48,9 @@
     uint32_t position { 0 };
 
     auto iter = std::find_if(
-        std::begin(layerStack),
-        std::end(layerStack),
-        [&](const PXR_NS::SdfLayerHandle& l) -> bool { return layer == l; });
+        std::begin(layerStack), std::end(layerStack), [&](const PXR_NS::SdfLayerHandle& l) -> bool {
+            return layer == l;
+        });
 
     if (iter != layerStack.end()) {
         return std::distance(layerStack.begin(), iter);
@@ -217,29 +217,30 @@
 #endif
 }
 
-<<<<<<< HEAD
-PXR_NS::TfTokenVector getProxyShapePurposes(const std::string& ufePathString)
-=======
 bool isAttributeEditAllowed(const PXR_NS::UsdAttribute& attr)
 {
     // get the property spec in the edit target's layer
     const auto& prim = attr.GetPrim();
     const auto& stage = prim.GetStage();
     const auto& editTarget = stage->GetEditTarget();
-    const auto& editTargetPropertySpec = editTarget.GetPropertySpecForScenePath(attr.GetPath());
 
     // get the index to edit target layer
-    const auto targetLayerIndex = findIndex(attr, editTarget.GetLayer());
+    const auto targetLayerIndex = findLayerIndex(attr, editTarget.GetLayer());
 
     // get the strength-ordered ( strong-to-weak order ) list of property specs that provide
     // opinions for this property.
     const auto& propertyStack = attr.GetPropertyStack();
 
-    SdfLayerHandle strongLayer;
+    // HS March 15th,2021
+    // TODO: This code works as long as existing opinions are in the stage’s local LayerStack.
+    // Relying on the "expanded primIndex" would be a better way to detect the opinions across
+    // composition arc(s). Some more details can be found:
+    // https://groups.google.com/g/usd-interest/c/xTxFYQA_bRs/m/lX_WqNLoBAAJ
+    PXR_NS::SdfLayerHandle strongLayer;
     for (const auto& spec : propertyStack) {
 
-        // Skip if the edit target layer is stronger than the propSpec layer
-        const auto propSpecLayerIndex = findIndex(attr, spec->GetLayer());
+        // skip if the edit target layer is stronger than the propSpec layer
+        const auto propSpecLayerIndex = findLayerIndex(attr, spec->GetLayer());
         if (targetLayerIndex <= propSpecLayerIndex) {
             continue;
         }
@@ -257,9 +258,7 @@
     return true;
 }
 
-
-TfTokenVector getProxyShapePurposes(const std::string& ufePathString)
->>>>>>> 5978b8f1
+PXR_NS::TfTokenVector getProxyShapePurposes(const std::string& ufePathString)
 {
     auto path =
 #ifdef UFE_V2_FEATURES_AVAILABLE
