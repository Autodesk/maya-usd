--- conflicted
+++ resolved
@@ -15,10 +15,6 @@
 //
 #pragma once
 
-<<<<<<< HEAD
-=======
-#include <mayaUsd/fileio/utils/xformStack.h>
->>>>>>> 8529e8dd
 #include <mayaUsd/ufe/UsdTransform3dBase.h>
 
 #include <pxr/usd/usdGeom/xformable.h>
@@ -66,12 +62,7 @@
     UsdTransform3dMayaXformStack(const UsdSceneItem::Ptr& item);
     ~UsdTransform3dMayaXformStack() override = default;
 
-<<<<<<< HEAD
-    //! Create a UsdTransform3dMayaXformStack for the given item.  The argument
-    //! transform ops must match a Maya transform stack.
-=======
     //! Create a UsdTransform3dMayaXformStack.
->>>>>>> 8529e8dd
     static UsdTransform3dMayaXformStack::Ptr create(const UsdSceneItem::Ptr& item);
 
     Ufe::Vector3d translation() const override;
@@ -98,7 +89,6 @@
 
     Ufe::Vector3d scalePivotTranslation() const override;
 
-<<<<<<< HEAD
 protected:
     bool                                    hasOp(OpNdx ndx) const;
     UsdGeomXformOp                          getOp(OpNdx ndx) const;
@@ -114,23 +104,6 @@
     template <class V>
     Ufe::SetVector3dUndoableCommand::Ptr
     setVector3dCmd(const V& v, const TfToken& attrName, const TfToken& opSuffix = TfToken());
-=======
-private:
-    bool           hasOp(OpNdx ndx) const;
-    UsdGeomXformOp getOp(OpNdx ndx) const;
-
-    Ufe::TranslateUndoableCommand::Ptr
-                                     pivotCmd(const TfToken& pvtOpSuffix, double x, double y, double z);
-    template <class V> Ufe::Vector3d getVector3d(const TfToken& attrName) const;
-    template <class V>
-    Ufe::SetVector3dUndoableCommand::Ptr
-    setVector3dCmd(const V& v, const TfToken& attrName, const TfToken& opSuffix = TfToken());
-
-    void setXformOpOrder();
-
-    // Cache of ops in the ordered ops vector, indexed by position.
-    std::unordered_map<OpNdx, UsdGeomXformOp> _orderedOps;
->>>>>>> 8529e8dd
 
     UsdGeomXformable _xformable;
 
