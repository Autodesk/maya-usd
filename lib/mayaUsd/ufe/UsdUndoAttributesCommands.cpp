//
// Copyright 2022 Autodesk
//
// Licensed under the Apache License, Version 2.0 (the "License");
// you may not use this file except in compliance with the License.
// You may obtain a copy of the License at
//
//     http://www.apache.org/licenses/LICENSE-2.0
//
// Unless required by applicable law or agreed to in writing, software
// distributed under the License is distributed on an "AS IS" BASIS,
// WITHOUT WARRANTIES OR CONDITIONS OF ANY KIND, either express or implied.
// See the License for the specific language governing permissions and
// limitations under the License.
//
#include "UsdUndoAttributesCommands.h"

#include <mayaUsd/ufe/UsdAttributes.h>

#include <ufe/hierarchy.h>
#include <ufe/pathString.h>

namespace MAYAUSD_NS_DEF {
namespace ufe {

UsdAddAttributeCommand::UsdAddAttributeCommand(
    const UsdSceneItem::Ptr&    sceneItem,
    const std::string&          name,
    const Ufe::Attribute::Type& type)
#if (UFE_PREVIEW_VERSION_NUM >= 4033)
    : UsdUndoableCommand<Ufe::AddAttributeUndoableCommand>()
#else
    : UsdUndoableCommand<Ufe::AddAttributeCommand>()
#endif
    , _sceneItemPath(sceneItem->path())
    , _name(name)
    , _type(type)
{
}

UsdAddAttributeCommand::~UsdAddAttributeCommand() { }

UsdAddAttributeCommand::Ptr UsdAddAttributeCommand::create(
    const UsdSceneItem::Ptr&    sceneItem,
    const std::string&          name,
    const Ufe::Attribute::Type& type)
{
    if (UsdAttributes::canAddAttribute(sceneItem, type)) {
        return std::make_shared<UsdAddAttributeCommand>(sceneItem, name, type);
    }
    return nullptr;
}

Ufe::Attribute::Ptr UsdAddAttributeCommand::attribute() const
{
    auto sceneItem
        = std::dynamic_pointer_cast<UsdSceneItem>(Ufe::Hierarchy::createItem(_sceneItemPath));
    return UsdAttributes(sceneItem).attribute(_name);
}

void UsdAddAttributeCommand::setName(const std::string& newName) { _name = newName; }

void UsdAddAttributeCommand::executeUndoBlock()
{
    // Validation has already been done. Just create the attribute.
    auto sceneItem
        = std::dynamic_pointer_cast<UsdSceneItem>(Ufe::Hierarchy::createItem(_sceneItemPath));
    auto attrPtr = UsdAttributes::doAddAttribute(sceneItem, _name, _type);

    // Set the name, since it could have been changed in order to be unique.
    if (attrPtr) {
        setName(attrPtr->name());
    }
}

#ifdef UFE_V4_FEATURES_AVAILABLE
#if (UFE_PREVIEW_VERSION_NUM >= 4032)
std::string UsdAddAttributeCommand::commandString() const
{
    return std::string("AddAttribute ") + _name + " " + Ufe::PathString::string(_sceneItemPath);
}
#endif
#endif

UsdRemoveAttributeCommand::UsdRemoveAttributeCommand(
    const UsdSceneItem::Ptr& sceneItem,
    const std::string&       name)
    : UsdUndoableCommand<Ufe::UndoableCommand>()
    , _sceneItemPath(sceneItem->path())
    , _name(name)
{
}

UsdRemoveAttributeCommand::~UsdRemoveAttributeCommand() { }

UsdRemoveAttributeCommand::Ptr
UsdRemoveAttributeCommand::create(const UsdSceneItem::Ptr& sceneItem, const std::string& name)
{
    if (UsdAttributes::canRemoveAttribute(sceneItem, name)) {
        return std::make_shared<UsdRemoveAttributeCommand>(sceneItem, name);
    }
    return nullptr;
}

void UsdRemoveAttributeCommand::executeUndoBlock()
{
    // Validation has already been done. Just remove the attribute.
    auto sceneItem
        = std::dynamic_pointer_cast<UsdSceneItem>(Ufe::Hierarchy::createItem(_sceneItemPath));
    UsdAttributes::doRemoveAttribute(sceneItem, _name);
}

#ifdef UFE_V4_FEATURES_AVAILABLE
<<<<<<< HEAD
#if (UFE_PREVIEW_VERSION_NUM >= 4033)
UsdRenameAttributeCommand::UsdRenameAttributeCommand(
    const UsdSceneItem::Ptr& sceneItem,
    const std::string&       originalName,
    const std::string&       newName)
    : UsdUndoableCommand<Ufe::RenameAttributeUndoableCommand>()
    , _sceneItemPath(sceneItem->path())
    , _originalName(originalName)
    , _newName(newName)
{
}

UsdRenameAttributeCommand::~UsdRenameAttributeCommand() { }

UsdRenameAttributeCommand::Ptr UsdRenameAttributeCommand::create(
    const UsdSceneItem::Ptr& sceneItem,
    const std::string&       originalName,
    const std::string&       newName)
{
    if (UsdAttributes::canRenameAttribute(sceneItem, originalName, newName)) {
        return std::make_shared<UsdRenameAttributeCommand>(sceneItem, originalName, newName);
    }

    return nullptr;
}

void UsdRenameAttributeCommand::executeUndoBlock()
{
    // Validation has already been done. Just rename the attribute.
    auto sceneItem
        = std::dynamic_pointer_cast<UsdSceneItem>(Ufe::Hierarchy::createItem(_sceneItemPath));
    auto renamedAttr = UsdAttributes::doRenameAttribute(sceneItem, _originalName, _newName);

    // Set the new name, since it could have been changed in order to be unique.
    if (renamedAttr) {
        setNewName(renamedAttr->name());
    }
}

Ufe::Attribute::Ptr UsdRenameAttributeCommand::attribute() const
{
    auto sceneItem
        = std::dynamic_pointer_cast<UsdSceneItem>(Ufe::Hierarchy::createItem(_sceneItemPath));
    return UsdAttributes(sceneItem).attribute(_newName);
}

void UsdRenameAttributeCommand::setNewName(const std::string& newName) { _newName = newName; };

#endif
#endif
=======
#if (UFE_PREVIEW_VERSION_NUM >= 4032)
std::string UsdRemoveAttributeCommand::commandString() const
{
    return std::string("RemoveAttribute ") + _name + " " + Ufe::PathString::string(_sceneItemPath);
}
#endif
#endif

>>>>>>> 42854b32
} // namespace ufe
} // namespace MAYAUSD_NS_DEF<|MERGE_RESOLUTION|>--- conflicted
+++ resolved
@@ -111,7 +111,12 @@
 }
 
 #ifdef UFE_V4_FEATURES_AVAILABLE
-<<<<<<< HEAD
+#if (UFE_PREVIEW_VERSION_NUM >= 4032)
+std::string UsdRemoveAttributeCommand::commandString() const
+{
+    return std::string("RemoveAttribute ") + _name + " " + Ufe::PathString::string(_sceneItemPath);
+}
+#endif
 #if (UFE_PREVIEW_VERSION_NUM >= 4033)
 UsdRenameAttributeCommand::UsdRenameAttributeCommand(
     const UsdSceneItem::Ptr& sceneItem,
@@ -162,15 +167,6 @@
 
 #endif
 #endif
-=======
-#if (UFE_PREVIEW_VERSION_NUM >= 4032)
-std::string UsdRemoveAttributeCommand::commandString() const
-{
-    return std::string("RemoveAttribute ") + _name + " " + Ufe::PathString::string(_sceneItemPath);
-}
-#endif
-#endif
 
->>>>>>> 42854b32
 } // namespace ufe
 } // namespace MAYAUSD_NS_DEF