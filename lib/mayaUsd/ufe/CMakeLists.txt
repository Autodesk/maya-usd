--- conflicted
+++ resolved
@@ -79,13 +79,12 @@
 endif()
 
 if(CMAKE_UFE_V4_FEATURES_AVAILABLE)
-<<<<<<< HEAD
     target_sources(${PROJECT_NAME}
         PRIVATE
             UsdLight.cpp
             UsdLightHandler.cpp
     )
-=======
+
     if (${UFE_PREVIEW_VERSION_NUM} GREATER_EQUAL 4001)
         target_sources(${PROJECT_NAME}
             PRIVATE
@@ -93,7 +92,6 @@
                 UsdShaderNodeDefHandler.cpp
         )
     endif()
->>>>>>> 01a560d6
 endif()
 
 set(HEADERS
@@ -173,19 +171,17 @@
 endif()
 
 if(CMAKE_UFE_V4_FEATURES_AVAILABLE)
-<<<<<<< HEAD
     list(APPEND HEADERS
         UsdLight.h
         UsdLightHandler.h
     )
-=======
+
     if (${UFE_PREVIEW_VERSION_NUM} GREATER_EQUAL 4001)
         list(APPEND HEADERS
             UsdShaderNodeDef.h
             UsdShaderNodeDefHandler.h
         )
     endif()
->>>>>>> 01a560d6
 endif()
 
 # -----------------------------------------------------------------------------
