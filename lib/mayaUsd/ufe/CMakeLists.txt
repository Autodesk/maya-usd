--- conflicted
+++ resolved
@@ -139,18 +139,18 @@
         )
     endif()
 
-<<<<<<< HEAD
     if (${UFE_PREVIEW_VERSION_NUM} GREATER_EQUAL 4023)
         target_sources(${PROJECT_NAME}
             PRIVATE
                 UsdUINodeGraphNode.cpp
                 UsdUINodeGraphNodeHandler.cpp
-=======
+        )
+    endif()
+
     if (${UFE_PREVIEW_VERSION_NUM} GREATER_EQUAL 4024)
         target_sources(${PROJECT_NAME}
             PRIVATE
                 UsdUndoAttributesCommands.cpp
->>>>>>> be1f1c3c
         )
     endif()
 endif()
@@ -282,16 +282,16 @@
         )
     endif()
 
-<<<<<<< HEAD
     if (${UFE_PREVIEW_VERSION_NUM} GREATER_EQUAL 4023)
         list(APPEND HEADERS
             UsdUINodeGraphNode.h
             UsdUINodeGraphNodeHandler.h
-=======
+        )
+    endif()
+
     if (${UFE_PREVIEW_VERSION_NUM} GREATER_EQUAL 4024)
         list(APPEND HEADERS
                 UsdUndoAttributesCommands.h
->>>>>>> be1f1c3c
         )
     endif()
 endif()
