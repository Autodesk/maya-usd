//
// Copyright 2019 Autodesk
//
// Licensed under the Apache License, Version 2.0 (the "License");
// you may not use this file except in compliance with the License.
// You may obtain a copy of the License at
//
//     http://www.apache.org/licenses/LICENSE-2.0
//
// Unless required by applicable law or agreed to in writing, software
// distributed under the License is distributed on an "AS IS" BASIS,
// WITHOUT WARRANTIES OR CONDITIONS OF ANY KIND, either express or implied.
// See the License for the specific language governing permissions and
// limitations under the License.
//
#pragma once

<<<<<<< HEAD
#include <ufe/path.h>
#include <ufe/scene.h>
#include <ufe/types.h>

#include <maya/MDagPath.h>
=======
#include <mayaUsd/base/api.h>
#include <mayaUsd/ufe/UsdSceneItem.h>
>>>>>>> 7c64b5df

#include <pxr/base/tf/token.h>
#include <pxr/usd/sdf/layer.h>
#include <pxr/usd/usd/prim.h>
#include <pxr/usd/usd/timeCode.h>

#include <maya/MDagPath.h>
#include <ufe/path.h>
#include <ufe/pathSegment.h>
#include <ufe/scene.h>

#include <cstring>		// memcpy

PXR_NAMESPACE_USING_DIRECTIVE

UFE_NS_DEF {
class PathSegment;
}

namespace MAYAUSD_NS_DEF {
namespace ufe {

//------------------------------------------------------------------------------
// Helper functions
//------------------------------------------------------------------------------

//! Get USD stage corresponding to argument Maya Dag path.
MAYAUSD_CORE_PUBLIC
UsdStageWeakPtr getStage(const Ufe::Path& path);

//! Return the ProxyShape node UFE path for the argument stage.
MAYAUSD_CORE_PUBLIC
Ufe::Path stagePath(UsdStageWeakPtr stage);

//! Return the USD prim corresponding to the argument UFE path.
MAYAUSD_CORE_PUBLIC
UsdPrim ufePathToPrim(const Ufe::Path& path);

MAYAUSD_CORE_PUBLIC
bool isRootChild(const Ufe::Path& path);

MAYAUSD_CORE_PUBLIC
UsdSceneItem::Ptr
createSiblingSceneItem(const Ufe::Path& ufeSrcPath, const std::string& siblingName);

//! Split the source name into a base name and a numerical suffix (set to
//! 1 if absent).  Increment the numerical suffix until name is unique.
MAYAUSD_CORE_PUBLIC
std::string uniqueName(const TfToken::HashSet& existingNames, std::string srcName);

//! Return a unique child name.
MAYAUSD_CORE_PUBLIC
std::string uniqueChildName(const UsdPrim& parent, const std::string& name);

//! Return if a Maya node type is derived from the gateway node type.
MAYAUSD_CORE_PUBLIC
bool isAGatewayType(const std::string& mayaNodeType);

MAYAUSD_CORE_PUBLIC
Ufe::Path dagPathToUfe(const MDagPath& dagPath);

MAYAUSD_CORE_PUBLIC
Ufe::PathSegment dagPathToPathSegment(const MDagPath& dagPath);

//! Get the time along the argument path.  A gateway node (i.e. proxy shape)
//! along the path can transform Maya's time (e.g. with scale and offset).
MAYAUSD_CORE_PUBLIC
UsdTimeCode getTime(const Ufe::Path& path);

//! Send notification for data model changes
template <class T>
void sendNotification(const Ufe::SceneItem::Ptr& item, const Ufe::Path& previousPath)
{
    T notification(item, previousPath);
#ifdef UFE_V2_FEATURES_AVAILABLE
    Ufe::Scene::instance().notify(notification);
#else
    Ufe::Scene::notifyObjectPathChange(notification);
#endif
}

//! Readability function to downcast a SceneItem::Ptr to a UsdSceneItem::Ptr.
inline UsdSceneItem::Ptr downcast(const Ufe::SceneItem::Ptr& item)
{
    return std::dynamic_pointer_cast<UsdSceneItem>(item);
}

//! Copy the argument matrix into the return matrix.
inline Ufe::Matrix4d toUfe(const GfMatrix4d& src)
{
    Ufe::Matrix4d dst;
    std::memcpy(&dst.matrix[0][0], src.GetArray(), sizeof(double) * 16);
    return dst;
}

//! Copy the argument vector into the return vector.
inline Ufe::Vector3d toUfe(const GfVec3d& src)
{
  return Ufe::Vector3d(src[0], src[1], src[2]);
}

} // namespace ufe
} // namespace MAYAUSD_NS_DEF<|MERGE_RESOLUTION|>--- conflicted
+++ resolved
@@ -15,16 +15,8 @@
 //
 #pragma once
 
-<<<<<<< HEAD
-#include <ufe/path.h>
-#include <ufe/scene.h>
-#include <ufe/types.h>
-
-#include <maya/MDagPath.h>
-=======
 #include <mayaUsd/base/api.h>
 #include <mayaUsd/ufe/UsdSceneItem.h>
->>>>>>> 7c64b5df
 
 #include <pxr/base/tf/token.h>
 #include <pxr/usd/sdf/layer.h>
@@ -33,16 +25,14 @@
 
 #include <maya/MDagPath.h>
 #include <ufe/path.h>
-#include <ufe/pathSegment.h>
 #include <ufe/scene.h>
+#include <ufe/types.h>
 
-#include <cstring>		// memcpy
+#include <cstring> // memcpy
 
 PXR_NAMESPACE_USING_DIRECTIVE
 
-UFE_NS_DEF {
-class PathSegment;
-}
+UFE_NS_DEF { class PathSegment; }
 
 namespace MAYAUSD_NS_DEF {
 namespace ufe {
@@ -121,10 +111,7 @@
 }
 
 //! Copy the argument vector into the return vector.
-inline Ufe::Vector3d toUfe(const GfVec3d& src)
-{
-  return Ufe::Vector3d(src[0], src[1], src[2]);
-}
+inline Ufe::Vector3d toUfe(const GfVec3d& src) { return Ufe::Vector3d(src[0], src[1], src[2]); }
 
 } // namespace ufe
 } // namespace MAYAUSD_NS_DEF