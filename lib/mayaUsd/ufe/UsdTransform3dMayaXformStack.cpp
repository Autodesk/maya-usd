//
// Copyright 2020 Autodesk
//
// Licensed under the Apache License, Version 2.0 (the "License");
// you may not use this file except in compliance with the License.
// You may obtain a copy of the License at
//
//     http://www.apache.org/licenses/LICENSE-2.0
//
// Unless required by applicable law or agreed to in writing, software
// distributed under the License is distributed on an "AS IS" BASIS,
// WITHOUT WARRANTIES OR CONDITIONS OF ANY KIND, either express or implied.
// See the License for the specific language governing permissions and
// limitations under the License.
//
#include "UsdTransform3dMayaXformStack.h"

#include "private/UfeNotifGuard.h"

#include <mayaUsd/fileio/utils/xformStack.h>
#include <mayaUsd/ufe/RotationUtils.h>
#include <mayaUsd/ufe/UsdXformOpUndoableCommandBase.h>
#include <mayaUsd/ufe/Utils.h>

#include <maya/MEulerRotation.h>
#include <maya/MGlobal.h>
#include <maya/MMatrix.h>
#include <maya/MTransformationMatrix.h>
#include <maya/MVector.h>

#include <cstring>
#include <functional>
#include <map>

namespace {

#if UFE_PREVIEW_VERSION_NUM >= 2031
using BaseUndoableCommand = Ufe::BaseUndoableCommand;
#else
using BaseUndoableCommand = Ufe::BaseTransformUndoableCommand;
#endif
using OpFunc = std::function<UsdGeomXformOp(const BaseUndoableCommand&)>;

using namespace MayaUsd::ufe;

// Type traits for GfVec precision.
template <class V> struct OpPrecision
{
    static UsdGeomXformOp::Precision precision;
};

template <>
UsdGeomXformOp::Precision OpPrecision<GfVec3f>::precision = UsdGeomXformOp::PrecisionFloat;

template <>
UsdGeomXformOp::Precision OpPrecision<GfVec3d>::precision = UsdGeomXformOp::PrecisionDouble;

VtValue getValue(const UsdAttribute& attr, const UsdTimeCode& time)
{
    VtValue value;
    attr.Get(&value, time);
    return value;
}

// UsdMayaXformStack::FindOpIndex() requires an inconvenient isInvertedTwin
// argument, various rotate transform op equivalences in a separate
// UsdMayaXformStack::IsCompatibleType().  Just roll our own op name to
// Maya transform stack index position.
const std::unordered_map<TfToken, UsdTransform3dMayaXformStack::OpNdx, TfToken::HashFunctor>
    gOpNameToNdx {
        { TfToken("xformOp:translate"), UsdTransform3dMayaXformStack::NdxTranslate },
        { TfToken("xformOp:translate:rotatePivotTranslate"),
          UsdTransform3dMayaXformStack::NdxRotatePivotTranslate },
        { TfToken("xformOp:translate:rotatePivot"), UsdTransform3dMayaXformStack::NdxRotatePivot },
        { TfToken("xformOp:rotateX"), UsdTransform3dMayaXformStack::NdxRotate },
        { TfToken("xformOp:rotateY"), UsdTransform3dMayaXformStack::NdxRotate },
        { TfToken("xformOp:rotateZ"), UsdTransform3dMayaXformStack::NdxRotate },
        { TfToken("xformOp:rotateXYZ"), UsdTransform3dMayaXformStack::NdxRotate },
        { TfToken("xformOp:rotateXZY"), UsdTransform3dMayaXformStack::NdxRotate },
        { TfToken("xformOp:rotateYXZ"), UsdTransform3dMayaXformStack::NdxRotate },
        { TfToken("xformOp:rotateYZX"), UsdTransform3dMayaXformStack::NdxRotate },
        { TfToken("xformOp:rotateZXY"), UsdTransform3dMayaXformStack::NdxRotate },
        { TfToken("xformOp:rotateZYX"), UsdTransform3dMayaXformStack::NdxRotate },
        { TfToken("xformOp:orient"), UsdTransform3dMayaXformStack::NdxRotate },
        { TfToken("xformOp:rotateXYZ:rotateAxis"), UsdTransform3dMayaXformStack::NdxRotateAxis },
        { TfToken("!invert!xformOp:translate:rotatePivot"),
          UsdTransform3dMayaXformStack::NdxRotatePivotInverse },
        { TfToken("xformOp:translate:scalePivotTranslate"),
          UsdTransform3dMayaXformStack::NdxScalePivotTranslate },
        { TfToken("xformOp:translate:scalePivot"), UsdTransform3dMayaXformStack::NdxScalePivot },
        { TfToken("xformOp:transform:shear"), UsdTransform3dMayaXformStack::NdxShear },
        { TfToken("xformOp:scale"), UsdTransform3dMayaXformStack::NdxScale },
        { TfToken("!invert!xformOp:translate:scalePivot"),
          UsdTransform3dMayaXformStack::NdxScalePivotInverse }
    };

} // namespace

namespace MAYAUSD_NS_DEF {
namespace ufe {

namespace {

void setXformOpOrder(const UsdGeomXformable& xformable)
{
    // Simply adding a transform op appends to the op order vector.  Therefore,
    // after addition, we must sort the ops to preserve Maya transform stack
    // ordering.  Use the Maya transform stack indices to add to a map, then
    // simply traverse the map to obtain the transform ops in order.
    std::map<UsdTransform3dMayaXformStack::OpNdx, UsdGeomXformOp> orderedOps;
    bool                                                          resetsXformStack = false;
    auto oldOrder = xformable.GetOrderedXformOps(&resetsXformStack);
    for (const auto& op : oldOrder) {
        auto ndx = gOpNameToNdx.at(op.GetOpName());
        orderedOps[ndx] = op;
    }

    // Set the transform op order attribute.
    std::vector<UsdGeomXformOp> newOrder;
    newOrder.reserve(oldOrder.size());
    for (const auto& orderedOp : orderedOps) {
        const auto& op = orderedOp.second;
        newOrder.emplace_back(op);
    }

    xformable.SetXformOpOrder(newOrder, resetsXformStack);
}

using NextTransform3dFn = std::function<Ufe::Transform3d::Ptr()>;

Ufe::Transform3d::Ptr
createTransform3d(const Ufe::SceneItem::Ptr& item, NextTransform3dFn nextTransform3dFn)
{
    UsdSceneItem::Ptr usdItem = std::dynamic_pointer_cast<UsdSceneItem>(item);
#if !defined(NDEBUG)
    if (!usdItem) {
        TF_FATAL_ERROR(
            "Could not create Maya transform stack Transform3d interface for null item.");
    }
#endif

    // If the prim isn't transformable, can't create a Transform3d interface
    // for it.
    UsdGeomXformable xformSchema(usdItem->prim());
    if (!xformSchema) {
        return nullptr;
    }
    bool resetsXformStack = false;
    auto xformOps = xformSchema.GetOrderedXformOps(&resetsXformStack);

    // Early out: if there are no transform ops yet, it's a match.
    if (xformOps.empty()) {
        return UsdTransform3dMayaXformStack::create(usdItem);
    }

    // If the prim supports the Maya transform stack, create a Maya transform
    // stack interface for it, otherwise delegate to the next handler in the
    // chain of responsibility.
    auto stackOps = UsdMayaXformStack::MayaStack().MatchingSubstack(xformOps);

    return stackOps.empty() ? nextTransform3dFn() : UsdTransform3dMayaXformStack::create(usdItem);
}

// Class for setMatrixCmd() implementation.
class UsdSetMatrix4dUndoableCmd
    : public UsdValueUndoableCommandBase<Ufe::SetMatrix4dUndoableCommand>
{
public:
    UsdSetMatrix4dUndoableCmd(
        const Ufe::Matrix4d& newM,
        const Ufe::Path&     path,
        const UsdTimeCode&   writeTime)
        : UsdValueUndoableCommandBase<Ufe::SetMatrix4dUndoableCommand>(
            VtValue(toMTransformationMatrix(newM)),
            path,
            writeTime)
    {
    }

    bool set(const Ufe::Matrix4d&) override
    {
        // No-op: Maya does not set matrices through interactive manipulation.
        TF_WARN("Illegal call to UsdSetMatrix4dUndoableCmd::set()");
        return true;
    }

    void handleSet(State previousState, State newState, const VtValue& v) override
    {
<<<<<<< HEAD
        const auto& xformM = v.Get<MTransformationMatrix>();
=======
        // transform3d() and editTransform3d() are equivalent for a normal Maya
        // transform stack, but not for a fallback Maya transform stack, and
        // both can be edited by this command.
        auto t3d = Ufe::Transform3d::editTransform3d(sceneItem());
        t3d->translate(_newT.x(), _newT.y(), _newT.z());
        t3d->rotate(_newR.x(), _newR.y(), _newR.z());
        t3d->scale(_newS.x(), _newS.y(), _newS.z());
    }

private:
    Ufe::Vector3d _newT;
    Ufe::Vector3d _newR;
    Ufe::Vector3d _newS;
};

// Helper class to factor out common code for translate, rotate, scale
// undoable commands.
class UsdTRSUndoableCmdBase : public UsdUndoableCommandBase<Ufe::SetVector3dUndoableCommand>
{
private:
    const UsdTimeCode _readTime;
    const UsdTimeCode _writeTime;
    UsdGeomXformOp    _op;
    OpFunc            _opFunc;

protected:
    VtValue _newOpValue;

public:
    struct State
    {
        virtual const char* name() const = 0;
        virtual void        handleUndo(UsdTRSUndoableCmdBase*)
        {
            TF_CODING_ERROR(
                "Illegal handleUndo() call in UsdTRSUndoableCmdBase for state '%s'.", name());
        }
        virtual void handleSet(UsdTRSUndoableCmdBase*, const VtValue&)
        {
            TF_CODING_ERROR(
                "Illegal handleSet() call in UsdTRSUndoableCmdBase for state '%s'.", name());
        }
    };

    struct InitialState : public State
    {
        const char* name() const override { return "initial"; }
        void        handleUndo(UsdTRSUndoableCmdBase* cmd) override
        {
            // Maya triggers an undo on command creation, ignore it.
            cmd->_state = &UsdTRSUndoableCmdBase::_initialUndoCalledState;
        }
        void handleSet(UsdTRSUndoableCmdBase* cmd, const VtValue& v) override
        {
            // Going from initial to executing / executed state, save value.
            cmd->_op = cmd->_opFunc(*cmd);
            cmd->_newOpValue = v;
            cmd->setValue(v);
            cmd->_state = &UsdTRSUndoableCmdBase::_executeState;
        }
    };

    struct InitialUndoCalledState : public State
    {
        const char* name() const override { return "initial undo called"; }
        void        handleSet(UsdTRSUndoableCmdBase* cmd, const VtValue&) override
        {
            // Maya triggers a redo on command creation, ignore it.
            cmd->_state = &UsdTRSUndoableCmdBase::_initialState;
        }
    };
>>>>>>> 7bb26b0c

        auto t3d = Ufe::Transform3d::transform3d(sceneItem());

        auto t = xformM.getTranslation(MSpace::kTransform);
        t3d->translate(t[0], t[1], t[2]);

        double                               r[3];
        MTransformationMatrix::RotationOrder rotOrder;
        constexpr double                     radToDeg = 57.295779506;
        xformM.getRotation(r, rotOrder);
        t3d->rotate(r[0] * radToDeg, r[1] * radToDeg, r[2] * radToDeg);

        double s[3];
        xformM.getScale(s, MSpace::kTransform);
        t3d->scale(s[0], s[1], s[2]);
    }

private:
    static MTransformationMatrix toMTransformationMatrix(const Ufe::Matrix4d& newM)
    {
        // Decompose new matrix to extract TRS.  Neither GfMatrix4d::Factor
        // nor GfTransform decomposition provide results that match Maya,
        // so use MTransformationMatrix.
        MMatrix m;
        std::memcpy(m[0], &newM.matrix[0][0], sizeof(double) * 16);
        return MTransformationMatrix(m);
    }
};

using UsdTRSUndoableCmdBase = UsdXformOpUndoableCommandBase<Ufe::SetVector3dUndoableCommand>;

// UsdRotatePivotTranslateUndoableCmd uses hard-coded USD common transform API
// single pivot attribute name, not reusable.
template <class V> class UsdVecOpUndoableCmd : public UsdTRSUndoableCmdBase
{
public:
    UsdVecOpUndoableCmd(
        const V&           v,
        const Ufe::Path&   path,
        OpFunc             opFunc,
        const UsdTimeCode& writeTime)
        : UsdTRSUndoableCmdBase(VtValue(v), path, opFunc, writeTime)
    {
    }

    // Executes the command by setting the translation onto the transform op.
    bool set(double x, double y, double z) override
    {
        VtValue v;
        v = V(x, y, z);
        setNewValue(v);
        execute();
        return true;
    }
};

class UsdRotateOpUndoableCmd : public UsdTRSUndoableCmdBase
{
public:
    UsdRotateOpUndoableCmd(
        const GfVec3f&                                  r,
        const Ufe::Path&                                path,
        OpFunc                                          opFunc,
        UsdTransform3dMayaXformStack::CvtRotXYZToAttrFn cvt,
        const UsdTimeCode&                              writeTime)
        : UsdTRSUndoableCmdBase(VtValue(r), path, opFunc, writeTime)
        , _cvtRotXYZToAttr(cvt)
    {
    }

    // Executes the command by setting the rotation onto the transform op.
    bool set(double x, double y, double z) override
    {
        VtValue v;
        v = _cvtRotXYZToAttr(x, y, z);
        setNewValue(v);
        execute();
        return true;
    }

private:
    // Convert from UFE RotXYZ rotation to a value for the transform op.
    UsdTransform3dMayaXformStack::CvtRotXYZToAttrFn _cvtRotXYZToAttr;
};

} // namespace

UsdTransform3dMayaXformStack::UsdTransform3dMayaXformStack(const UsdSceneItem::Ptr& item)
    : UsdTransform3dBase(item)
    , _xformable(prim())
{
    TF_AXIOM(_xformable);
}

/* static */
UsdTransform3dMayaXformStack::Ptr
UsdTransform3dMayaXformStack::create(const UsdSceneItem::Ptr& item)
{
    return std::make_shared<UsdTransform3dMayaXformStack>(item);
}

Ufe::Vector3d UsdTransform3dMayaXformStack::translation() const
{
    return getVector3d<GfVec3d>(
        UsdGeomXformOp::GetOpName(UsdGeomXformOp::TypeTranslate, getTRSOpSuffix()));
}

Ufe::Vector3d UsdTransform3dMayaXformStack::rotation() const
{
    if (!hasOp(NdxRotate)) {
        return Ufe::Vector3d(0, 0, 0);
    }
    UsdGeomXformOp r = getOp(NdxRotate);
    TF_AXIOM(r);
    if (!r.GetAttr().HasValue()) {
        return Ufe::Vector3d(0, 0, 0);
    }

    CvtRotXYZFromAttrFn cvt = getCvtRotXYZFromAttrFn(r.GetOpName());
    return cvt(getValue(r.GetAttr(), getTime(path())));
}

Ufe::Vector3d UsdTransform3dMayaXformStack::scale() const
{
    if (!hasOp(NdxScale)) {
        return Ufe::Vector3d(1, 1, 1);
    }
    UsdGeomXformOp s = getOp(NdxScale);
    TF_AXIOM(s);
    if (!s.GetAttr().HasValue()) {
        return Ufe::Vector3d(1, 1, 1);
    }

    GfVec3f v;
    s.Get(&v, getTime(path()));
    return toUfe(v);
}

Ufe::TranslateUndoableCommand::Ptr
UsdTransform3dMayaXformStack::translateCmd(double x, double y, double z)
{
    return setVector3dCmd(
        GfVec3d(x, y, z),
        UsdGeomXformOp::GetOpName(UsdGeomXformOp::TypeTranslate, getTRSOpSuffix()),
        getTRSOpSuffix());
}

Ufe::RotateUndoableCommand::Ptr
UsdTransform3dMayaXformStack::rotateCmd(double x, double y, double z)
{
    GfVec3f        v(x, y, z);
    UsdGeomXformOp op;
    TfToken        attrName;
    const bool     hasRotate = hasOp(NdxRotate);
    if (hasRotate) {
        op = getOp(NdxRotate);
        attrName = op.GetOpName();
    }
    // If there is no rotate transform op, we will create a RotXYZ.
    CvtRotXYZToAttrFn cvt = hasRotate ? getCvtRotXYZToAttrFn(op.GetOpName()) : toXYZ;
    OpFunc            f = hasRotate
                   ? OpFunc([attrName](const BaseUndoableCommand& cmd) {
              auto usdSceneItem = std::dynamic_pointer_cast<UsdSceneItem>(cmd.sceneItem());
              TF_AXIOM(usdSceneItem);
              auto attr = usdSceneItem->prim().GetAttribute(attrName);
              return UsdGeomXformOp(attr);
          })
                   : OpFunc([opSuffix = getTRSOpSuffix(), setXformOpOrderFn = getXformOpOrderFn(), v](
                     const BaseUndoableCommand& cmd) {
              // Use notification guard, otherwise will generate one notification
              // for the xform op add, and another for the reorder.
              InTransform3dChange guard(cmd.path());
              auto usdSceneItem = std::dynamic_pointer_cast<UsdSceneItem>(cmd.sceneItem());
              TF_AXIOM(usdSceneItem);
              UsdGeomXformable xformable(usdSceneItem->prim());
              auto r = xformable.AddRotateXYZOp(UsdGeomXformOp::PrecisionFloat, opSuffix);
              TF_AXIOM(r);
              r.Set(v);
              setXformOpOrderFn(xformable);
              return r;
          });

    return std::make_shared<UsdRotateOpUndoableCmd>(
        v, path(), std::move(f), cvt, UsdTimeCode::Default());
}

Ufe::ScaleUndoableCommand::Ptr UsdTransform3dMayaXformStack::scaleCmd(double x, double y, double z)
{
    GfVec3f        v(x, y, z);
    UsdGeomXformOp op;
    TfToken        attrName;
    const bool     hasScale = hasOp(NdxScale);
    if (hasScale) {
        op = getOp(NdxScale);
        attrName = op.GetOpName();
    }
    OpFunc f = hasScale
        ? OpFunc([attrName](const BaseUndoableCommand& cmd) {
              auto usdSceneItem = std::dynamic_pointer_cast<UsdSceneItem>(cmd.sceneItem());
              TF_AXIOM(usdSceneItem);
              auto attr = usdSceneItem->prim().GetAttribute(attrName);
              return UsdGeomXformOp(attr);
          })
        : OpFunc([opSuffix = getTRSOpSuffix(), setXformOpOrderFn = getXformOpOrderFn(), v](
                     const BaseUndoableCommand& cmd) {
              InTransform3dChange guard(cmd.path());
              auto usdSceneItem = std::dynamic_pointer_cast<UsdSceneItem>(cmd.sceneItem());
              TF_AXIOM(usdSceneItem);
              UsdGeomXformable xformable(usdSceneItem->prim());
              auto             s = xformable.AddScaleOp(UsdGeomXformOp::PrecisionFloat, opSuffix);
              TF_AXIOM(s);
              s.Set(v);
              setXformOpOrderFn(xformable);
              return s;
          });

    return std::make_shared<UsdVecOpUndoableCmd<GfVec3f>>(
        v, path(), std::move(f), UsdTimeCode::Default());
}

Ufe::TranslateUndoableCommand::Ptr
UsdTransform3dMayaXformStack::rotatePivotCmd(double x, double y, double z)
{
    return pivotCmd(getOpSuffix(NdxRotatePivot), x, y, z);
}

Ufe::Vector3d UsdTransform3dMayaXformStack::rotatePivot() const
{
    return getVector3d<GfVec3f>(
        UsdGeomXformOp::GetOpName(UsdGeomXformOp::TypeTranslate, getOpSuffix(NdxRotatePivot)));
}

Ufe::TranslateUndoableCommand::Ptr
UsdTransform3dMayaXformStack::scalePivotCmd(double x, double y, double z)
{
    return pivotCmd(getOpSuffix(NdxScalePivot), x, y, z);
}

Ufe::Vector3d UsdTransform3dMayaXformStack::scalePivot() const
{
    return getVector3d<GfVec3f>(
        UsdGeomXformOp::GetOpName(UsdGeomXformOp::TypeTranslate, getOpSuffix(NdxScalePivot)));
}

Ufe::TranslateUndoableCommand::Ptr
UsdTransform3dMayaXformStack::translateRotatePivotCmd(double x, double y, double z)
{
    auto opSuffix = getOpSuffix(NdxRotatePivotTranslate);
    auto attrName = UsdGeomXformOp::GetOpName(UsdGeomXformOp::TypeTranslate, opSuffix);
    return setVector3dCmd(GfVec3f(x, y, z), attrName, opSuffix);
}

Ufe::Vector3d UsdTransform3dMayaXformStack::rotatePivotTranslation() const
{
    return getVector3d<GfVec3f>(UsdGeomXformOp::GetOpName(
        UsdGeomXformOp::TypeTranslate, getOpSuffix(NdxRotatePivotTranslate)));
}

Ufe::TranslateUndoableCommand::Ptr
UsdTransform3dMayaXformStack::translateScalePivotCmd(double x, double y, double z)
{
    auto opSuffix = getOpSuffix(NdxScalePivotTranslate);
    auto attrName = UsdGeomXformOp::GetOpName(UsdGeomXformOp::TypeTranslate, opSuffix);
    return setVector3dCmd(GfVec3f(x, y, z), attrName, opSuffix);
}

Ufe::Vector3d UsdTransform3dMayaXformStack::scalePivotTranslation() const
{
    return getVector3d<GfVec3f>(UsdGeomXformOp::GetOpName(
        UsdGeomXformOp::TypeTranslate, getOpSuffix(NdxScalePivotTranslate)));
}

template <class V>
Ufe::Vector3d UsdTransform3dMayaXformStack::getVector3d(const TfToken& attrName) const
{
    // If the attribute doesn't exist or have a value yet, return a zero vector.
    auto attr = prim().GetAttribute(attrName);
    if (!attr || !attr.HasValue()) {
        return Ufe::Vector3d(0, 0, 0);
    }

    UsdGeomXformOp op(attr);
    TF_AXIOM(op);

    V v;
    op.Get(&v, getTime(path()));
    return toUfe(v);
}

template <class V>
Ufe::SetVector3dUndoableCommand::Ptr UsdTransform3dMayaXformStack::setVector3dCmd(
    const V&       v,
    const TfToken& attrName,
    const TfToken& opSuffix)
{
    auto   attr = prim().GetAttribute(attrName);
    auto   setXformOpOrderFn = getXformOpOrderFn();
    OpFunc f = attr
        ? OpFunc([attrName](const BaseUndoableCommand& cmd) {
              auto usdSceneItem = std::dynamic_pointer_cast<UsdSceneItem>(cmd.sceneItem());
              TF_AXIOM(usdSceneItem);
              auto attr = usdSceneItem->prim().GetAttribute(attrName);
              return UsdGeomXformOp(attr);
          })
        : OpFunc(
            // MAYA-108612: generalized lambda capture below is incorrect with
            // gcc 6.3.1 on Linux.  Call to getXformOpOrderFn() is non-virtual;
            // work around by calling in function body.  PPT, 11-Jan-2021.
            // [opSuffix, setXformOpOrderFn = getXformOpOrderFn(), v](const BaseUndoableCommand&
            // cmd) {
            [opSuffix, setXformOpOrderFn, v](const BaseUndoableCommand& cmd) {
                InTransform3dChange guard(cmd.path());
                auto usdSceneItem = std::dynamic_pointer_cast<UsdSceneItem>(cmd.sceneItem());
                TF_AXIOM(usdSceneItem);
                UsdGeomXformable xformable(usdSceneItem->prim());
                auto             op = xformable.AddTranslateOp(OpPrecision<V>::precision, opSuffix);
                TF_AXIOM(op);
                op.Set(v);
                setXformOpOrderFn(xformable);
                return op;
            });

    return std::make_shared<UsdVecOpUndoableCmd<V>>(
        v, path(), std::move(f), UsdTimeCode::Default());
}

Ufe::TranslateUndoableCommand::Ptr
UsdTransform3dMayaXformStack::pivotCmd(const TfToken& pvtOpSuffix, double x, double y, double z)
{
    auto pvtAttrName = UsdGeomXformOp::GetOpName(UsdGeomXformOp::TypeTranslate, pvtOpSuffix);

    GfVec3f v(x, y, z);
    auto    attr = prim().GetAttribute(pvtAttrName);
    OpFunc  f = attr
         ? OpFunc([pvtAttrName](const BaseUndoableCommand& cmd) {
              auto usdSceneItem = std::dynamic_pointer_cast<UsdSceneItem>(cmd.sceneItem());
              TF_AXIOM(usdSceneItem);
              auto attr = usdSceneItem->prim().GetAttribute(pvtAttrName);
              return UsdGeomXformOp(attr);
          })
         : OpFunc([pvtOpSuffix, setXformOpOrderFn = getXformOpOrderFn(), v](
                     const BaseUndoableCommand& cmd) {
              // Without a notification guard each operation (each transform op
              // addition, setting the attribute value, and setting the transform
              // op order) will notify.  Observers would see an object in an
              // inconsistent state, especially after pivot is added but before
              // its inverse is added --- this does not match the Maya transform
              // stack.  Use of SdfChangeBlock is discouraged when calling USD
              // APIs above Sdf, so use our own guard.
              InTransform3dChange guard(cmd.path());
              auto usdSceneItem = std::dynamic_pointer_cast<UsdSceneItem>(cmd.sceneItem());
              TF_AXIOM(usdSceneItem);
              UsdGeomXformable xformable(usdSceneItem->prim());
              auto p = xformable.AddTranslateOp(UsdGeomXformOp::PrecisionFloat, pvtOpSuffix);
              auto pInv = xformable.AddTranslateOp(
                  UsdGeomXformOp::PrecisionFloat, pvtOpSuffix, /* isInverseOp */ true);
              TF_AXIOM(p && pInv);
              p.Set(v);
              setXformOpOrderFn(xformable);
              return p;
          });

    return std::make_shared<UsdVecOpUndoableCmd<GfVec3f>>(
        v, path(), std::move(f), UsdTimeCode::Default());
}

Ufe::SetMatrix4dUndoableCommand::Ptr
UsdTransform3dMayaXformStack::setMatrixCmd(const Ufe::Matrix4d& m)
{
    return std::make_shared<UsdSetMatrix4dUndoableCmd>(m, path(), UsdTimeCode::Default());
}

UsdTransform3dMayaXformStack::SetXformOpOrderFn
UsdTransform3dMayaXformStack::getXformOpOrderFn() const
{
    return setXformOpOrder;
}

std::map<UsdTransform3dMayaXformStack::OpNdx, UsdGeomXformOp>
UsdTransform3dMayaXformStack::getOrderedOps() const
{
    std::map<OpNdx, UsdGeomXformOp> orderedOps;
    bool                            resetsXformStack = false;
    auto                            ops = _xformable.GetOrderedXformOps(&resetsXformStack);
    for (const auto& op : ops) {
        auto ndx = gOpNameToNdx.at(op.GetOpName());
        orderedOps[ndx] = op;
    }
    return orderedOps;
}

bool UsdTransform3dMayaXformStack::hasOp(OpNdx ndx) const
{
    auto orderedOps = getOrderedOps();
    return orderedOps.find(ndx) != orderedOps.end();
}

UsdGeomXformOp UsdTransform3dMayaXformStack::getOp(OpNdx ndx) const
{
    auto orderedOps = getOrderedOps();
    return orderedOps.at(ndx);
}

TfToken UsdTransform3dMayaXformStack::getOpSuffix(OpNdx ndx) const
{
    static std::unordered_map<OpNdx, TfToken> opSuffix
        = { { NdxRotatePivotTranslate, UsdMayaXformStackTokens->rotatePivotTranslate },
            { NdxRotatePivot, UsdMayaXformStackTokens->rotatePivot },
            { NdxRotateAxis, UsdMayaXformStackTokens->rotateAxis },
            { NdxScalePivotTranslate, UsdMayaXformStackTokens->scalePivotTranslate },
            { NdxScalePivot, UsdMayaXformStackTokens->scalePivot },
            { NdxShear, UsdMayaXformStackTokens->shear } };
    return opSuffix.at(ndx);
}

TfToken UsdTransform3dMayaXformStack::getTRSOpSuffix() const { return TfToken(); }

UsdTransform3dMayaXformStack::CvtRotXYZFromAttrFn
UsdTransform3dMayaXformStack::getCvtRotXYZFromAttrFn(const TfToken& opName) const
{
    static std::unordered_map<TfToken, CvtRotXYZFromAttrFn, TfToken::HashFunctor> cvt = {
        { TfToken("xformOp:rotateX"), fromX },     { TfToken("xformOp:rotateY"), fromY },
        { TfToken("xformOp:rotateZ"), fromZ },     { TfToken("xformOp:rotateXYZ"), fromXYZ },
        { TfToken("xformOp:rotateXZY"), fromXZY }, { TfToken("xformOp:rotateYXZ"), fromYXZ },
        { TfToken("xformOp:rotateYZX"), fromYZX }, { TfToken("xformOp:rotateZXY"), fromZXY },
        { TfToken("xformOp:rotateZYX"), fromZYX }, { TfToken("xformOp:orient"), nullptr }
    }; // FIXME, unsupported.

    return cvt.at(opName);
}

UsdTransform3dMayaXformStack::CvtRotXYZToAttrFn
UsdTransform3dMayaXformStack::getCvtRotXYZToAttrFn(const TfToken& opName) const
{
    static std::unordered_map<TfToken, CvtRotXYZToAttrFn, TfToken::HashFunctor> cvt = {
        { TfToken("xformOp:rotateX"), toX },     { TfToken("xformOp:rotateY"), toY },
        { TfToken("xformOp:rotateZ"), toZ },     { TfToken("xformOp:rotateXYZ"), toXYZ },
        { TfToken("xformOp:rotateXZY"), toXZY }, { TfToken("xformOp:rotateYXZ"), toYXZ },
        { TfToken("xformOp:rotateYZX"), toYZX }, { TfToken("xformOp:rotateZXY"), toZXY },
        { TfToken("xformOp:rotateZYX"), toZYX }, { TfToken("xformOp:orient"), nullptr }
    }; // FIXME, unsupported.

    return cvt.at(opName);
}

//------------------------------------------------------------------------------
// UsdTransform3dMayaXformStackHandler
//------------------------------------------------------------------------------

UsdTransform3dMayaXformStackHandler::UsdTransform3dMayaXformStackHandler(
    const Ufe::Transform3dHandler::Ptr& nextHandler)
    : Ufe::Transform3dHandler()
    , _nextHandler(nextHandler)
{
}

/*static*/
UsdTransform3dMayaXformStackHandler::Ptr
UsdTransform3dMayaXformStackHandler::create(const Ufe::Transform3dHandler::Ptr& nextHandler)
{
    return std::make_shared<UsdTransform3dMayaXformStackHandler>(nextHandler);
}

Ufe::Transform3d::Ptr
UsdTransform3dMayaXformStackHandler::transform3d(const Ufe::SceneItem::Ptr& item) const
{
    return createTransform3d(item, [&]() { return _nextHandler->transform3d(item); });
}

Ufe::Transform3d::Ptr UsdTransform3dMayaXformStackHandler::editTransform3d(
    const Ufe::SceneItem::Ptr& item UFE_V2(, const Ufe::EditTransform3dHint& hint)) const
{
    // MAYA-109190: Moved the IsInstanceProxy() check here since it was causing the
    // camera framing not properly be applied.
    //
    // HS January 15, 2021: After speaking with Pierre, there is a more robust solution to move this
    // check entirely from here.

    // According to USD docs, editing scene description via instance proxies and their properties is
    // not allowed.
    // https://graphics.pixar.com/usd/docs/api/_usd__page__scenegraph_instancing.html#Usd_ScenegraphInstancing_InstanceProxies
    UsdSceneItem::Ptr usdItem = std::dynamic_pointer_cast<UsdSceneItem>(item);
    if (usdItem->prim().IsInstanceProxy()) {
        MGlobal::displayError(
            MString("Authoring to the descendant of an instance [")
            + MString(usdItem->prim().GetName().GetString().c_str()) + MString("] is not allowed. ")
            + MString("Please mark 'instanceable=false' to author edits to instance proxies."));
        return nullptr;
    }

    auto stage = usdItem->prim().GetStage();
    if (stage) {
        const SdfLayerHandle& editLayer = stage->GetEditTarget().GetLayer();
        if (editLayer && stage->IsLayerMuted(editLayer->GetIdentifier())) {
            MGlobal::displayError("Editing a muted layer is not allowed.");
            return nullptr;
        }
    }

    return createTransform3d(
        item, [&]() { return _nextHandler->editTransform3d(item UFE_V2(, hint)); });
}

} // namespace ufe
} // namespace MAYAUSD_NS_DEF<|MERGE_RESOLUTION|>--- conflicted
+++ resolved
@@ -186,83 +186,12 @@
 
     void handleSet(State previousState, State newState, const VtValue& v) override
     {
-<<<<<<< HEAD
         const auto& xformM = v.Get<MTransformationMatrix>();
-=======
+
         // transform3d() and editTransform3d() are equivalent for a normal Maya
         // transform stack, but not for a fallback Maya transform stack, and
         // both can be edited by this command.
         auto t3d = Ufe::Transform3d::editTransform3d(sceneItem());
-        t3d->translate(_newT.x(), _newT.y(), _newT.z());
-        t3d->rotate(_newR.x(), _newR.y(), _newR.z());
-        t3d->scale(_newS.x(), _newS.y(), _newS.z());
-    }
-
-private:
-    Ufe::Vector3d _newT;
-    Ufe::Vector3d _newR;
-    Ufe::Vector3d _newS;
-};
-
-// Helper class to factor out common code for translate, rotate, scale
-// undoable commands.
-class UsdTRSUndoableCmdBase : public UsdUndoableCommandBase<Ufe::SetVector3dUndoableCommand>
-{
-private:
-    const UsdTimeCode _readTime;
-    const UsdTimeCode _writeTime;
-    UsdGeomXformOp    _op;
-    OpFunc            _opFunc;
-
-protected:
-    VtValue _newOpValue;
-
-public:
-    struct State
-    {
-        virtual const char* name() const = 0;
-        virtual void        handleUndo(UsdTRSUndoableCmdBase*)
-        {
-            TF_CODING_ERROR(
-                "Illegal handleUndo() call in UsdTRSUndoableCmdBase for state '%s'.", name());
-        }
-        virtual void handleSet(UsdTRSUndoableCmdBase*, const VtValue&)
-        {
-            TF_CODING_ERROR(
-                "Illegal handleSet() call in UsdTRSUndoableCmdBase for state '%s'.", name());
-        }
-    };
-
-    struct InitialState : public State
-    {
-        const char* name() const override { return "initial"; }
-        void        handleUndo(UsdTRSUndoableCmdBase* cmd) override
-        {
-            // Maya triggers an undo on command creation, ignore it.
-            cmd->_state = &UsdTRSUndoableCmdBase::_initialUndoCalledState;
-        }
-        void handleSet(UsdTRSUndoableCmdBase* cmd, const VtValue& v) override
-        {
-            // Going from initial to executing / executed state, save value.
-            cmd->_op = cmd->_opFunc(*cmd);
-            cmd->_newOpValue = v;
-            cmd->setValue(v);
-            cmd->_state = &UsdTRSUndoableCmdBase::_executeState;
-        }
-    };
-
-    struct InitialUndoCalledState : public State
-    {
-        const char* name() const override { return "initial undo called"; }
-        void        handleSet(UsdTRSUndoableCmdBase* cmd, const VtValue&) override
-        {
-            // Maya triggers a redo on command creation, ignore it.
-            cmd->_state = &UsdTRSUndoableCmdBase::_initialState;
-        }
-    };
->>>>>>> 7bb26b0c
-
-        auto t3d = Ufe::Transform3d::transform3d(sceneItem());
 
         auto t = xformM.getTranslation(MSpace::kTransform);
         t3d->translate(t[0], t[1], t[2]);
