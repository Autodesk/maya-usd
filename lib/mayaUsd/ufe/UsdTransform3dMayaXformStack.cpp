--- conflicted
+++ resolved
@@ -31,10 +31,6 @@
 namespace {
 
 using OpFunc = std::function<UsdGeomXformOp(const Ufe::BaseTransformUndoableCommand&)>;
-
-using NextTransform3dFn = std::function<Ufe::Transform3d::Ptr(
-    const Ufe::Transform3dHandler::Ptr& nextHandler,
-    const Ufe::SceneItem::Ptr&          item)>;
 
 using namespace MayaUsd::ufe;
 
@@ -121,17 +117,10 @@
     xformable.SetXformOpOrder(newOrder, resetsXformStack);
 }
 
-<<<<<<< HEAD
 using NextTransform3dFn = std::function<Ufe::Transform3d::Ptr()>;
 
 Ufe::Transform3d::Ptr
 createTransform3d(const Ufe::SceneItem::Ptr& item, NextTransform3dFn nextTransform3dFn)
-=======
-Ufe::Transform3d::Ptr createTransform3d(
-    const Ufe::Transform3dHandler::Ptr& nextHandler,
-    const Ufe::SceneItem::Ptr&          item,
-    NextTransform3dFn                   nextTransform3dFn)
->>>>>>> 625c3378
 {
     UsdSceneItem::Ptr usdItem = std::dynamic_pointer_cast<UsdSceneItem>(item);
 #if !defined(NDEBUG)
@@ -747,7 +736,6 @@
 Ufe::Transform3d::Ptr
 UsdTransform3dMayaXformStackHandler::transform3d(const Ufe::SceneItem::Ptr& item) const
 {
-<<<<<<< HEAD
     return createTransform3d(item, [&]() { return _nextHandler->transform3d(item); });
 }
 
@@ -768,25 +756,6 @@
 #endif
         );
     });
-=======
-    return createTransform3d(
-        _nextHandler,
-        item,
-        [&](const Ufe::Transform3dHandler::Ptr& nextHandler, const Ufe::SceneItem::Ptr& item) {
-            return _nextHandler->transform3d(item);
-        });
-}
-
-Ufe::Transform3d::Ptr
-UsdTransform3dMayaXformStackHandler::editTransform3d(const Ufe::SceneItem::Ptr& item) const
-{
-    return createTransform3d(
-        _nextHandler,
-        item,
-        [&](const Ufe::Transform3dHandler::Ptr& nextHandler, const Ufe::SceneItem::Ptr& item) {
-            return _nextHandler->editTransform3d(item);
-        });
->>>>>>> 625c3378
 }
 
 } // namespace ufe
