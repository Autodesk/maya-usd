--- conflicted
+++ resolved
@@ -16,12 +16,8 @@
 #include "UsdTransform3dMatrixOp.h"
 
 #include <mayaUsd/ufe/UsdSceneItem.h>
-<<<<<<< HEAD
+#include <mayaUsd/ufe/UsdTransform3dSetObjectMatrix.h>
 #include <mayaUsd/ufe/UsdXformOpUndoableCommandBase.h>
-=======
-#include <mayaUsd/ufe/UsdTransform3dSetObjectMatrix.h>
-#include <mayaUsd/ufe/UsdUndoableCommandBase.h>
->>>>>>> 7bb26b0c
 #include <mayaUsd/ufe/Utils.h>
 #include <mayaUsd/ufe/XformOpUtils.h>
 
@@ -60,12 +56,6 @@
 
 const char* getMatrixOp() { return std::getenv("MAYA_USD_MATRIX_XFORM_OP_NAME"); }
 
-<<<<<<< HEAD
-// Class for setMatrixCmd() implementation.  UsdUndoBlock data member and
-// undo() / redo() should be factored out into a future command base class.
-class UsdSetMatrix4dUndoableCmd
-    : public UsdValueUndoableCommandBase<Ufe::SetMatrix4dUndoableCommand>
-=======
 template <bool INCLUSIVE>
 GfMatrix4d
 computeLocalTransform(const UsdPrim& prim, const UsdGeomXformOp& op, const UsdTimeCode& time)
@@ -101,7 +91,6 @@
 auto computeLocalInclusiveTransform = computeLocalTransform<true>;
 auto computeLocalExclusiveTransform = computeLocalTransform<false>;
 
-// Class for setMatrixCmd() implementation.
 std::vector<UsdGeomXformOp>::const_iterator
 findMatrixOp(const std::vector<UsdGeomXformOp>& xformOps)
 {
@@ -151,7 +140,6 @@
 
 // Class for setMatrixCmd() implementation.
 class UsdSetMatrix4dUndoableCmd : public UsdUndoableCommandBase<Ufe::SetMatrix4dUndoableCommand>
->>>>>>> 7bb26b0c
 {
 public:
     UsdSetMatrix4dUndoableCmd(
@@ -176,17 +164,11 @@
 
     void handleSet(State previousState, State newState, const VtValue& v) override
     {
-<<<<<<< HEAD
-        auto        t3d = Ufe::Transform3d::transform3d(sceneItem());
-        const auto& matrix = v.Get<Ufe::Matrix4d>();
-        t3d->setMatrix(matrix);
-=======
         // Use editTransform3d() to set a single matrix transform op.
         // transform3d() returns a whole-object interface, which may include
         // other transform ops.
         auto t3d = Ufe::Transform3d::editTransform3d(sceneItem());
         t3d->setMatrix(_newM);
->>>>>>> 7bb26b0c
     }
 };
 
