//
// Copyright 2020 Autodesk
//
// Licensed under the Apache License, Version 2.0 (the "License");
// you may not use this file except in compliance with the License.
// You may obtain a copy of the License at
//
//     http://www.apache.org/licenses/LICENSE-2.0
//
// Unless required by applicable law or agreed to in writing, software
// distributed under the License is distributed on an "AS IS" BASIS,
// WITHOUT WARRANTIES OR CONDITIONS OF ANY KIND, either express or implied.
// See the License for the specific language governing permissions and
// limitations under the License.
//
#include "UsdTransform3dMatrixOp.h"

#include <mayaUsd/ufe/UsdSceneItem.h>
<<<<<<< HEAD
#include <mayaUsd/ufe/UsdUndoableCommandBase.h>
=======
#include <mayaUsd/ufe/UsdTransform3dSetObjectMatrix.h>
>>>>>>> f86a2e64
#include <mayaUsd/ufe/Utils.h>
#include <mayaUsd/ufe/XformOpUtils.h>

#include <pxr/base/gf/rotation.h>
#include <pxr/base/gf/transform.h>
#include <pxr/usd/usdGeom/xformCache.h>
#include <pxr/usd/usdGeom/xformOp.h>
#include <pxr/usd/usdGeom/xformable.h>

#include <ufe/transform3dUndoableCommands.h>

#include <algorithm>

namespace {

using namespace MayaUsd;
using namespace MayaUsd::ufe;

VtValue getValue(const UsdAttribute& attr, const UsdTimeCode& time)
{
    VtValue value;
    attr.Get(&value, time);
    return value;
}

const char* getMatrixOp() { return std::getenv("MAYA_USD_MATRIX_XFORM_OP_NAME"); }

<<<<<<< HEAD
template <bool INCLUSIVE>
GfMatrix4d
computeLocalTransform(const UsdPrim& prim, const UsdGeomXformOp& op, const UsdTimeCode& time)
{
    UsdGeomXformable xformable(prim);
    bool             unused;
    auto             ops = xformable.GetOrderedXformOps(&unused);

    // FIXME  Searching for transform op in vector is awkward, as we've likely
    // already done this to create the UsdTransform3dMatrixOp object itself.
    // PPT, 10-Aug-2020.
    auto i = std::find(ops.begin(), ops.end(), op);

    if (i == ops.end()) {
        TF_FATAL_ERROR("Matrix op %s not found in transform ops.", op.GetOpName().GetText());
    }
    // If we want the op to be included, increment i.
    if (INCLUSIVE) {
        ++i;
    }
    std::vector<UsdGeomXformOp> cfOps(std::distance(ops.begin(), i));
    cfOps.assign(ops.begin(), i);

    GfMatrix4d m(1);
    if (!UsdGeomXformable::GetLocalTransformation(&m, cfOps, time)) {
        TF_FATAL_ERROR(
            "Local transformation computation for prim %s failed.", prim.GetPath().GetText());
    }

    return m;
}

auto computeLocalInclusiveTransform = computeLocalTransform<true>;
auto computeLocalExclusiveTransform = computeLocalTransform<false>;

// Class for setMatrixCmd() implementation.
class UsdSetMatrix4dUndoableCmd : public UsdUndoableCommandBase<Ufe::SetMatrix4dUndoableCommand>
=======
std::vector<UsdGeomXformOp>::const_iterator
findMatrixOp(const std::vector<UsdGeomXformOp>& xformOps)
{
    auto opName = getMatrixOp();
    return std::find_if(xformOps.cbegin(), xformOps.cend(), [opName](const UsdGeomXformOp& op) {
        return (op.GetOpType() == UsdGeomXformOp::TypeTransform)
            && (!opName || std::string(opName) == op.GetOpName());
    });
}

// Given a starting point i (inclusive), is there a non-matrix transform op in
// the vector?
bool findNonMatrix(
    const std::vector<UsdGeomXformOp>::const_iterator& i,
    const std::vector<UsdGeomXformOp>&                 xformOps)
{
    return std::find_if(
               i,
               xformOps.cend(),
               [](const UsdGeomXformOp& op) {
                   return op.GetOpType() != UsdGeomXformOp::TypeTransform;
               })
        != xformOps.cend();
}

// Compute the inverse of the cumulative transform for the argument xform ops.
GfMatrix4d xformInv(
    const std::vector<UsdGeomXformOp>::const_iterator& begin,
    const std::vector<UsdGeomXformOp>::const_iterator& end,
    const Ufe::Path&                                   path)
{
    auto nbOps = std::distance(begin, end);
    if (nbOps == 0) {
        return GfMatrix4d { 1 };
    }
    std::vector<UsdGeomXformOp> ops(nbOps);
    ops.assign(begin, end);

    GfMatrix4d m { 1 };
    if (!UsdGeomXformable::GetLocalTransformation(&m, ops, getTime(path))) {
        TF_FATAL_ERROR(
            "Local transformation computation for item %s failed.", path.string().c_str());
    }

    return m.GetInverse();
}

// Class for setMatrixCmd() implementation.  UsdUndoBlock data member and
// undo() / redo() should be factored out into a future command base class.
class UsdSetMatrix4dUndoableCmd : public Ufe::SetMatrix4dUndoableCommand
>>>>>>> f86a2e64
{
public:
    UsdSetMatrix4dUndoableCmd(const Ufe::Path& path, const Ufe::Matrix4d& newM)
        : UsdUndoableCommandBase<Ufe::SetMatrix4dUndoableCommand>(path)
        , _newM(newM)
    {
    }

    ~UsdSetMatrix4dUndoableCmd() override { }

    bool set(const Ufe::Matrix4d&) override
    {
        // No-op: Maya does not set matrices through interactive manipulation.
        TF_WARN("Illegal call to UsdSetMatrix4dUndoableCmd::set()");
        return true;
    }

    void executeImpl() override
    {
<<<<<<< HEAD
        auto t3d = Ufe::Transform3d::transform3d(sceneItem());
=======
        UsdUndoBlock undoBlock(&_undoableItem);

        // Use editTransform3d() to set a single matrix transform op.
        // transform3d() returns a whole-object interface, which may include
        // other transform ops.
        auto t3d = Ufe::Transform3d::editTransform3d(sceneItem());
>>>>>>> f86a2e64
        t3d->setMatrix(_newM);
    }

private:
    const Ufe::Matrix4d _newM;
};

// Helper class to factor out common code for translate, rotate, scale
// undoable commands.
class UsdTRSUndoableCmdBase
{
private:
    UsdGeomXformOp    fOp;
    const UsdTimeCode fReadTime;
    const UsdTimeCode fWriteTime;

public:
    UsdTRSUndoableCmdBase(
        const Ufe::Path&      path,
        const UsdGeomXformOp& op,
        const UsdTimeCode&    writeTime_)
        : fOp(op)
        ,
        // Always read from proxy shape time.
        fReadTime(getTime(path))
        , fWriteTime(writeTime_)
        , fNewOpValue(getValue(op.GetAttr(), readTime()))
    {
    }

    UsdTimeCode readTime() const { return fReadTime; }
    UsdTimeCode writeTime() const { return fWriteTime; }

protected:
    void executeImpl() { fOp.GetAttr().Set(fNewOpValue, fWriteTime); }

    VtValue fNewOpValue;
};

// Command to set the translation on a scene item by setting a matrix transform
// op at an arbitrary position in the transform op stack.
class UsdTranslateUndoableCmd
    : public UsdUndoableCommandBase<Ufe::TranslateUndoableCommand>
    , public UsdTRSUndoableCmdBase
{
public:
#ifdef UFE_V2_FEATURES_AVAILABLE
    UsdTranslateUndoableCmd(
        const Ufe::Path&      path,
        const UsdGeomXformOp& op,
        const UsdTimeCode&    writeTime)
        : UsdUndoableCommandBase<Ufe::TranslateUndoableCommand>(path)
        , UsdTRSUndoableCmdBase(path, op, writeTime)
#else
    UsdTranslateUndoableCmd(
        const UsdSceneItem::Ptr& item,
        const UsdGeomXformOp&    op,
        const UsdTimeCode&       writeTime)
        : UsdUndoableCommandBase<Ufe::TranslateUndoableCommand>(item)
        , UsdTRSUndoableCmdBase(item->path(), op, writeTime)
#endif
    {
        fOpTransform = op.GetOpTransform(readTime());
    }

    // Executes the command by setting the translation onto the transform op.
    bool set(double x, double y, double z) override
    {
        fOpTransform.SetTranslateOnly(GfVec3d(x, y, z));
        fNewOpValue = fOpTransform;

        execute();
        return true;
    }

protected:
    void executeImpl() override { UsdTRSUndoableCmdBase::executeImpl(); }

private:
    GfMatrix4d fOpTransform;
};

class UsdRotateUndoableCmd
    : public UsdUndoableCommandBase<Ufe::RotateUndoableCommand>
    , public UsdTRSUndoableCmdBase
{

public:
#ifdef UFE_V2_FEATURES_AVAILABLE
    UsdRotateUndoableCmd(
        const Ufe::Path&      path,
        const UsdGeomXformOp& op,
        const UsdTimeCode&    writeTime)
        : UsdUndoableCommandBase<Ufe::RotateUndoableCommand>(path)
        , UsdTRSUndoableCmdBase(path, op, writeTime)
#else
    UsdRotateUndoableCmd(
        const UsdSceneItem::Ptr& item,
        const UsdGeomXformOp&    op,
        const UsdTimeCode&       writeTime)
        : UsdUndoableCommandBase<Ufe::RotateUndoableCommand>(item)
        , UsdTRSUndoableCmdBase(item->path(), op, writeTime)
#endif
    {
        GfMatrix4d opTransform = op.GetOpTransform(readTime());

        // Other matrix decomposition code from AL:
        // from
        // https://github.com/AnimalLogic/maya-usd/blob/8852bdbb1fc904ac80543cd6103489097fa00154/lib/usd/utils/MayaTransformAPI.cpp#L979-L1055
        GfMatrix4d unusedR, unusedP;
        GfVec3d    s;
        if (!opTransform.Factor(&unusedR, &s, &fU, &fT, &unusedP)) {
            TF_FATAL_ERROR("Cannot decompose transform for op %s", op.GetOpName().GetText());
        }

        fS = GfMatrix4d(GfVec4d(s[0], s[1], s[2], 1.0));
    }

    // Executes the command by setting the rotation onto the transform op.
    bool set(double x, double y, double z) override
    {
        // Expect XYZ Euler angles in degrees.
        GfMatrix3d r(
            GfRotation(GfVec3d::XAxis(), x) * GfRotation(GfVec3d::YAxis(), y)
            * GfRotation(GfVec3d::ZAxis(), z));

        fU.SetRotate(r);

        GfMatrix4d opTransform = (fS * fU).SetTranslateOnly(fT);
        fNewOpValue = opTransform;

        execute();
        return true;
    }

protected:
    void executeImpl() override { UsdTRSUndoableCmdBase::executeImpl(); }

private:
    GfVec3d    fT;
    GfMatrix4d fS, fU;
};

class UsdScaleUndoableCmd
    : public UsdUndoableCommandBase<Ufe::ScaleUndoableCommand>
    , public UsdTRSUndoableCmdBase
{

public:
#ifdef UFE_V2_FEATURES_AVAILABLE
    UsdScaleUndoableCmd(
        const Ufe::Path&      path,
        const UsdGeomXformOp& op,
        const UsdTimeCode&    writeTime)
        : UsdUndoableCommandBase<Ufe::ScaleUndoableCommand>(path)
        , UsdTRSUndoableCmdBase(path, op, writeTime)
#else
    UsdScaleUndoableCmd(
        const UsdSceneItem::Ptr& item,
        const UsdGeomXformOp&    op,
        const UsdTimeCode&       writeTime)
        : UsdUndoableCommandBase<Ufe::ScaleUndoableCommand>(item)
        , UsdTRSUndoableCmdBase(item->path(), op, writeTime)
#endif
    {
        GfMatrix4d opTransform = op.GetOpTransform(readTime());

        // Other matrix decomposition code from AL:
        // from
        // https://github.com/AnimalLogic/maya-usd/blob/8852bdbb1fc904ac80543cd6103489097fa00154/lib/usd/utils/MayaTransformAPI.cpp#L979-L1055
        GfMatrix4d unusedR, unusedP;
        GfVec3d    unusedS;
        if (!opTransform.Factor(&unusedR, &unusedS, &fU, &fT, &unusedP)) {
            TF_FATAL_ERROR("Cannot decompose transform for op %s", op.GetOpName().GetText());
        }
    }

    // Executes the command by setting the rotation onto the transform op.
    bool set(double x, double y, double z) override
    {
        GfMatrix4d opTransform = (GfMatrix4d(GfVec4d(x, y, z, 1.0)) * fU).SetTranslateOnly(fT);
        fNewOpValue = opTransform;

        execute();
        return true;
    }

protected:
    void executeImpl() override { UsdTRSUndoableCmdBase::executeImpl(); }

private:
    GfVec3d    fT;
    GfMatrix4d fU;
};

} // namespace

namespace MAYAUSD_NS_DEF {
namespace ufe {

UsdTransform3dMatrixOp::UsdTransform3dMatrixOp(
    const UsdSceneItem::Ptr& item,
    const UsdGeomXformOp&    op)
    : UsdTransform3dBase(item)
    , _op(op)
{
}

/* static */
UsdTransform3dMatrixOp::Ptr
UsdTransform3dMatrixOp::create(const UsdSceneItem::Ptr& item, const UsdGeomXformOp& op)
{
    return std::make_shared<UsdTransform3dMatrixOp>(item, op);
}

Ufe::Vector3d UsdTransform3dMatrixOp::translation() const
{
    auto local = computeLocalInclusiveTransform(prim(), _op, getTime(path()));
    return toUfe(local.ExtractTranslation());
}

Ufe::Vector3d UsdTransform3dMatrixOp::rotation() const
{
    auto local = computeLocalInclusiveTransform(prim(), _op, getTime(path()));
    return toUfe(local.DecomposeRotation(GfVec3d::XAxis(), GfVec3d::YAxis(), GfVec3d::ZAxis()));
}

Ufe::Vector3d UsdTransform3dMatrixOp::scale() const
{
    auto       local = computeLocalInclusiveTransform(prim(), _op, getTime(path()));
    GfMatrix4d unusedR, unusedP, unusedU;
    GfVec3d    s, unusedT;
    if (!local.Factor(&unusedR, &s, &unusedU, &unusedT, &unusedP)) {
        TF_WARN("Cannot decompose local transform for %s", path().string().c_str());
        return Ufe::Vector3d(1, 1, 1);
    }

    return toUfe(s);
}

Ufe::TranslateUndoableCommand::Ptr
UsdTransform3dMatrixOp::translateCmd(double x, double y, double z)
{
    return std::make_shared<UsdTranslateUndoableCmd>(
#ifdef UFE_V2_FEATURES_AVAILABLE
        path(),
#else
        usdSceneItem(),
#endif
        _op,
        UsdTimeCode::Default());
}

Ufe::RotateUndoableCommand::Ptr UsdTransform3dMatrixOp::rotateCmd(double x, double y, double z)
{
    return std::make_shared<UsdRotateUndoableCmd>(
#ifdef UFE_V2_FEATURES_AVAILABLE
        path(),
#else
        usdSceneItem(),
#endif
        _op,
        UsdTimeCode::Default());
}

Ufe::ScaleUndoableCommand::Ptr UsdTransform3dMatrixOp::scaleCmd(double x, double y, double z)
{
    return std::make_shared<UsdScaleUndoableCmd>(
#ifdef UFE_V2_FEATURES_AVAILABLE
        path(),
#else
        usdSceneItem(),
#endif
        _op,
        UsdTimeCode::Default());
}

Ufe::SetMatrix4dUndoableCommand::Ptr UsdTransform3dMatrixOp::setMatrixCmd(const Ufe::Matrix4d& m)
{
    return std::make_shared<UsdSetMatrix4dUndoableCmd>(path(), m);
}

void UsdTransform3dMatrixOp::setMatrix(const Ufe::Matrix4d& m) { _op.Set(toUsd(m)); }

Ufe::Matrix4d UsdTransform3dMatrixOp::matrix() const
{
    return toUfe(_op.GetOpTransform(getTime(path())));
}

Ufe::Matrix4d UsdTransform3dMatrixOp::segmentInclusiveMatrix() const
{
    // Get the parent transform plus all ops including the requested one.
    auto              time = getTime(path());
    UsdGeomXformCache xformCache(time);
    auto              parent = xformCache.GetParentToWorldTransform(prim());
    auto              local = computeLocalInclusiveTransform(prim(), _op, time);
    return toUfe(local * parent);
}

Ufe::Matrix4d UsdTransform3dMatrixOp::segmentExclusiveMatrix() const
{
    // Get the parent transform plus all ops excluding the requested one.
    auto              time = getTime(path());
    UsdGeomXformCache xformCache(time);
    auto              parent = xformCache.GetParentToWorldTransform(prim());
    auto              local = computeLocalExclusiveTransform(prim(), _op, time);
    return toUfe(local * parent);
}

//------------------------------------------------------------------------------
// UsdTransform3dMatrixOpHandler
//------------------------------------------------------------------------------

UsdTransform3dMatrixOpHandler::UsdTransform3dMatrixOpHandler(
    const Ufe::Transform3dHandler::Ptr& nextHandler)
    : Ufe::Transform3dHandler()
    , _nextHandler(nextHandler)
{
}

/*static*/
UsdTransform3dMatrixOpHandler::Ptr
UsdTransform3dMatrixOpHandler::create(const Ufe::Transform3dHandler::Ptr& nextHandler)
{
    return std::make_shared<UsdTransform3dMatrixOpHandler>(nextHandler);
}

Ufe::Transform3d::Ptr
UsdTransform3dMatrixOpHandler::transform3d(const Ufe::SceneItem::Ptr& item) const
{
    // We must create a Transform3d interface to edit the whole object,
    // e.g. setting the local transformation matrix for the complete object.
    UsdSceneItem::Ptr usdItem = std::dynamic_pointer_cast<UsdSceneItem>(item);
    TF_AXIOM(usdItem);

    UsdGeomXformable xformable(usdItem->prim());
    bool             unused;
    auto             xformOps = xformable.GetOrderedXformOps(&unused);

    // If there is a single matrix transform op in the transform stack, then
    // transform3d() and editTransform3d() are equivalent: use that matrix op.
    if (xformOps.size() == 1 && xformOps.front().GetOpType() == UsdGeomXformOp::TypeTransform) {
        return UsdTransform3dMatrixOp::create(usdItem, xformOps.front());
    }

    // Find the matrix op to be transformed.
    auto i = findMatrixOp(xformOps);

    // If no matrix was found, pass on to the next handler.
    if (i == xformOps.cend()) {
        return _nextHandler->transform3d(item);
    }

    // If we've found a matrix op, but there is a more local non-matrix op in
    // the stack, the more local op should be used.  This will happen e.g. if a
    // pivot edit was done on a matrix op stack.  Since matrix ops don't
    // support pivot edits, a fallback Maya stack will be added, and from that
    // point on the fallback Maya stack must be used.
    if (findNonMatrix(i, xformOps)) {
        return _nextHandler->transform3d(item);
    }

    // At this point we know we have a matrix op to transform, and that it is
    // not alone on the transform op stack.  Wrap a matrix op Transform3d
    // interface for that matrix into a UsdTransform3dSetObjectMatrix object.
    // Ml is the transformation before the matrix op, Mr is the transformation
    // after the matrix op.
    auto mlInv = xformInv(xformOps.cbegin(), i, item->path());
    auto mrInv = xformInv(i + 1, xformOps.cend(), item->path());

    return UsdTransform3dSetObjectMatrix::create(
        UsdTransform3dMatrixOp::create(usdItem, *i), mlInv, mrInv);
}

Ufe::Transform3d::Ptr UsdTransform3dMatrixOpHandler::editTransform3d(
    const Ufe::SceneItem::Ptr& item UFE_V2(, const Ufe::EditTransform3dHint& hint)) const
{
    UsdSceneItem::Ptr usdItem = std::dynamic_pointer_cast<UsdSceneItem>(item);
    TF_AXIOM(usdItem);

    // Beware: the default UsdGeomXformOp constructor
    // https://github.com/PixarAnimationStudios/USD/blob/71b4baace2044ea4400ba802e91667f9ebe342f0/pxr/usd/usdGeom/xformOp.h#L148
    // leaves the _opType enum data member uninitialized, which as per
    // https://stackoverflow.com/questions/6842799/enum-variable-default-value/6842821
    // is undefined behavior, so a default constructed UsdGeomXformOp cannot be
    // used as a UsdGeomXformOp::TypeInvalid sentinel value.  PPT, 10-Aug-20.

    // We try to edit a matrix op in the prim's transform op stack.  If a
    // matrix op has been specified, it will be used if found.  If a matrix op
    // has not been specified, we edit the first matrix op in the stack.  If
    // the matrix op is not found, or there is no matrix op in the stack, let
    // the next Transform3d handler in the chain handle the request.
    UsdGeomXformable xformable(usdItem->prim());
    bool             unused;
    auto             xformOps = xformable.GetOrderedXformOps(&unused);

    // Find the matrix op to be transformed.
    auto i = findMatrixOp(xformOps);

    // If no matrix was found, pass on to the next handler.
    if (i == xformOps.cend()) {
        return _nextHandler->editTransform3d(item UFE_V2(, hint));
    }

    // If we've found a matrix op, but there is a more local non-matrix op in
    // the stack, the more local op should be used.  This will happen e.g. if a
    // pivot edit was done on a matrix op stack.  Since matrix ops don't
    // support pivot edits, a fallback Maya stack will be added, and from that
    // point on the fallback Maya stack must be used.  Also, pass pivot edits
    // on to the next handler, since we can't handle them.
    return (findNonMatrix(i, xformOps)
#ifdef UFE_V2_FEATURES_AVAILABLE
            || (hint.type() == Ufe::EditTransform3dHint::RotatePivot)
            || (hint.type() == Ufe::EditTransform3dHint::ScalePivot)
#endif
                )
        ? _nextHandler->editTransform3d(item UFE_V2(, hint))
        : UsdTransform3dMatrixOp::create(usdItem, *i);
}

} // namespace ufe
} // namespace MAYAUSD_NS_DEF<|MERGE_RESOLUTION|>--- conflicted
+++ resolved
@@ -16,11 +16,8 @@
 #include "UsdTransform3dMatrixOp.h"
 
 #include <mayaUsd/ufe/UsdSceneItem.h>
-<<<<<<< HEAD
 #include <mayaUsd/ufe/UsdUndoableCommandBase.h>
-=======
 #include <mayaUsd/ufe/UsdTransform3dSetObjectMatrix.h>
->>>>>>> f86a2e64
 #include <mayaUsd/ufe/Utils.h>
 #include <mayaUsd/ufe/XformOpUtils.h>
 
@@ -48,7 +45,6 @@
 
 const char* getMatrixOp() { return std::getenv("MAYA_USD_MATRIX_XFORM_OP_NAME"); }
 
-<<<<<<< HEAD
 template <bool INCLUSIVE>
 GfMatrix4d
 computeLocalTransform(const UsdPrim& prim, const UsdGeomXformOp& op, const UsdTimeCode& time)
@@ -85,8 +81,6 @@
 auto computeLocalExclusiveTransform = computeLocalTransform<false>;
 
 // Class for setMatrixCmd() implementation.
-class UsdSetMatrix4dUndoableCmd : public UsdUndoableCommandBase<Ufe::SetMatrix4dUndoableCommand>
-=======
 std::vector<UsdGeomXformOp>::const_iterator
 findMatrixOp(const std::vector<UsdGeomXformOp>& xformOps)
 {
@@ -134,10 +128,8 @@
     return m.GetInverse();
 }
 
-// Class for setMatrixCmd() implementation.  UsdUndoBlock data member and
-// undo() / redo() should be factored out into a future command base class.
-class UsdSetMatrix4dUndoableCmd : public Ufe::SetMatrix4dUndoableCommand
->>>>>>> f86a2e64
+// Class for setMatrixCmd() implementation.
+class UsdSetMatrix4dUndoableCmd : public UsdUndoableCommandBase<Ufe::SetMatrix4dUndoableCommand>
 {
 public:
     UsdSetMatrix4dUndoableCmd(const Ufe::Path& path, const Ufe::Matrix4d& newM)
@@ -157,16 +149,10 @@
 
     void executeImpl() override
     {
-<<<<<<< HEAD
-        auto t3d = Ufe::Transform3d::transform3d(sceneItem());
-=======
-        UsdUndoBlock undoBlock(&_undoableItem);
-
         // Use editTransform3d() to set a single matrix transform op.
         // transform3d() returns a whole-object interface, which may include
         // other transform ops.
         auto t3d = Ufe::Transform3d::editTransform3d(sceneItem());
->>>>>>> f86a2e64
         t3d->setMatrix(_newM);
     }
 
