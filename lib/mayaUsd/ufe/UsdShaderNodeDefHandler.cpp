--- conflicted
+++ resolved
@@ -1,4 +1,4 @@
-//
+/
 // Copyright 2022 Autodesk
 //
 // Licensed under the Apache License, Version 2.0 (the "License");
@@ -23,78 +23,72 @@
 #include <pxr/usd/sdr/registry.h>
 #include <pxr/usd/usdShade/shader.h>
 
-namespace MAYAUSD_NS_DEF {
-namespace ufe {
+    namespace MAYAUSD_NS_DEF
+{
+    namespace ufe {
 
-UsdShaderNodeDefHandler::UsdShaderNodeDefHandler()
-    : Ufe::NodeDefHandler()
-{
-}
+    UsdShaderNodeDefHandler::UsdShaderNodeDefHandler()
+        : Ufe::NodeDefHandler()
+    {
+    }
 
-UsdShaderNodeDefHandler::~UsdShaderNodeDefHandler() { }
+    UsdShaderNodeDefHandler::~UsdShaderNodeDefHandler() { }
 
-UsdShaderNodeDefHandler::Ptr UsdShaderNodeDefHandler::create()
-{
-    return std::make_shared<UsdShaderNodeDefHandler>();
-}
+    UsdShaderNodeDefHandler::Ptr UsdShaderNodeDefHandler::create()
+    {
+        return std::make_shared<UsdShaderNodeDefHandler>();
+    }
 
-//------------------------------------------------------------------------------
-// Ufe::ShaderNodeDefHandler overrides
-//------------------------------------------------------------------------------
+    //------------------------------------------------------------------------------
+    // Ufe::ShaderNodeDefHandler overrides
+    //------------------------------------------------------------------------------
 
-Ufe::NodeDef::Ptr UsdShaderNodeDefHandler::definition(const Ufe::SceneItem::Ptr& item) const
-{
-    UsdSceneItem::Ptr usdItem = std::dynamic_pointer_cast<UsdSceneItem>(item);
-    PXR_NAMESPACE_USING_DIRECTIVE
-    if (!TF_VERIFY(usdItem)) {
-        return nullptr;
+    Ufe::NodeDef::Ptr UsdShaderNodeDefHandler::definition(const Ufe::SceneItem::Ptr& item) const
+    {
+        UsdSceneItem::Ptr usdItem = std::dynamic_pointer_cast<UsdSceneItem>(item);
+        PXR_NAMESPACE_USING_DIRECTIVE
+        if (!TF_VERIFY(usdItem)) {
+            return nullptr;
+        }
+        PXR_NS::UsdPrim        prim = usdItem->prim();
+        PXR_NS::UsdShadeShader shader(prim);
+        if (!shader) {
+            return nullptr;
+        }
+        PXR_NS::TfToken mxNodeType;
+        shader.GetIdAttr().Get(&mxNodeType);
+
+        // Careful around name and identifier. They are not the same concept.
+        //
+        // Here is one example from MaterialX to illustrate:
+        //
+        //  ND_standard_surface_surfaceshader exists in 2 versions with identifiers:
+        //     ND_standard_surface_surfaceshader     (latest version)
+        //     ND_standard_surface_surfaceshader_100 (version 1.0.0)
+        // Same name, 2 different identifiers.
+        PXR_NS::SdrRegistry&          registry = PXR_NS::SdrRegistry::GetInstance();
+        PXR_NS::SdrShaderNodeConstPtr shaderNodeDef
+            = registry.GetShaderNodeByIdentifier(mxNodeType);
+        if (!shaderNodeDef) {
+            return nullptr;
+        }
+        return UsdShaderNodeDef::create(shaderNodeDef);
     }
-    PXR_NS::UsdPrim        prim = usdItem->prim();
-    PXR_NS::UsdShadeShader shader(prim);
-    if (!shader) {
-        return nullptr;
+
+    Ufe::NodeDef::Ptr UsdShaderNodeDefHandler::definition(const std::string& type) const
+    {
+        PXR_NS::SdrRegistry& registry = PXR_NS::SdrRegistry::GetInstance();
+        if (shaderNodeDef) {
+            return UsdShaderNodeDef::create(shaderNodeDef);
+        } else {
+            return nullptr;
+        }
     }
-    PXR_NS::TfToken mxNodeType;
-    shader.GetIdAttr().Get(&mxNodeType);
 
-    // Careful around name and identifier. They are not the same concept.
-    //
-    // Here is one example from MaterialX to illustrate:
-    //
-    //  ND_standard_surface_surfaceshader exists in 2 versions with identifiers:
-    //     ND_standard_surface_surfaceshader     (latest version)
-    //     ND_standard_surface_surfaceshader_100 (version 1.0.0)
-    // Same name, 2 different identifiers.
-    PXR_NS::SdrRegistry&          registry = PXR_NS::SdrRegistry::GetInstance();
-    PXR_NS::SdrShaderNodeConstPtr shaderNodeDef = registry.GetShaderNodeByIdentifier(mxNodeType);
-    if (!shaderNodeDef) {
-        return nullptr;
+    Ufe::NodeDefs UsdShaderNodeDefHandler::definitions(const std::string& category) const
+    {
+        return UsdShaderNodeDef::definitions(category);
     }
-    return UsdShaderNodeDef::create(shaderNodeDef);
-}
 
-Ufe::NodeDef::Ptr UsdShaderNodeDefHandler::definition(const std::string& type) const
-{
-    PXR_NS::SdrRegistry&          registry = PXR_NS::SdrRegistry::GetInstance();
-    PXR_NS::SdrShaderNodeConstPtr shaderNodeDef = registry.GetShaderNodeByName(type);
-<<<<<<< HEAD
-    if (shaderNodeDef) {
-        return UsdShaderNodeDef::create(shaderNodeDef);
-    } else {
-        return nullptr;
-    }
-=======
-    if (!shaderNodeDef) {
-        return nullptr;
-    }
-    return UsdShaderNodeDef::create(shaderNodeDef);
->>>>>>> e6347a76
-}
-
-Ufe::NodeDefs UsdShaderNodeDefHandler::definitions(const std::string& category) const
-{
-    return UsdShaderNodeDef::definitions(category);
-}
-
-} // namespace ufe
+    } // namespace ufe
 } // namespace MAYAUSD_NS_DEF