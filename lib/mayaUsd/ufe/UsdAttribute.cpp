//
// Copyright 2019 Autodesk
//
// Licensed under the Apache License, Version 2.0 (the "License");
// you may not use this file except in compliance with the License.
// You may obtain a copy of the License at
//
//     http://www.apache.org/licenses/LICENSE-2.0
//
// Unless required by applicable law or agreed to in writing, software
// distributed under the License is distributed on an "AS IS" BASIS,
// WITHOUT WARRANTIES OR CONDITIONS OF ANY KIND, either express or implied.
// See the License for the specific language governing permissions and
// limitations under the License.
//
#include "UsdAttribute.h"

#include "Utils.h"
#include "private/Utils.h"

#include <mayaUsd/ufe/StagesSubject.h>
#include <mayaUsd/ufe/Utils.h>
#include <mayaUsd/undo/UsdUndoBlock.h>
#include <mayaUsd/undo/UsdUndoableItem.h>

#include <pxr/base/tf/token.h>
#include <pxr/base/vt/value.h>
#include <pxr/pxr.h>
#include <pxr/usd/sdf/attributeSpec.h>
#include <pxr/usd/usd/schemaRegistry.h>
#include <pxr/usd/usdShade/utils.h>

#include <sstream>
#include <unordered_map>
#include <unordered_set>

#ifdef UFE_V4_FEATURES_AVAILABLE
#if (UFE_PREVIEW_VERSION_NUM >= 4010)
#include "UsdShaderAttributeDef.h"
#endif
#endif
#ifdef UFE_V3_FEATURES_AVAILABLE
#include <mayaUsd/base/tokens.h>
#endif

// Note: normally we would use this using directive, but here we cannot because
//       our class is called UsdAttribute which is exactly the same as the one
//       in USD.
// PXR_NAMESPACE_USING_DIRECTIVE

static constexpr char kErrorMsgFailedConvertToString[]
    = "Could not convert the attribute '%s' to a string";
static constexpr char kErrorMsgInvalidType[]
    = "USD attribute does not match created attribute class type";

//------------------------------------------------------------------------------
// Helper functions
//------------------------------------------------------------------------------

namespace {

template <typename T> bool setUsdAttr(MayaUsd::ufe::UsdAttribute& attr, const T& value)
{
    // USD Attribute Notification doubling problem:
    // As of 24-Nov-2019, calling Set() on a UsdAttribute causes two "info only"
    // change notifications to be sent (see StagesSubject::stageChanged).  With
    // the current USD implementation (USD 19.11), UsdAttribute::Set() ends up
    // in UsdStage::_SetValueImpl().  This function calls in sequence:
    // - UsdStage::_CreateAttributeSpecForEditing(), which has an SdfChangeBlock
    //   whose expiry causes a notification to be sent.
    // - SdfLayer::SetField(), which also has an SdfChangeBlock whose
    //   expiry causes a notification to be sent.
    // These two calls appear to be made on all calls to UsdAttribute::Set(),
    // not just on the first call.
    //
    // Trying to wrap the call to UsdAttribute::Set() inside an additional
    // SdfChangeBlock fails: no notifications are sent at all.  This is most
    // likely because of the warning given in the SdfChangeBlock documentation:
    //
    // https://graphics.pixar.com/usd/docs/api/class_sdf_change_block.html
    //
    // which stages that "it is not safe to use [...] [a] downstream API [such
    // as Usd] while a changeblock is open [...]".
    //
    // Therefore, we have implemented an attribute change block notification of
    // our own in the StagesSubject, which we invoke here, so that only a
    // single UFE attribute changed notification is generated.

    MayaUsd::ufe::AttributeChangedNotificationGuard guard;
    const std::string                               errMsg = attr.isEditAllowedMsg();
    if (!errMsg.empty()) {
        throw std::runtime_error(errMsg);
    }

    PXR_NS::VtValue vt(value);
    return attr.UsdAttribute::set(vt, UsdTimeCode::Default());
}

PXR_NS::UsdTimeCode getCurrentTime(const Ufe::SceneItem::Ptr& item)
{
    // Attributes with time samples will fail when calling Get with default time code.
    // So we'll always use the current time when calling Get. If there are no time
    // samples, it will fall-back to the default time code.
    return MayaUsd::ufe::getTime(item->path());
}

std::string getUsdAttributeValueAsString(
    const MayaUsd::ufe::UsdAttribute& attr,
    const PXR_NS::UsdTimeCode&        time)
{
    if (!attr.isValid() ||
#ifdef UFE_V4_FEATURES_AVAILABLE
        !attr._hasValue())
#else
        !attr.hasValue())
#endif
        return attr.defaultValue();

    PXR_NS::VtValue v;
    if (attr.get(v, time)) {
        if (v.CanCast<std::string>()) {
            PXR_NS::VtValue v_str = v.Cast<std::string>();
            return v_str.Get<std::string>();
        }

        std::ostringstream os;
        os << v;
        return os.str();
    }

#ifdef UFE_V4_FEATURES_AVAILABLE
    TF_CODING_ERROR(kErrorMsgFailedConvertToString, attr._name().c_str());
#else
    TF_CODING_ERROR(kErrorMsgFailedConvertToString, attr.name().c_str());
#endif
    return std::string();
}

template <typename T, typename U>
U getUsdAttributeVectorAsUfe(
    const MayaUsd::ufe::UsdAttribute& attr,
    const PXR_NS::UsdTimeCode&        time)
{
    VtValue vt;
    if (!attr.isValid() ||
#ifdef UFE_V4_FEATURES_AVAILABLE
        !attr._hasValue()) {
#else
        !attr.hasValue()) {
#endif
        if (!attr.defaultValue().empty()) {
            vt = MayaUsd::ufe::vtValueFromString(attr.usdAttributeType(), attr.defaultValue());
        } else {
            return U();
        }
    } else if (!attr.get(vt, time) || !vt.IsHolding<T>()) {
        return U();
    }
    T                gfVec = vt.UncheckedGet<T>();
    U                ret;
    constexpr size_t num = ret.vector.size();
    std::copy(gfVec.data(), gfVec.data() + num, ret.vector.data());
    return ret;
}

template <typename T, typename U>
void setUsdAttributeVectorFromUfe(
    MayaUsd::ufe::UsdAttribute& attr,
    const U&                    value,
    const PXR_NS::UsdTimeCode&  time)
{
    T vec;
    std::copy(value.vector.data(), value.vector.data() + value.vector.size(), vec.data());
    setUsdAttr<T>(attr, vec);
}

template <typename T, typename U>
U getUsdAttributeColorAsUfe(const MayaUsd::ufe::UsdAttribute& attr, const PXR_NS::UsdTimeCode& time)
{
    VtValue vt;
    if (!attr.isValid() ||
#ifdef UFE_V4_FEATURES_AVAILABLE
        !attr._hasValue()) {
#else
        !attr.hasValue()) {
#endif
        if (!attr.defaultValue().empty()) {
            vt = MayaUsd::ufe::vtValueFromString(attr.usdAttributeType(), attr.defaultValue());
        } else {
            return U();
        }
    } else if (!attr.get(vt, time) || !vt.IsHolding<T>()) {
        return U();
    }
    T gfVec = vt.UncheckedGet<T>();
    U ret;
    std::copy(gfVec.data(), gfVec.data() + ret.color.size(), ret.color.data());
    return ret;
}

template <typename T, typename U>
void setUsdAttributeColorFromUfe(
    MayaUsd::ufe::UsdAttribute& attr,
    const U&                    value,
    const PXR_NS::UsdTimeCode&  time)
{
    T vec;
    std::copy(value.color.data(), value.color.data() + value.color.size(), vec.data());
    setUsdAttr<T>(attr, vec);
}

#if (UFE_PREVIEW_VERSION_NUM >= 4015)
template <typename T, typename U>
U getUsdAttributeMatrixAsUfe(
    const MayaUsd::ufe::UsdAttribute& attr,
    const PXR_NS::UsdTimeCode&        time)
{
    VtValue vt;
    if (!attr.isValid() ||
#ifdef UFE_V4_FEATURES_AVAILABLE
        !attr._hasValue()) {
#else
        !attr.hasValue()) {
#endif
        if (!attr.defaultValue().empty()) {
            vt = MayaUsd::ufe::vtValueFromString(attr.usdAttributeType(), attr.defaultValue());
        } else {
            return U();
        }
    } else if (!attr.get(vt, time) || !vt.IsHolding<T>()) {
        return U();
    }

    T gfMat = vt.UncheckedGet<T>();
    U ret;
    std::copy(
        gfMat.data(), gfMat.data() + ret.matrix.size() * ret.matrix.size(), ret.matrix[0].data());
    return ret;
}

template <typename T, typename U>
void setUsdAttributeMatrixFromUfe(
    MayaUsd::ufe::UsdAttribute& attr,
    const U&                    value,
    const PXR_NS::UsdTimeCode&  time)
{
    T mat;
    std::copy(
        value.matrix[0].data(),
        value.matrix[0].data() + value.matrix.size() * value.matrix.size(),
        mat.data());
    setUsdAttr<T>(attr, mat);
}
#endif

class UsdBaseUndoableCommand : public Ufe::UndoableCommand
{
public:
    void execute() override
    {
        MayaUsd::UsdUndoBlock undoBlock(&_undoableItem);
        executeUndoBlock();
    }

    void undo() override { _undoableItem.undo(); }
    void redo() override { _undoableItem.redo(); }

protected:
    // Actual implementation of the execution of the command,
    // executed "within" a UsdUndoBlock to capture undo data,
    // to be implemented by the sub-class.
    virtual void executeUndoBlock() = 0;

private:
    MayaUsd::UsdUndoableItem _undoableItem;
};

template <typename T, typename A = MayaUsd::ufe::TypedUsdAttribute<T>>
class SetUndoableCommand : public UsdBaseUndoableCommand
{
public:
    SetUndoableCommand(const typename A::Ptr& attr, const T& newValue)
        : _attr(attr)
        , _newValue(newValue)
    {
    }

    void executeUndoBlock() override { _attr->set(_newValue); }

private:
    const typename A::Ptr _attr;
    const T               _newValue;
};

#ifdef UFE_V3_FEATURES_AVAILABLE
class SetUndoableMetadataCommand : public UsdBaseUndoableCommand
{
public:
    SetUndoableMetadataCommand(
        MayaUsd::ufe::UsdAttribute& attr,
        const std::string&          key,
        const Ufe::Value&           newValue)
        : _attr(attr)
        , _key(key)
        , _newValue(newValue)
    {
    }

    void executeUndoBlock() override
    {
#ifdef UFE_V4_FEATURES_AVAILABLE
        _attr._setMetadata(_key, _newValue);
#else
        _attr.setMetadata(_key, _newValue);
#endif
    }

private:
    MayaUsd::ufe::UsdAttribute& _attr;
    const std::string           _key;
    const Ufe::Value            _newValue;
};
#endif

} // end namespace

namespace MAYAUSD_NS_DEF {
namespace ufe {

//------------------------------------------------------------------------------
// UsdAttribute:
//------------------------------------------------------------------------------

UsdAttribute::UsdAttribute(UsdAttributeHolder* attrHolder)
    : _attrHolder(attrHolder)
{
}

std::string UsdAttribute::isEditAllowedMsg() const { return _attrHolder->isEditAllowedMsg(); }

<<<<<<< HEAD
std::string UsdAttribute::defaultValue() const { return _attrHolder->defaultValue(); }
=======
std::string UsdAttribute::typeName() const
{
    if (isValid()) {
#ifdef UFE_V4_FEATURES_AVAILABLE
#if (UFE_PREVIEW_VERSION_NUM >= 4010)
        UsdShaderAttributeDef::ConstPtr shaderAttrDef
            = std::dynamic_pointer_cast<const UsdShaderAttributeDef>(fAttrDef);
        if (shaderAttrDef) {
            return usdTypeToUfe(shaderAttrDef->shaderProperty());
        } else {
#endif
#endif
            return usdTypeToUfe(fUsdAttr.GetTypeName());
#ifdef UFE_V4_FEATURES_AVAILABLE
#if (UFE_PREVIEW_VERSION_NUM >= 4010)
        }
#endif
#endif
    }
#ifdef UFE_V4_FEATURES_AVAILABLE
    else {
        return fAttrDef->type();
    }
#else
    else {
        return std::string();
    }
#endif
}
>>>>>>> ef43122d

std::string UsdAttribute::nativeType() const { return _attrHolder->nativeType(); }

bool UsdAttribute::get(PXR_NS::VtValue& value, PXR_NS::UsdTimeCode time) const
{
    return _attrHolder->get(value, time);
}

bool UsdAttribute::set(const PXR_NS::VtValue& value, PXR_NS::UsdTimeCode time)
{
    return _attrHolder->set(value, time);
}

#ifdef UFE_V4_FEATURES_AVAILABLE
bool UsdAttribute::_hasValue() const
#else
bool UsdAttribute::hasValue() const
#endif
{
    return _attrHolder->hasValue();
}

#ifdef UFE_V4_FEATURES_AVAILABLE
std::string UsdAttribute::_name() const
#else
std::string UsdAttribute::name() const
#endif
{
    return _attrHolder->name();
}

#ifdef UFE_V4_FEATURES_AVAILABLE
std::string UsdAttribute::_documentation() const
#else
std::string UsdAttribute::documentation() const
#endif
{
    return _attrHolder->documentation();
}

#ifdef UFE_V4_FEATURES_AVAILABLE
std::string UsdAttribute::_string(const Ufe::SceneItem::Ptr& item) const
#else
std::string UsdAttribute::string(const Ufe::SceneItem::Ptr& item) const
#endif
{
    return getUsdAttributeValueAsString(*this, getCurrentTime(item));
}

#ifdef UFE_V3_FEATURES_AVAILABLE
#ifdef UFE_V4_FEATURES_AVAILABLE
Ufe::Value UsdAttribute::_getMetadata(const std::string& key) const
#else
Ufe::Value UsdAttribute::getMetadata(const std::string& key) const
#endif
{
    return _attrHolder->getMetadata(key);
}

#ifdef UFE_V4_FEATURES_AVAILABLE
bool UsdAttribute::_setMetadata(const std::string& key, const Ufe::Value& value)
#else
bool UsdAttribute::setMetadata(const std::string& key, const Ufe::Value& value)
#endif
{
    return _attrHolder->setMetadata(key, value);
}

Ufe::UndoableCommand::Ptr
#ifdef UFE_V4_FEATURES_AVAILABLE
UsdAttribute::_setMetadataCmd(const std::string& key, const Ufe::Value& value)
#else
UsdAttribute::setMetadataCmd(const std::string& key, const Ufe::Value& value)
#endif
{
    return std::make_shared<SetUndoableMetadataCommand>(*this, key, value);
}

#ifdef UFE_V4_FEATURES_AVAILABLE
bool UsdAttribute::_clearMetadata(const std::string& key)
#else
bool UsdAttribute::clearMetadata(const std::string& key)
#endif
{
    return _attrHolder->clearMetadata(key);
}

#ifdef UFE_V4_FEATURES_AVAILABLE
bool UsdAttribute::_hasMetadata(const std::string& key) const
#else
bool UsdAttribute::hasMetadata(const std::string& key) const
#endif
{
    return _attrHolder->hasMetadata(key);
}
#endif

PXR_NS::SdfValueTypeName UsdAttribute::usdAttributeType() const
{
    return _attrHolder->usdAttributeType();
}

//------------------------------------------------------------------------------
// UsdAttributeGeneric:
//------------------------------------------------------------------------------

UsdAttributeGeneric::UsdAttributeGeneric(
    const UsdSceneItem::Ptr& item,
    UsdAttributeHolder*      attrHolder)
    : Ufe::AttributeGeneric(item)
    , UsdAttribute(attrHolder)
{
}

/*static*/
UsdAttributeGeneric::Ptr
UsdAttributeGeneric::create(const UsdSceneItem::Ptr& item, UsdAttributeHolder* attrHolder)
{
    auto attr = std::make_shared<UsdAttributeGeneric>(item, attrHolder);
    return attr;
}

//------------------------------------------------------------------------------
// UsdAttributeGeneric - Ufe::AttributeGeneric overrides
//------------------------------------------------------------------------------

std::string UsdAttributeGeneric::nativeType() const { return UsdAttribute::nativeType(); }

#if (UFE_PREVIEW_VERSION_NUM >= 4015)
//------------------------------------------------------------------------------
// UsdAttributeFilename:
//------------------------------------------------------------------------------

UsdAttributeFilename::UsdAttributeFilename(
    const UsdSceneItem::Ptr& item,
    UsdAttributeHolder*      attrHolder)
    : Ufe::AttributeFilename(item)
    , UsdAttribute(attrHolder)
{
}

/*static*/
UsdAttributeFilename::Ptr
UsdAttributeFilename::create(const UsdSceneItem::Ptr& item, UsdAttributeHolder* attrHolder)
{
    auto attr = std::make_shared<UsdAttributeFilename>(item, attrHolder);
    return attr;
}

//------------------------------------------------------------------------------
// UsdAttributeFilename - Ufe::AttributeFilename overrides
//------------------------------------------------------------------------------

std::string UsdAttributeFilename::get() const
{
    if (!hasValue())
        return std::string();

    PXR_NS::VtValue vt;
    if (UsdAttribute::get(vt, getCurrentTime(sceneItem())) && vt.IsHolding<SdfAssetPath>()) {
        SdfAssetPath path = vt.UncheckedGet<SdfAssetPath>();
        return path.GetAssetPath();
    }

    return std::string();
}

void UsdAttributeFilename::set(const std::string& value)
{
    SdfAssetPath path(value);
    setUsdAttr<PXR_NS::SdfAssetPath>(*this, path);
}

Ufe::UndoableCommand::Ptr UsdAttributeFilename::setCmd(const std::string& value)
{
    auto self = std::dynamic_pointer_cast<UsdAttributeFilename>(shared_from_this());
    if (!TF_VERIFY(self, kErrorMsgInvalidType))
        return nullptr;

    const std::string errMsg = isEditAllowedMsg();
    if (!errMsg.empty()) {
        MGlobal::displayError(errMsg.c_str());
        return nullptr;
    }

    return std::make_shared<SetUndoableCommand<std::string, UsdAttributeFilename>>(self, value);
}
#endif

//------------------------------------------------------------------------------
// UsdAttributeEnumString:
//------------------------------------------------------------------------------

<<<<<<< HEAD
=======
bool UsdAttributeEnumString::isHoldingTfToken() const
{
    PXR_NS::VtValue vt;
    return UsdAttribute::get(vt, UsdTimeCode::Default()) && vt.IsHolding<TfToken>();
}

#ifdef UFE_V4_FEATURES_AVAILABLE
>>>>>>> ef43122d
UsdAttributeEnumString::UsdAttributeEnumString(
    const UsdSceneItem::Ptr& item,
    UsdAttributeHolder*      attrHolder)
    : Ufe::AttributeEnumString(item)
<<<<<<< HEAD
    , UsdAttribute(attrHolder)
=======
    , UsdAttribute(prim, attrDef)
    , _isHoldingTfToken(isHoldingTfToken())
{
}
#endif

UsdAttributeEnumString::UsdAttributeEnumString(
    const UsdSceneItem::Ptr&    item,
    const PXR_NS::UsdAttribute& usdAttr)
    : Ufe::AttributeEnumString(item)
    , UsdAttribute(usdAttr)
    , _isHoldingTfToken(isHoldingTfToken())
{
}

/*static*/
#ifdef UFE_V4_FEATURES_AVAILABLE
UsdAttributeEnumString::Ptr UsdAttributeEnumString::create(
    const UsdSceneItem::Ptr&           item,
    const PXR_NS::UsdPrim&             prim,
    const Ufe::AttributeDef::ConstPtr& attrDef)
>>>>>>> ef43122d
{
}

/*static*/
UsdAttributeEnumString::Ptr
UsdAttributeEnumString::create(const UsdSceneItem::Ptr& item, UsdAttributeHolder* attrHolder)
{
    auto attr = std::make_shared<UsdAttributeEnumString>(item, attrHolder);
    return attr;
}

//------------------------------------------------------------------------------
// UsdAttributeEnumString - Ufe::AttributeEnumString overrides
//------------------------------------------------------------------------------

std::string UsdAttributeEnumString::get() const
{
    PXR_NS::VtValue vt;
<<<<<<< HEAD
    if (UsdAttribute::get(vt, getCurrentTime(sceneItem())) && vt.IsHolding<std::string>()) {
        return vt.UncheckedGet<std::string>();
=======
    if (UsdAttribute::get(vt, getCurrentTime(sceneItem()))) {
        if (vt.IsHolding<TfToken>()) {
            TfToken tok = vt.UncheckedGet<TfToken>();
            return tok.GetString();
        } else if (vt.IsHolding<std::string>()) {
            return vt.UncheckedGet<std::string>();
        }
>>>>>>> ef43122d
    }

    return std::string();
}

void UsdAttributeEnumString::set(const std::string& value)
{
<<<<<<< HEAD
    setUsdAttr<std::string>(*this, value);
=======
    if (_isHoldingTfToken) {
        PXR_NS::TfToken tok(value);
        setUsdAttr<PXR_NS::TfToken>(*this, tok);
    } else {
        setUsdAttr<std::string>(*this, value);
    }
>>>>>>> ef43122d
}

Ufe::UndoableCommand::Ptr UsdAttributeEnumString::setCmd(const std::string& value)
{
    auto self = std::dynamic_pointer_cast<UsdAttributeEnumString>(shared_from_this());
    if (!TF_VERIFY(self, kErrorMsgInvalidType))
        return nullptr;

    const std::string errMsg = isEditAllowedMsg();
    if (!errMsg.empty()) {
        MGlobal::displayError(errMsg.c_str());
        return nullptr;
    }

    return std::make_shared<SetUndoableCommand<std::string, UsdAttributeEnumString>>(self, value);
}

Ufe::AttributeEnumString::EnumValues UsdAttributeEnumString::getEnumValues() const
{
<<<<<<< HEAD
    return UsdAttribute::getEnumValues();
}

//------------------------------------------------------------------------------
// UsdAttributeEnumToken:
//------------------------------------------------------------------------------

UsdAttributeEnumToken::UsdAttributeEnumToken(
    const UsdSceneItem::Ptr& item,
    UsdAttributeHolder*      attrHolder)
    : Ufe::AttributeEnumString(item)
    , UsdAttribute(attrHolder)
{
}

/*static*/
UsdAttributeEnumToken::Ptr
UsdAttributeEnumToken::create(const UsdSceneItem::Ptr& item, UsdAttributeHolder* attrHolder)
{
    auto attr = std::make_shared<UsdAttributeEnumToken>(item, attrHolder);
    return attr;
=======
    PXR_NS::TfToken tk(name());
    auto            attrDefn = fPrim.GetPrimDefinition().GetSchemaAttributeSpec(tk);
    if (attrDefn && attrDefn->HasAllowedTokens()) {
        auto                         tokenArray = attrDefn->GetAllowedTokens();
        std::vector<PXR_NS::TfToken> tokenVec(tokenArray.begin(), tokenArray.end());
        EnumValues                   tokens = PXR_NS::TfToStringVector(tokenVec);
        return tokens;
    }
#ifdef UFE_V4_FEATURES_AVAILABLE
#if (UFE_PREVIEW_VERSION_NUM >= 4010)
    else {
        EnumValues                      result;
        UsdShaderAttributeDef::ConstPtr shaderAttrDef
            = std::dynamic_pointer_cast<const UsdShaderAttributeDef>(fAttrDef);
        if (shaderAttrDef) {
            const auto& shaderProperty = shaderAttrDef->shaderProperty();
            if (shaderProperty) {
                const auto& options = shaderProperty->GetOptions();
                for (const auto& option : options) {
                    result.push_back(option.first.GetString());
                }
            }
        }
        return result;
    }
#endif
#endif
    return EnumValues();
>>>>>>> ef43122d
}

//------------------------------------------------------------------------------
// UsdAttributeEnumToken - Ufe::AttributeEnumString overrides
//------------------------------------------------------------------------------

std::string UsdAttributeEnumToken::get() const
{
    PXR_NS::VtValue vt;
    if (UsdAttribute::get(vt, getCurrentTime(sceneItem())) && vt.IsHolding<TfToken>()) {
        return vt.UncheckedGet<TfToken>().GetString();
    }

    return std::string();
}

void UsdAttributeEnumToken::set(const std::string& value)
{
    PXR_NS::TfToken tok(value);
    setUsdAttr<PXR_NS::TfToken>(*this, tok);
}

Ufe::UndoableCommand::Ptr UsdAttributeEnumToken::setCmd(const std::string& value)
{
    auto self = std::dynamic_pointer_cast<UsdAttributeEnumToken>(shared_from_this());
    if (!TF_VERIFY(self, kErrorMsgInvalidType))
        return nullptr;

    const std::string errMsg = isEditAllowedMsg();
    if (!errMsg.empty()) {
        MGlobal::displayError(errMsg.c_str());
        return nullptr;
    }

    return std::make_shared<SetUndoableCommand<std::string, UsdAttributeEnumToken>>(self, value);
}

Ufe::AttributeEnumString::EnumValues UsdAttributeEnumToken::getEnumValues() const
{
    return UsdAttribute::getEnumValues();
}

//------------------------------------------------------------------------------
// TypedUsdAttribute<T>:
//------------------------------------------------------------------------------

template <typename T>
TypedUsdAttribute<T>::TypedUsdAttribute(
    const UsdSceneItem::Ptr& item,
    UsdAttributeHolder*      attrHolder)
    : Ufe::TypedAttribute<T>(item)
    , UsdAttribute(attrHolder)
{
}

template <typename T> Ufe::UndoableCommand::Ptr TypedUsdAttribute<T>::setCmd(const T& value)
{
    const std::string errMsg = isEditAllowedMsg();
    if (!errMsg.empty()) {
        MGlobal::displayError(errMsg.c_str());
        return nullptr;
    }

    // See
    // https://stackoverflow.com/questions/17853212/using-shared-from-this-in-templated-classes
    // for explanation of this->shared_from_this() in templated class.
    auto self = std::dynamic_pointer_cast<TypedUsdAttribute<T>>(this->shared_from_this());
    return std::make_shared<SetUndoableCommand<T>>(self, value);
}

//------------------------------------------------------------------------------
// TypedUsdAttribute<T> - Ufe::TypedAttribute overrides
//------------------------------------------------------------------------------

<<<<<<< HEAD
=======
template <> std::string TypedUsdAttribute<std::string>::get() const
{
    if (!hasValue())
        return std::string();

    PXR_NS::VtValue vt;
    if (UsdAttribute::get(vt, getCurrentTime(sceneItem()))) {
        // The USDAttribute can be holding either TfToken or string.
        if (vt.IsHolding<TfToken>()) {
            TfToken tok = vt.UncheckedGet<TfToken>();
            return tok.GetString();
        } else if (vt.IsHolding<std::string>()) {
            return vt.UncheckedGet<std::string>();
        }
    }

    return std::string();
}

template <> void TypedUsdAttribute<std::string>::set(const std::string& value)
{
    // We need to figure out if the USDAttribute is holding a TfToken or string.
    const std::string typeName = UsdAttribute::typeName();
    if (typeName == Ufe::Attribute::kString) {
        setUsdAttr<std::string>(*this, value);
        return;
    } else if (typeName == Ufe::Attribute::kEnumString) {
        PXR_NS::VtValue vt;
        if (UsdAttribute::get(vt, UsdTimeCode::Default())) {
            if (vt.IsHolding<std::string>()) {
                setUsdAttr<std::string>(*this, value);
                return;
            }
        }
        PXR_NS::TfToken tok(value);
        setUsdAttr<PXR_NS::TfToken>(*this, tok);
        return;
    }

    // If we get here it means the USDAttribute type wasn't TfToken or string.
    TF_CODING_ERROR(kErrorMsgInvalidType);
}

>>>>>>> ef43122d
template <> Ufe::Color3f TypedUsdAttribute<Ufe::Color3f>::get() const
{
    return getUsdAttributeColorAsUfe<GfVec3f, Ufe::Color3f>(*this, getCurrentTime(sceneItem()));
}

template <> void TypedUsdAttribute<Ufe::Color3f>::set(const Ufe::Color3f& value)
{
    setUsdAttributeColorFromUfe<GfVec3f, Ufe::Color3f>(*this, value, getCurrentTime(sceneItem()));
}

#if (UFE_PREVIEW_VERSION_NUM >= 4015)
template <> Ufe::Color4f TypedUsdAttribute<Ufe::Color4f>::get() const
{
    return getUsdAttributeColorAsUfe<GfVec4f, Ufe::Color4f>(*this, getCurrentTime(sceneItem()));
}

template <> void TypedUsdAttribute<Ufe::Color4f>::set(const Ufe::Color4f& value)
{
    setUsdAttributeColorFromUfe<GfVec4f, Ufe::Color4f>(*this, value, getCurrentTime(sceneItem()));
}
#endif

template <> Ufe::Vector3i TypedUsdAttribute<Ufe::Vector3i>::get() const
{
    return getUsdAttributeVectorAsUfe<GfVec3i, Ufe::Vector3i>(*this, getCurrentTime(sceneItem()));
}

template <> void TypedUsdAttribute<Ufe::Vector3i>::set(const Ufe::Vector3i& value)
{
    setUsdAttributeVectorFromUfe<GfVec3i, Ufe::Vector3i>(*this, value, getCurrentTime(sceneItem()));
}

#if (UFE_PREVIEW_VERSION_NUM >= 4015)
template <> Ufe::Vector2f TypedUsdAttribute<Ufe::Vector2f>::get() const
{
    return getUsdAttributeVectorAsUfe<GfVec2f, Ufe::Vector2f>(*this, getCurrentTime(sceneItem()));
}

template <> void TypedUsdAttribute<Ufe::Vector2f>::set(const Ufe::Vector2f& value)
{
    setUsdAttributeVectorFromUfe<GfVec2f, Ufe::Vector2f>(*this, value, getCurrentTime(sceneItem()));
}
#endif

template <> Ufe::Vector3f TypedUsdAttribute<Ufe::Vector3f>::get() const
{
    return getUsdAttributeVectorAsUfe<GfVec3f, Ufe::Vector3f>(*this, getCurrentTime(sceneItem()));
}

template <> void TypedUsdAttribute<Ufe::Vector3f>::set(const Ufe::Vector3f& value)
{
    setUsdAttributeVectorFromUfe<GfVec3f, Ufe::Vector3f>(*this, value, getCurrentTime(sceneItem()));
}

#if (UFE_PREVIEW_VERSION_NUM >= 4015)
template <> Ufe::Vector4f TypedUsdAttribute<Ufe::Vector4f>::get() const
{
    return getUsdAttributeVectorAsUfe<GfVec4f, Ufe::Vector4f>(*this, getCurrentTime(sceneItem()));
}

template <> void TypedUsdAttribute<Ufe::Vector4f>::set(const Ufe::Vector4f& value)
{
    setUsdAttributeVectorFromUfe<GfVec4f, Ufe::Vector4f>(*this, value, getCurrentTime(sceneItem()));
}
#endif

template <> Ufe::Vector3d TypedUsdAttribute<Ufe::Vector3d>::get() const
{
    return getUsdAttributeVectorAsUfe<GfVec3d, Ufe::Vector3d>(*this, getCurrentTime(sceneItem()));
}

template <> void TypedUsdAttribute<Ufe::Vector3d>::set(const Ufe::Vector3d& value)
{
    setUsdAttributeVectorFromUfe<GfVec3d, Ufe::Vector3d>(*this, value, getCurrentTime(sceneItem()));
}

#if (UFE_PREVIEW_VERSION_NUM >= 4015)
template <> Ufe::Matrix3d TypedUsdAttribute<Ufe::Matrix3d>::get() const
{
    return getUsdAttributeMatrixAsUfe<GfMatrix3d, Ufe::Matrix3d>(
        *this, getCurrentTime(sceneItem()));
}

template <> void TypedUsdAttribute<Ufe::Matrix3d>::set(const Ufe::Matrix3d& value)
{
    setUsdAttributeMatrixFromUfe<GfMatrix3d, Ufe::Matrix3d>(
        *this, value, getCurrentTime(sceneItem()));
}

template <> Ufe::Matrix4d TypedUsdAttribute<Ufe::Matrix4d>::get() const
{
    return getUsdAttributeMatrixAsUfe<GfMatrix4d, Ufe::Matrix4d>(
        *this, getCurrentTime(sceneItem()));
}

template <> void TypedUsdAttribute<Ufe::Matrix4d>::set(const Ufe::Matrix4d& value)
{
    setUsdAttributeMatrixFromUfe<GfMatrix4d, Ufe::Matrix4d>(
        *this, value, getCurrentTime(sceneItem()));
}
#endif

template <typename T> T TypedUsdAttribute<T>::get() const
{
    PXR_NS::VtValue vt;
    if (UsdAttribute::get(vt, getCurrentTime(Ufe::Attribute::sceneItem())) && vt.IsHolding<T>()) {
        return vt.UncheckedGet<T>();
    }

    return T();
}

template <typename T> void TypedUsdAttribute<T>::set(const T& value)
{
    setUsdAttr<T>(*this, value);
}

//------------------------------------------------------------------------------
// UsdAttributeBool:
//------------------------------------------------------------------------------

/*static*/
UsdAttributeBool::Ptr
UsdAttributeBool::create(const UsdSceneItem::Ptr& item, UsdAttributeHolder* attrHolder)
{
    auto attr = std::make_shared<UsdAttributeBool>(item, attrHolder);
    return attr;
}

//------------------------------------------------------------------------------
// UsdAttributeInt:
//------------------------------------------------------------------------------

/*static*/
UsdAttributeInt::Ptr
UsdAttributeInt::create(const UsdSceneItem::Ptr& item, UsdAttributeHolder* attrHolder)
{
    auto attr = std::make_shared<UsdAttributeInt>(item, attrHolder);
    return attr;
}

//------------------------------------------------------------------------------
// UsdAttributeFloat:
//------------------------------------------------------------------------------

/*static*/
UsdAttributeFloat::Ptr
UsdAttributeFloat::create(const UsdSceneItem::Ptr& item, UsdAttributeHolder* attrHolder)
{
    auto attr = std::make_shared<UsdAttributeFloat>(item, attrHolder);
    return attr;
}

//------------------------------------------------------------------------------
// UsdAttributeDouble:
//------------------------------------------------------------------------------

/*static*/
UsdAttributeDouble::Ptr
UsdAttributeDouble::create(const UsdSceneItem::Ptr& item, UsdAttributeHolder* attrHolder)
{
    auto attr = std::make_shared<UsdAttributeDouble>(item, attrHolder);
    return attr;
}

//------------------------------------------------------------------------------
// UsdAttributeString:
//------------------------------------------------------------------------------

UsdAttributeString::UsdAttributeString(
    const UsdSceneItem::Ptr& item,
    UsdAttributeHolder*      attrHolder)
    : Ufe::AttributeString(item)
    , UsdAttribute(attrHolder)
{
}

/*static*/
UsdAttributeString::Ptr
UsdAttributeString::create(const UsdSceneItem::Ptr& item, UsdAttributeHolder* attrHolder)
{
    auto attr = std::make_shared<UsdAttributeString>(item, attrHolder);
    return attr;
}

std::string UsdAttributeString::get() const
{
    if (!hasValue())
        return std::string();

    PXR_NS::VtValue vt;
    if (UsdAttribute::get(vt, getCurrentTime(sceneItem())) && vt.IsHolding<std::string>()) {
        return vt.UncheckedGet<std::string>();
    }

    return std::string();
}

void UsdAttributeString::set(const std::string& value)
{
    // We need to figure out if the USDAttribute is holding a TfToken or string.
    setUsdAttr<std::string>(*this, value);
}

Ufe::UndoableCommand::Ptr UsdAttributeString::setCmd(const std::string& value)
{
    auto self = std::dynamic_pointer_cast<UsdAttributeString>(shared_from_this());
    if (!TF_VERIFY(self, kErrorMsgInvalidType))
        return nullptr;

    const std::string errMsg = isEditAllowedMsg();
    if (!errMsg.empty()) {
        MGlobal::displayError(errMsg.c_str());
        return nullptr;
    }

    return std::make_shared<SetUndoableCommand<std::string, UsdAttributeString>>(self, value);
}

//------------------------------------------------------------------------------
// UsdAttributeToken:
//------------------------------------------------------------------------------

UsdAttributeToken::UsdAttributeToken(const UsdSceneItem::Ptr& item, UsdAttributeHolder* attrHolder)
    : Ufe::AttributeString(item)
    , UsdAttribute(attrHolder)
{
}

/*static*/
UsdAttributeToken::Ptr
UsdAttributeToken::create(const UsdSceneItem::Ptr& item, UsdAttributeHolder* attrHolder)
{
    auto attr = std::make_shared<UsdAttributeToken>(item, attrHolder);
    return attr;
}

std::string UsdAttributeToken::get() const
{
    if (!hasValue())
        return std::string();

    PXR_NS::VtValue vt;
    if (UsdAttribute::get(vt, getCurrentTime(sceneItem())) && vt.IsHolding<TfToken>()) {
        return vt.UncheckedGet<TfToken>().GetString();
    }

    return std::string();
}

void UsdAttributeToken::set(const std::string& value)
{
    PXR_NS::TfToken tok(value);
    setUsdAttr<PXR_NS::TfToken>(*this, tok);
}

Ufe::UndoableCommand::Ptr UsdAttributeToken::setCmd(const std::string& value)
{
    auto self = std::dynamic_pointer_cast<UsdAttributeToken>(shared_from_this());
    if (!TF_VERIFY(self, kErrorMsgInvalidType))
        return nullptr;

    const std::string errMsg = isEditAllowedMsg();
    if (!errMsg.empty()) {
        MGlobal::displayError(errMsg.c_str());
        return nullptr;
    }

    return std::make_shared<SetUndoableCommand<std::string, UsdAttributeToken>>(self, value);
}

//------------------------------------------------------------------------------
// UsdAttributeColorFloat3:
//------------------------------------------------------------------------------

/*static*/
UsdAttributeColorFloat3::Ptr
UsdAttributeColorFloat3::create(const UsdSceneItem::Ptr& item, UsdAttributeHolder* attrHolder)
{
    auto attr = std::make_shared<UsdAttributeColorFloat3>(item, attrHolder);
    return attr;
}

#if (UFE_PREVIEW_VERSION_NUM >= 4015)
//------------------------------------------------------------------------------
// UsdAttributeColorFloat4:
//------------------------------------------------------------------------------

/*static*/
UsdAttributeColorFloat4::Ptr
UsdAttributeColorFloat4::create(const UsdSceneItem::Ptr& item, UsdAttributeHolder* attrHolder)
{
    auto attr = std::make_shared<UsdAttributeColorFloat4>(item, attrHolder);
    return attr;
}
#endif

//------------------------------------------------------------------------------
// UsdAttributeInt3:
//------------------------------------------------------------------------------

/*static*/
UsdAttributeInt3::Ptr
UsdAttributeInt3::create(const UsdSceneItem::Ptr& item, UsdAttributeHolder* attrHolder)
{
    auto attr = std::make_shared<UsdAttributeInt3>(item, attrHolder);
    return attr;
}

#if (UFE_PREVIEW_VERSION_NUM >= 4015)
//------------------------------------------------------------------------------
// UsdAttributeFloat2:
//------------------------------------------------------------------------------

/*static*/
UsdAttributeFloat2::Ptr
UsdAttributeFloat2::create(const UsdSceneItem::Ptr& item, UsdAttributeHolder* attrHolder)
{
    auto attr = std::make_shared<UsdAttributeFloat2>(item, attrHolder);
    return attr;
}
#endif

//------------------------------------------------------------------------------
// UsdAttributeFloat3:
//------------------------------------------------------------------------------

/*static*/
UsdAttributeFloat3::Ptr
UsdAttributeFloat3::create(const UsdSceneItem::Ptr& item, UsdAttributeHolder* attrHolder)
{
    auto attr = std::make_shared<UsdAttributeFloat3>(item, attrHolder);
    return attr;
}

#if (UFE_PREVIEW_VERSION_NUM >= 4015)
//------------------------------------------------------------------------------
// UsdAttributeFloat4:
//------------------------------------------------------------------------------

/*static*/
UsdAttributeFloat4::Ptr
UsdAttributeFloat4::create(const UsdSceneItem::Ptr& item, UsdAttributeHolder* attrHolder)
{
    auto attr = std::make_shared<UsdAttributeFloat4>(item, attrHolder);
    return attr;
}
#endif

//------------------------------------------------------------------------------
// UsdAttributeDouble3:
//------------------------------------------------------------------------------

/*static*/
UsdAttributeDouble3::Ptr
UsdAttributeDouble3::create(const UsdSceneItem::Ptr& item, UsdAttributeHolder* attrHolder)
{
    auto attr = std::make_shared<UsdAttributeDouble3>(item, attrHolder);
    return attr;
}

#if (UFE_PREVIEW_VERSION_NUM >= 4015)
//------------------------------------------------------------------------------
// UsdAttributeMatrix3d:
//------------------------------------------------------------------------------

/*static*/
UsdAttributeMatrix3d::Ptr
UsdAttributeMatrix3d::create(const UsdSceneItem::Ptr& item, UsdAttributeHolder* attrHolder)
{
    auto attr = std::make_shared<UsdAttributeMatrix3d>(item, attrHolder);
    return attr;
}

//------------------------------------------------------------------------------
// UsdAttributeMatrix4d:
//------------------------------------------------------------------------------

/*static*/
UsdAttributeMatrix4d::Ptr
UsdAttributeMatrix4d::create(const UsdSceneItem::Ptr& item, UsdAttributeHolder* attrHolder)
{
    auto attr = std::make_shared<UsdAttributeMatrix4d>(item, attrHolder);
    return attr;
}

#endif

#if 0
// Note: if we were to implement generic attribute setting (via string) this
//       would be the way it could be done.
bool UsdAttribute::setValue(const std::string& value)
{
    // Put the input string into a VtValue so we can cast it to the proper type.
    PXR_NS::VtValue val(value.c_str());

    // Attempt to cast the value to what we want.  Get a default value for this
    // attribute's type name.
    PXR_NS::VtValue defVal = fAttrHandle->type().GetDefaultValue();

    // Attempt to cast the given string to the default value's type.
    // If casting fails, attempt to continue with the given value.
    PXR_NS::VtValue cast = PXR_NS::VtValue::CastToTypeOf(val, defVal);
    if (!cast.IsEmpty())
        cast.Swap(val);

    return setUsdAttr<PXR_NS::VtValue>(fAttrHandle, val);
}
#endif

} // namespace ufe
} // namespace MAYAUSD_NS_DEF<|MERGE_RESOLUTION|>--- conflicted
+++ resolved
@@ -338,39 +338,7 @@
 
 std::string UsdAttribute::isEditAllowedMsg() const { return _attrHolder->isEditAllowedMsg(); }
 
-<<<<<<< HEAD
 std::string UsdAttribute::defaultValue() const { return _attrHolder->defaultValue(); }
-=======
-std::string UsdAttribute::typeName() const
-{
-    if (isValid()) {
-#ifdef UFE_V4_FEATURES_AVAILABLE
-#if (UFE_PREVIEW_VERSION_NUM >= 4010)
-        UsdShaderAttributeDef::ConstPtr shaderAttrDef
-            = std::dynamic_pointer_cast<const UsdShaderAttributeDef>(fAttrDef);
-        if (shaderAttrDef) {
-            return usdTypeToUfe(shaderAttrDef->shaderProperty());
-        } else {
-#endif
-#endif
-            return usdTypeToUfe(fUsdAttr.GetTypeName());
-#ifdef UFE_V4_FEATURES_AVAILABLE
-#if (UFE_PREVIEW_VERSION_NUM >= 4010)
-        }
-#endif
-#endif
-    }
-#ifdef UFE_V4_FEATURES_AVAILABLE
-    else {
-        return fAttrDef->type();
-    }
-#else
-    else {
-        return std::string();
-    }
-#endif
-}
->>>>>>> ef43122d
 
 std::string UsdAttribute::nativeType() const { return _attrHolder->nativeType(); }
 
@@ -564,45 +532,11 @@
 // UsdAttributeEnumString:
 //------------------------------------------------------------------------------
 
-<<<<<<< HEAD
-=======
-bool UsdAttributeEnumString::isHoldingTfToken() const
-{
-    PXR_NS::VtValue vt;
-    return UsdAttribute::get(vt, UsdTimeCode::Default()) && vt.IsHolding<TfToken>();
-}
-
-#ifdef UFE_V4_FEATURES_AVAILABLE
->>>>>>> ef43122d
 UsdAttributeEnumString::UsdAttributeEnumString(
     const UsdSceneItem::Ptr& item,
     UsdAttributeHolder*      attrHolder)
     : Ufe::AttributeEnumString(item)
-<<<<<<< HEAD
     , UsdAttribute(attrHolder)
-=======
-    , UsdAttribute(prim, attrDef)
-    , _isHoldingTfToken(isHoldingTfToken())
-{
-}
-#endif
-
-UsdAttributeEnumString::UsdAttributeEnumString(
-    const UsdSceneItem::Ptr&    item,
-    const PXR_NS::UsdAttribute& usdAttr)
-    : Ufe::AttributeEnumString(item)
-    , UsdAttribute(usdAttr)
-    , _isHoldingTfToken(isHoldingTfToken())
-{
-}
-
-/*static*/
-#ifdef UFE_V4_FEATURES_AVAILABLE
-UsdAttributeEnumString::Ptr UsdAttributeEnumString::create(
-    const UsdSceneItem::Ptr&           item,
-    const PXR_NS::UsdPrim&             prim,
-    const Ufe::AttributeDef::ConstPtr& attrDef)
->>>>>>> ef43122d
 {
 }
 
@@ -621,18 +555,8 @@
 std::string UsdAttributeEnumString::get() const
 {
     PXR_NS::VtValue vt;
-<<<<<<< HEAD
     if (UsdAttribute::get(vt, getCurrentTime(sceneItem())) && vt.IsHolding<std::string>()) {
         return vt.UncheckedGet<std::string>();
-=======
-    if (UsdAttribute::get(vt, getCurrentTime(sceneItem()))) {
-        if (vt.IsHolding<TfToken>()) {
-            TfToken tok = vt.UncheckedGet<TfToken>();
-            return tok.GetString();
-        } else if (vt.IsHolding<std::string>()) {
-            return vt.UncheckedGet<std::string>();
-        }
->>>>>>> ef43122d
     }
 
     return std::string();
@@ -640,16 +564,7 @@
 
 void UsdAttributeEnumString::set(const std::string& value)
 {
-<<<<<<< HEAD
     setUsdAttr<std::string>(*this, value);
-=======
-    if (_isHoldingTfToken) {
-        PXR_NS::TfToken tok(value);
-        setUsdAttr<PXR_NS::TfToken>(*this, tok);
-    } else {
-        setUsdAttr<std::string>(*this, value);
-    }
->>>>>>> ef43122d
 }
 
 Ufe::UndoableCommand::Ptr UsdAttributeEnumString::setCmd(const std::string& value)
@@ -669,7 +584,6 @@
 
 Ufe::AttributeEnumString::EnumValues UsdAttributeEnumString::getEnumValues() const
 {
-<<<<<<< HEAD
     return UsdAttribute::getEnumValues();
 }
 
@@ -691,36 +605,6 @@
 {
     auto attr = std::make_shared<UsdAttributeEnumToken>(item, attrHolder);
     return attr;
-=======
-    PXR_NS::TfToken tk(name());
-    auto            attrDefn = fPrim.GetPrimDefinition().GetSchemaAttributeSpec(tk);
-    if (attrDefn && attrDefn->HasAllowedTokens()) {
-        auto                         tokenArray = attrDefn->GetAllowedTokens();
-        std::vector<PXR_NS::TfToken> tokenVec(tokenArray.begin(), tokenArray.end());
-        EnumValues                   tokens = PXR_NS::TfToStringVector(tokenVec);
-        return tokens;
-    }
-#ifdef UFE_V4_FEATURES_AVAILABLE
-#if (UFE_PREVIEW_VERSION_NUM >= 4010)
-    else {
-        EnumValues                      result;
-        UsdShaderAttributeDef::ConstPtr shaderAttrDef
-            = std::dynamic_pointer_cast<const UsdShaderAttributeDef>(fAttrDef);
-        if (shaderAttrDef) {
-            const auto& shaderProperty = shaderAttrDef->shaderProperty();
-            if (shaderProperty) {
-                const auto& options = shaderProperty->GetOptions();
-                for (const auto& option : options) {
-                    result.push_back(option.first.GetString());
-                }
-            }
-        }
-        return result;
-    }
-#endif
-#endif
-    return EnumValues();
->>>>>>> ef43122d
 }
 
 //------------------------------------------------------------------------------
@@ -795,52 +679,6 @@
 // TypedUsdAttribute<T> - Ufe::TypedAttribute overrides
 //------------------------------------------------------------------------------
 
-<<<<<<< HEAD
-=======
-template <> std::string TypedUsdAttribute<std::string>::get() const
-{
-    if (!hasValue())
-        return std::string();
-
-    PXR_NS::VtValue vt;
-    if (UsdAttribute::get(vt, getCurrentTime(sceneItem()))) {
-        // The USDAttribute can be holding either TfToken or string.
-        if (vt.IsHolding<TfToken>()) {
-            TfToken tok = vt.UncheckedGet<TfToken>();
-            return tok.GetString();
-        } else if (vt.IsHolding<std::string>()) {
-            return vt.UncheckedGet<std::string>();
-        }
-    }
-
-    return std::string();
-}
-
-template <> void TypedUsdAttribute<std::string>::set(const std::string& value)
-{
-    // We need to figure out if the USDAttribute is holding a TfToken or string.
-    const std::string typeName = UsdAttribute::typeName();
-    if (typeName == Ufe::Attribute::kString) {
-        setUsdAttr<std::string>(*this, value);
-        return;
-    } else if (typeName == Ufe::Attribute::kEnumString) {
-        PXR_NS::VtValue vt;
-        if (UsdAttribute::get(vt, UsdTimeCode::Default())) {
-            if (vt.IsHolding<std::string>()) {
-                setUsdAttr<std::string>(*this, value);
-                return;
-            }
-        }
-        PXR_NS::TfToken tok(value);
-        setUsdAttr<PXR_NS::TfToken>(*this, tok);
-        return;
-    }
-
-    // If we get here it means the USDAttribute type wasn't TfToken or string.
-    TF_CODING_ERROR(kErrorMsgInvalidType);
-}
-
->>>>>>> ef43122d
 template <> Ufe::Color3f TypedUsdAttribute<Ufe::Color3f>::get() const
 {
     return getUsdAttributeColorAsUfe<GfVec3f, Ufe::Color3f>(*this, getCurrentTime(sceneItem()));
