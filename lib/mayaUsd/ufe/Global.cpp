--- conflicted
+++ resolved
@@ -44,13 +44,10 @@
 #include <mayaUsd/ufe/UsdPathMappingHandler.h>
 #endif
 #ifdef UFE_V4_FEATURES_AVAILABLE
-<<<<<<< HEAD
 #include <mayaUsd/ufe/UsdLightHandler.h>
-=======
 #if (UFE_PREVIEW_VERSION_NUM >= 4001)
 #include <mayaUsd/ufe/UsdShaderNodeDefHandler.h>
 #endif
->>>>>>> 01a560d6
 #endif
 #include <mayaUsd/utils/editRouter.h>
 
@@ -162,14 +159,11 @@
     handlers.uiInfoHandler = UsdUIInfoHandler::create();
     handlers.cameraHandler = UsdCameraHandler::create();
 #ifdef UFE_V4_FEATURES_AVAILABLE
-<<<<<<< HEAD
     handlers.lightHandler = UsdLightHandler::create();
-=======
 #if (UFE_PREVIEW_VERSION_NUM >= 4001)
 
     handlers.nodeDefHandler = UsdShaderNodeDefHandler::create();
 #endif
->>>>>>> 01a560d6
 #endif
 
     // USD has a very flexible data model to support 3d transformations --- see
