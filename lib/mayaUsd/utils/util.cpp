//
// Copyright 2016 Pixar
//
// Licensed under the Apache License, Version 2.0 (the "License");
// you may not use this file except in compliance with the License.
// You may obtain a copy of the License at
//
//     http://www.apache.org/licenses/LICENSE-2.0
//
// Unless required by applicable law or agreed to in writing, software
// distributed under the License is distributed on an "AS IS" BASIS,
// WITHOUT WARRANTIES OR CONDITIONS OF ANY KIND, either express or implied.
// See the License for the specific language governing permissions and
// limitations under the License.
//
#include "util.h"

#include <sstream>
#include <string>
#include <unordered_map>
#include <vector>

#include <boost/functional/hash.hpp>

#include <maya/MAnimControl.h>
#include <maya/MAnimUtil.h>
#include <maya/MArgDatabase.h>
#include <maya/MArgList.h>
#include <maya/MBoundingBox.h>
#include <maya/MColor.h>
#include <maya/MDagPath.h>
#include <maya/MDGModifier.h>
#include <maya/MFnDagNode.h>
#include <maya/MFnDependencyNode.h>
#include <maya/MFnEnumAttribute.h>
#include <maya/MFnExpression.h>
#include <maya/MFnLambertShader.h>
#include <maya/MFnMatrixData.h>
#include <maya/MFnNumericAttribute.h>
#include <maya/MFnSet.h>
#include <maya/MFnTypedAttribute.h>
#include <maya/MGlobal.h>
#include <maya/MItDependencyGraph.h>
#include <maya/MItDependencyNodes.h>
#include <maya/MItMeshFaceVertex.h>
#include <maya/MItMeshPolygon.h>
#include <maya/MMatrix.h>
#include <maya/MObject.h>
#include <maya/MPlug.h>
#include <maya/MPlugArray.h>
#include <maya/MPoint.h>
#include <maya/MStatus.h>
#include <maya/MString.h>
#include <maya/MStringArray.h>
#include <maya/MTime.h>

#include <pxr/base/gf/gamma.h>
#include <pxr/base/gf/vec2f.h>
#include <pxr/base/gf/vec3f.h>
#include <pxr/base/gf/vec4f.h>
#include <pxr/base/tf/hashmap.h>
#include <pxr/base/tf/staticTokens.h>
#include <pxr/base/tf/stringUtils.h>
#include <pxr/base/tf/token.h>
#include <pxr/base/vt/array.h>
#include <pxr/base/vt/types.h>
#include <pxr/base/vt/value.h>
#include <pxr/usd/sdf/path.h>
#include <pxr/usd/sdf/tokens.h>
#include <pxr/usd/usdGeom/mesh.h>
#include <pxr/usd/usdGeom/metrics.h>

#include <mayaUsd/utils/colorSpace.h>

PXR_NAMESPACE_USING_DIRECTIVE

namespace {
    bool shouldAddToSet(const MDagPath& toAdd, const UsdMayaUtil::MDagPathSet& dagPaths)
    // Utility function to check if an object should be added to the set of objects to
    // export.  An object should not be added if it's invalid, or if any of it's parent
    // objects are already in the set.
    {
        if (!toAdd.isValid())
            return false;

        MStatus status = MS::kSuccess;
        bool pathIsValid = true;
        MDagPath dp = toAdd;

        UsdMayaUtil::MDagPathSet::const_iterator end = dagPaths.end();

        // Travel up the hierarchy looking for a parent object that is already in the set.
        // That is our only reason to return false.  Not finding any ancestors in the set
        // will eventually hit the world root, which will be an invalid path and in that case
        // we just exit the loop and return true.
        while (pathIsValid && status == MS::kSuccess)
        {
            UsdMayaUtil::MDagPathSet::const_iterator dpIter = dagPaths.find(dp);
            if (dpIter != end)
                return false;

            status = dp.pop();
            pathIsValid = dp.isValid();
        }

        return true;
    }
}

double
UsdMayaUtil::ConvertMDistanceUnitToUsdGeomLinearUnit(
    const MDistance::Unit mdistanceUnit)
{
    switch (mdistanceUnit) {
        case MDistance::kInches:
            return UsdGeomLinearUnits::inches;
        case MDistance::kFeet:
            return UsdGeomLinearUnits::feet;
        case MDistance::kYards:
            return UsdGeomLinearUnits::yards;
        case MDistance::kMiles:
            return UsdGeomLinearUnits::miles;
        case MDistance::kMillimeters:
            return UsdGeomLinearUnits::millimeters;
        case MDistance::kCentimeters:
            return UsdGeomLinearUnits::centimeters;
        case MDistance::kKilometers:
            return UsdGeomLinearUnits::kilometers;
        case MDistance::kMeters:
            return UsdGeomLinearUnits::meters;
        default:
            TF_CODING_ERROR("Invalid MDistance unit %d. Assuming centimeters", 
                mdistanceUnit);
            return UsdGeomLinearUnits::centimeters;
    }
}

MDistance::Unit
UsdMayaUtil::ConvertUsdGeomLinearUnitToMDistanceUnit(
    const double linearUnit)
{
    if (UsdGeomLinearUnitsAre(linearUnit, UsdGeomLinearUnits::millimeters)) {
        return MDistance::kMillimeters;
    }
    if (UsdGeomLinearUnitsAre(linearUnit, UsdGeomLinearUnits::centimeters)) {
        return MDistance::kCentimeters;
    }
    if (UsdGeomLinearUnitsAre(linearUnit, UsdGeomLinearUnits::meters)) {
        return MDistance::kMeters;
    }
    if (UsdGeomLinearUnitsAre(linearUnit, UsdGeomLinearUnits::kilometers)) {
        return MDistance::kKilometers;
    }
    if (UsdGeomLinearUnitsAre(linearUnit, UsdGeomLinearUnits::inches)) {
        return MDistance::kInches;
    }
    if (UsdGeomLinearUnitsAre(linearUnit, UsdGeomLinearUnits::feet)) {
        return MDistance::kFeet;
    }
    if (UsdGeomLinearUnitsAre(linearUnit, UsdGeomLinearUnits::yards)) {
        return MDistance::kYards;
    }
    if (UsdGeomLinearUnitsAre(linearUnit, UsdGeomLinearUnits::miles)) {
        return MDistance::kMiles;
    }

    TF_CODING_ERROR("Invalid UsdGeomLinearUnit %f. Assuming centimeters", 
        linearUnit);
    return MDistance::kCentimeters;
}

std::string
UsdMayaUtil::GetMayaNodeName(const MObject& mayaNode)
{
    MString nodeName;
    MStatus status;

    // All DAG nodes are also DG nodes, so try it as a DG node first.
    const MFnDependencyNode depNodeFn(mayaNode, &status);
    if (status == MS::kSuccess) {
        const MString depName = depNodeFn.absoluteName(&status);
        if (status == MS::kSuccess) {
            nodeName = depName;
        }
    }

    // Overwrite the DG name if we find that it's a DAG node.
    const MFnDagNode dagNodeFn(mayaNode, &status);
    if (status == MS::kSuccess) {
        const MString dagName = dagNodeFn.fullPathName(&status);
        if (status == MS::kSuccess) {
            nodeName = dagName;
        }
    }

    return nodeName.asChar();
}

MStatus
UsdMayaUtil::GetMObjectByName(const std::string& nodeName, MObject& mObj)
{
    MSelectionList selectionList;
    MStatus status = selectionList.add(MString(nodeName.c_str()));
    if (status != MS::kSuccess) {
        return status;
    }

    status = selectionList.getDependNode(0, mObj);

    return status;
}

MStatus
UsdMayaUtil::GetDagPathByName(const std::string& nodeName, MDagPath& dagPath)
{
    MSelectionList selectionList;
    MStatus status = selectionList.add(MString(nodeName.c_str()));
    if (status != MS::kSuccess) {
        return status;
    }

    status = selectionList.getDagPath(0, dagPath);

    return status;
}

MStatus
UsdMayaUtil::GetPlugByName(const std::string& attrPath, MPlug& plug)
{
    std::vector<std::string> comps = TfStringSplit(attrPath, ".");
    if (comps.size() != 2) {
        TF_RUNTIME_ERROR("'%s' is not a valid Maya attribute path",
                attrPath.c_str());
        return MStatus::kFailure;
    }

    MObject object;
    MStatus status = GetMObjectByName(comps[0], object);
    if (!status) {
        return status;
    }

    MFnDependencyNode depNode(object, &status);
    if (!status) {
        return status;
    }

    MPlug tmpPlug = depNode.findPlug(comps[1].c_str(), true, &status);
    if (!status) {
        return status;
    }

    plug = tmpPlug;
    return status;
}

MPlug
UsdMayaUtil::GetMayaTimePlug()
{
    MPlug timePlug;
    MStatus status;

    // As an extra sanity check, we only return a discovered plug if its
    // value matches the current time.
    MTime curTime = MAnimControl::currentTime();

    MItDependencyNodes iter(MFn::kTime, &status);
    CHECK_MSTATUS_AND_RETURN(status, timePlug);

    while (!timePlug && !iter.isDone()) {
        MObject node = iter.thisNode();
        iter.next();

        MFnDependencyNode depNodeFn(node, &status);
        if (status != MS::kSuccess) {
            continue;
        }

        MPlug outTimePlug = depNodeFn.findPlug("outTime", true, &status);
        if (status != MS::kSuccess || !outTimePlug) {
            continue;
        }

        if (outTimePlug.asMTime() != curTime) {
            continue;
        }

        timePlug = outTimePlug;
    }

    return timePlug;
}

MPlug
UsdMayaUtil::GetMayaShaderListPlug()
{
    MPlug shadersPlug;
    MStatus status;

    MItDependencyNodes iter(MFn::kShaderList, &status);
    CHECK_MSTATUS_AND_RETURN(status, shadersPlug);

    while (!shadersPlug && !iter.isDone()) {
        MObject node = iter.thisNode();
        iter.next();

        MFnDependencyNode depNodeFn(node, &status);
        if (status != MS::kSuccess) {
            continue;
        }

        MPlug outShadersPlug = depNodeFn.findPlug("shaders", true, &status);
        if (status != MS::kSuccess || !outShadersPlug) {
            continue;
        }

        shadersPlug = outShadersPlug;
    }

    return shadersPlug;
}

MObject
UsdMayaUtil::GetDefaultLightSetObject()
{
    MObject node;
    MStatus status;

    MItDependencyNodes setIter(MFn::kSet, &status);
    CHECK_MSTATUS_AND_RETURN(status, node);

    while(!setIter.isDone()) {
        node = setIter.thisNode();
        setIter.next();

        MFnSet setFn(node, &status);
        if (status != MS::kSuccess) {
            continue;
        }

        if (setFn.name() == MString("defaultLightSet")) {
            break;
        }
    }

    return node;
}

bool
UsdMayaUtil::isAncestorDescendentRelationship(
        const MDagPath& path1,
        const MDagPath& path2)
{
    unsigned int length1 = path1.length();
    unsigned int length2 = path2.length();
    unsigned int diff;

    if (length1 == length2 && !(path1 == path2))
        return false;
    MDagPath ancestor, descendent;
    if (length1 > length2)
    {
        ancestor = path2;
        descendent = path1;
        diff = length1 - length2;
    }
    else
    {
        ancestor = path1;
        descendent = path2;
        diff = length2 - length1;
    }

    descendent.pop(diff);

    return ancestor == descendent;
}

// returns 0 if static, 1 if sampled, and 2 if a curve
int
UsdMayaUtil::getSampledType(
        const MPlug& iPlug,
        const bool includeConnectedChildren)
{
    MPlugArray conns;

    iPlug.connectedTo(conns, true, false);

    // it's possible that only some element of an array plug or
    // some component of a compound plus is connected
    if (conns.length() == 0)
    {
        if (iPlug.isArray())
        {
            unsigned int numConnectedElements = iPlug.numConnectedElements();
            for (unsigned int e = 0; e < numConnectedElements; e++)
            {
                // For now we assume that when you encounter an array of plugs,
                // we always want to include connected children.
                int retVal = getSampledType(iPlug.connectionByPhysicalIndex(e),
                                            true);
                if (retVal > 0) {
                    return retVal;
                }
            }
        }
        else if (iPlug.isCompound() && iPlug.numConnectedChildren() > 0
                && includeConnectedChildren)
        {
            unsigned int numChildren = iPlug.numChildren();
            for (unsigned int c = 0; c < numChildren; c++)
            {
                int retVal = getSampledType(iPlug.child(c), true);
                if (retVal > 0)
                    return retVal;
            }
        }
        return 0;
    }

    MObject ob;
    MFnDependencyNode nodeFn;
    for (unsigned i = 0; i < conns.length(); i++)
    {
        ob = conns[i].node();
        MFn::Type type = ob.apiType();

        switch (type)
        {
            case MFn::kAnimCurveTimeToAngular:
            case MFn::kAnimCurveTimeToDistance:
            case MFn::kAnimCurveTimeToTime:
            case MFn::kAnimCurveTimeToUnitless:
            {
                nodeFn.setObject(ob);
                MPlug incoming = nodeFn.findPlug("i", true);

                // sampled
                if (incoming.isConnected())
                    return 1;

                // curve
                else
                    return 2;
            }
            break;

            case MFn::kMute:
            {
                nodeFn.setObject(ob);
                MPlug mutePlug = nodeFn.findPlug("mute", true);

                // static
                if (mutePlug.asBool())
                    return 0;
                // curve
                else
                   return 2;
            }
            break;

            default:
            break;
        }
    }

    return 1;
}

// does this cover all cases?
bool
UsdMayaUtil::isAnimated(const MObject& mayaObject, const bool checkParent)
{
    // MItDependencyGraph takes a non-const MObject as a constructor parameter,
    // so we have to make a copy of mayaObject here.
    MObject mayaObjectCopy(mayaObject);

    MStatus status;
    MItDependencyGraph iter(
        mayaObjectCopy,
        MFn::kInvalid,
        MItDependencyGraph::kUpstream,
        MItDependencyGraph::kDepthFirst,
        MItDependencyGraph::kNodeLevel,
        &status);
    if (status != MS::kSuccess) {
        TF_RUNTIME_ERROR(
            "Unable to create DG iterator for Maya node '%s'",
            GetMayaNodeName(mayaObject).c_str());
    }

    // MAnimUtil::isAnimated(node) will search the history of the node
    // for any animation curve nodes. It will return true for those nodes
    // that have animation curve in their history.
    // The average time complexity is O(n^2) where n is the number of history
    // nodes. But we can improve the best case by splitting the loop into two.
    std::vector<MObject> nodesToCheckAnimCurve;

    for (; !iter.isDone(); iter.next()) {
        MObject node = iter.thisNode();

        if (node.hasFn(MFn::kPluginDependNode) ||
                node.hasFn(MFn::kConstraint) ||
                node.hasFn(MFn::kPointConstraint) ||
                node.hasFn(MFn::kAimConstraint) ||
                node.hasFn(MFn::kOrientConstraint) ||
                node.hasFn(MFn::kScaleConstraint) ||
                node.hasFn(MFn::kGeometryConstraint) ||
                node.hasFn(MFn::kNormalConstraint) ||
                node.hasFn(MFn::kTangentConstraint) ||
                node.hasFn(MFn::kParentConstraint) ||
                node.hasFn(MFn::kPoleVectorConstraint) ||
                node.hasFn(MFn::kParentConstraint) ||
                node.hasFn(MFn::kTime) ||
                node.hasFn(MFn::kJoint) ||
                node.hasFn(MFn::kGeometryFilt) ||
                node.hasFn(MFn::kTweak) ||
                node.hasFn(MFn::kPolyTweak) ||
                node.hasFn(MFn::kSubdTweak) ||
                node.hasFn(MFn::kCluster) ||
                node.hasFn(MFn::kFluid) ||
                node.hasFn(MFn::kPolyBoolOp))
        {
            return true;
        }

        if (node.hasFn(MFn::kExpression)) {
            MFnExpression fn(node, &status);
            if (status == MS::kSuccess && fn.isAnimated()) {
                return true;
            }
        }

        nodesToCheckAnimCurve.push_back(node);
    }

    for (const MObject& node : nodesToCheckAnimCurve) {
        if (MAnimUtil::isAnimated(node, checkParent)) {
            return true;
        }
    }

    return false;
}

bool
UsdMayaUtil::isPlugAnimated(const MPlug& plug)
{
    if (plug.isNull()) {
        return false;
    }
    if (MAnimUtil::isAnimated(plug)) {
        return true;
    }
    if (plug.isDestination()) {
        const MPlug source(GetConnected(plug));
        if (!source.isNull() && MAnimUtil::isAnimated(source.node())) {
            return true;
        }
    }
    return false;
}

bool
UsdMayaUtil::isIntermediate(const MObject& object)
{
    MStatus status;

    const MFnDagNode dagNodeFn(object, &status);
    if (status != MS::kSuccess) {
        return false;
    }

    const bool isIntermediateObj = dagNodeFn.isIntermediateObject(&status);
    if (status != MS::kSuccess) {
        return false;
    }

    return isIntermediateObj;
}

bool
UsdMayaUtil::isRenderable(const MObject& object)
{
    MStatus stat;
    MFnDagNode mFn(object);

    // templated turned on?  return false
    MPlug plug = mFn.findPlug("template", false, &stat);
    if (stat == MS::kSuccess && plug.asBool())
        return false;

    // visibility or lodVisibility off?  return false
    plug = mFn.findPlug("visibility", false, &stat);
    if (stat == MS::kSuccess && !plug.asBool())
    {
        // the value is off. let's check if it has any in-connection,
        // otherwise, it means it is not animated.
        MPlugArray arrayIn;
        plug.connectedTo(arrayIn, true, false, &stat);

        if (stat == MS::kSuccess && arrayIn.length() == 0)
        {
            return false;
        }
    }

    plug = mFn.findPlug("lodVisibility", false, &stat);
    if (stat == MS::kSuccess && !plug.asBool())
    {
        MPlugArray arrayIn;
        plug.connectedTo(arrayIn, true, false, &stat);

        if (stat == MS::kSuccess && arrayIn.length() == 0)
        {
            return false;
        }
    }

    // this shape is renderable
    return true;
}

bool
UsdMayaUtil::isWritable(const MObject& object)
{
    MStatus status;

    const MFnDependencyNode depNodeFn(object, &status);
    if (status != MS::kSuccess) {
        return true;
    }

    const bool isDefaultNode = depNodeFn.isDefaultNode(&status);
    if (status != MS::kSuccess) {
        return true;
    }

    const bool canBeWritten = depNodeFn.canBeWritten(&status);
    if (status != MS::kSuccess) {
        return true;
    }

    return (!isDefaultNode && canBeWritten);
}

std::string
UsdMayaUtil::stripNamespaces(const std::string& nodeName, const int nsDepth)
{
    if (nodeName.empty() || nsDepth == 0) {
        return nodeName;
    }

    std::stringstream ss;

    const std::vector<std::string> nodeNameParts =
        TfStringSplit(nodeName, UsdMayaUtil::MayaDagDelimiter);

    const bool isAbsolute =
        TfStringStartsWith(nodeName, UsdMayaUtil::MayaDagDelimiter);

    for (size_t i = 0u; i < nodeNameParts.size(); ++i) {
        if (i == 0u && isAbsolute) {
            // If nodeName was absolute, the first element in nodeNameParts
            // will be empty, so just skip it. The output path will be made
            // absolute with the next iteration.
            continue;
        }

        if (i != 0u) {
            ss << UsdMayaUtil::MayaDagDelimiter;
        }

        const std::vector<std::string> nsNameParts =
            TfStringSplit(
                nodeNameParts[i],
                UsdMayaUtil::MayaNamespaceDelimiter);

        const size_t nodeNameIndex = nsNameParts.size() - 1u;

        auto startIter = nsNameParts.begin();
        if (nsDepth < 0) {
            // If nsDepth is negative, we don't keep any namespaces, so advance
            // startIter to the last element in the vector, which is just the
            // node name.
            startIter += nodeNameIndex;
        } else {
            // Otherwise we strip as many namespaces as possible up to nsDepth,
            // but no more than what would leave us with just the node name.
            startIter += std::min(static_cast<size_t>(nsDepth), nodeNameIndex);
        }

        ss << TfStringJoin(
            startIter,
            nsNameParts.end(),
            UsdMayaUtil::MayaNamespaceDelimiter.c_str());
    }

    return ss.str();
}

std::string
UsdMayaUtil::SanitizeName(const std::string& name)
{
    return TfStringReplace(name, ":", "_");
}

// This to allow various pipeline to sanitize the colorset name for output
std::string
UsdMayaUtil::SanitizeColorSetName(const std::string& name)
{
    // We sanitize the name since certain pipeline like Pixar's, we have rman_
    // in front of all color sets that need to be exportred. We now export all
    // colorsets.
    size_t namePos = 0u;
    static const std::string RMAN_PREFIX("rman_");
    if (name.find(RMAN_PREFIX) == 0) {
        namePos = RMAN_PREFIX.size();
    }
    return name.substr(namePos);
}

// Get array (constant or per component) of attached shaders
// Pass a non-zero value for numComponents when retrieving shaders on an object
// that supports per-component shader assignment (e.g. faces of a polymesh).
// In this case, shaderObjs will be the length of the number of shaders
// assigned to the object. assignmentIndices will be the length of
// numComponents, with values indexing into shaderObjs.
// When numComponents is zero, shaderObjs will be of length 1 and
// assignmentIndices will be empty.
static
bool
_getAttachedMayaShaderObjects(
        const MFnDagNode& node,
        const unsigned int numComponents,
        MObjectArray* shaderObjs,
        VtIntArray* assignmentIndices)
{
    bool hasShader=false;
    MStatus status;

    // This structure maps shader object names to their indices in the
    // shaderObjs array. We use this to make sure that we add each unique
    // shader to shaderObjs only once.
    TfHashMap<std::string, size_t, TfHash> shaderPlugsMap;

    shaderObjs->clear();
    assignmentIndices->clear();

    MObjectArray setObjs;
    MObjectArray compObjs;
    node.getConnectedSetsAndMembers(0, setObjs, compObjs, true); // Assuming that not using instancing

    // If we have multiple components and either multiple sets or one set with
    // only a subset of the object in it, we'll keep track of the assignments
    // for all components in assignmentIndices. We initialize all of the
    // assignments as unassigned using a value of -1.
    if (numComponents > 1 &&
            (setObjs.length() > 1 ||
             (setObjs.length() == 1 && !compObjs[0].isNull()))) {
        assignmentIndices->assign((size_t)numComponents, -1);
    }

    for (unsigned int i=0; i < setObjs.length(); ++i) {
        // Get associated Set and Shading Group
        MFnSet setFn(setObjs[i], &status);
        MPlug seSurfaceShaderPlg = setFn.findPlug("surfaceShader", true, &status);

        // Find connection shader->shadingGroup
        MPlugArray plgCons;
        seSurfaceShaderPlg.connectedTo(plgCons, true, false, &status);
        if (plgCons.length() == 0) {
            continue;
        }

        hasShader = true;
        MPlug shaderPlug = plgCons[0];
        MObject shaderObj = shaderPlug.node();

        auto inserted = shaderPlugsMap.insert(
            std::pair<std::string, size_t>(shaderPlug.name().asChar(),
                                           shaderObjs->length()));
        if (inserted.second) {
            shaderObjs->append(shaderObj);
        }

        // If we are tracking per-component assignments, mark all components of
        // this set as assigned to this shader.
        if (!assignmentIndices->empty()) {
            size_t shaderIndex = inserted.first->second;

            MItMeshPolygon faceIt(node.dagPath(), compObjs[i]);
            for (faceIt.reset(); !faceIt.isDone(); faceIt.next()) {
                (*assignmentIndices)[faceIt.index()] = shaderIndex;
            }
        }
    }

    return hasShader;
}

bool
_GetColorAndTransparencyFromLambert(
        const MObject& shaderObj,
        GfVec3f* rgb,
        float* alpha)
{
    MStatus status;
    MFnLambertShader lambertFn(shaderObj, &status);
    if (status == MS::kSuccess ) {
        if (rgb) {
            GfVec3f displayColor;
            MColor color = lambertFn.color();
            for (int j=0;j<3;j++) {
                displayColor[j] = color[j];
            }
            displayColor *= lambertFn.diffuseCoeff();
            *rgb = UsdMayaColorSpace::ConvertMayaToLinear(displayColor);
        }
        if (alpha) {
            MColor trn = lambertFn.transparency();
            // Assign Alpha as 1.0 - average of shader trasparency
            // and check if they are all the same
            *alpha = 1.0 - ((trn[0] + trn[1] + trn[2]) / 3.0);
        }
        return true;
    }

    return false;
}

bool
_GetColorAndTransparencyFromDepNode(
        const MObject& shaderObj,
        GfVec3f* rgb,
        float* alpha)
{
    MStatus status;
    MFnDependencyNode d(shaderObj);
    MPlug colorPlug = d.findPlug("color", true, &status);
    if (!status) {
        return false;
    }
    MPlug transparencyPlug = d.findPlug("transparency", true, &status);
    if (!status) {
        return false;
    }

    if (rgb) {
        GfVec3f displayColor;
        for (int j=0; j<3; j++) {
            colorPlug.child(j).getValue(displayColor[j]);
        }
        *rgb = UsdMayaColorSpace::ConvertMayaToLinear(displayColor);
    }

    if (alpha) {
        float trans = 0.f;
        for (int j=0; j<3; j++) {
            float t = 0.f;
            transparencyPlug.child(j).getValue(t);
            trans += t/3.f;
        }
        (*alpha) = 1.f - trans;
    }
    return true;
}

static
bool
_getMayaShadersColor(
        const MObjectArray& shaderObjs,
        VtVec3fArray* RGBData,
        VtFloatArray* AlphaData)
{
    if (shaderObjs.length() == 0u) {
        return false;
    }

    if (RGBData) {
        RGBData->resize(shaderObjs.length());
    }
    if (AlphaData) {
        AlphaData->resize(shaderObjs.length());
    }

    bool gotValues = false;

    for (unsigned int i = 0u; i < shaderObjs.length(); ++i) {
        // Initialize RGB and Alpha to (1,1,1,1)
        if (RGBData) {
            (*RGBData)[i][0u] = 1.0f;
            (*RGBData)[i][1u] = 1.0f;
            (*RGBData)[i][2u] = 1.0f;
        }
        if (AlphaData) {
            (*AlphaData)[i] = 1.0f;
        }

        if (shaderObjs[i].isNull()) {
            TF_RUNTIME_ERROR(
                "Invalid Maya shader object at index %d. "
                "Unable to retrieve shader base color.",
                i);
            continue;
        }

        // First, we assume the shader is a lambert and try that API. If not,
        // we try our next best guess.
        const bool gotShaderValues =
            _GetColorAndTransparencyFromLambert(
                shaderObjs[i],
                RGBData ? &(*RGBData)[i] : nullptr,
                AlphaData ? &(*AlphaData)[i] : nullptr)

            || _GetColorAndTransparencyFromDepNode(
                shaderObjs[i],
                RGBData ? &(*RGBData)[i] : nullptr,
                AlphaData ? &(*AlphaData)[i] : nullptr);

        gotValues |= gotShaderValues;
    }

    return gotValues;
}

static
bool
_GetLinearShaderColor(
        const MFnDagNode& node,
        const unsigned int numComponents,
        VtVec3fArray* RGBData,
        VtFloatArray* AlphaData,
        TfToken* interpolation,
        VtIntArray* assignmentIndices)
{
    MObjectArray shaderObjs;
    bool hasAttachedShader = _getAttachedMayaShaderObjects(
            node, numComponents, &shaderObjs, assignmentIndices);
    if (hasAttachedShader) {
        _getMayaShadersColor(shaderObjs, RGBData, AlphaData);
    }

    if (assignmentIndices && interpolation) {
        if (assignmentIndices->empty()) {
            *interpolation = UsdGeomTokens->constant;
        } else {
            *interpolation = UsdGeomTokens->uniform;
        }
    }

    return hasAttachedShader;
}

bool
UsdMayaUtil::GetLinearShaderColor(
        const MFnDagNode& node,
        VtVec3fArray* RGBData,
        VtFloatArray* AlphaData,
        TfToken* interpolation,
        VtIntArray* assignmentIndices)
{
    return _GetLinearShaderColor(node,
                                 0,
                                 RGBData,
                                 AlphaData,
                                 interpolation,
                                 assignmentIndices);
}

bool
UsdMayaUtil::GetLinearShaderColor(
        const MFnMesh& mesh,
        VtVec3fArray* RGBData,
        VtFloatArray* AlphaData,
        TfToken* interpolation,
        VtIntArray* assignmentIndices)
{
    unsigned int numComponents = mesh.numPolygons();
    return _GetLinearShaderColor(mesh,
                                 numComponents,
                                 RGBData,
                                 AlphaData,
                                 interpolation,
                                 assignmentIndices);
}

namespace {

template <typename T>
struct _ValuesHash
{
    std::size_t operator() (const T& value) const {
        return hash_value(value);
    }
};

// There is no globally defined hash_value for numeric types
// so we need an explicit opt-in here.
template <>
struct _ValuesHash<float>
{
    std::size_t operator() (const float& value) const {
        return boost::hash_value(value);
    }
};

template <typename T>
struct _ValuesEqual
{
    bool operator() (const T& a, const T& b) const {
        return GfIsClose(a, b, 1e-9);
    }
};

} // anonymous namespace

template <typename T>
static
void
_MergeEquivalentIndexedValues(
        VtArray<T>* valueData,
        VtIntArray* assignmentIndices)
{
    if (!valueData || !assignmentIndices) {
        return;
    }

    const size_t numValues = valueData->size();
    if (numValues == 0u) {
        return;
    }

    // We maintain a map of values to that value's index in our uniqueValues
    // array.
    std::unordered_map<T, size_t, _ValuesHash<T>, _ValuesEqual<T> > valuesMap;
    VtArray<T> uniqueValues;
    VtIntArray uniqueIndices;

    for (int index : *assignmentIndices) {
        if (index < 0 || static_cast<size_t>(index) >= numValues) {
            // This is an unassigned or otherwise unknown index, so just keep it.
            uniqueIndices.push_back(index);
            continue;
        }

        const T value = (*valueData)[index];

        int uniqueIndex = -1;

        auto inserted = valuesMap.insert(
            std::pair<T, size_t>(value, uniqueValues.size()));
        if (inserted.second) {
            // This is a new value, so add it to the array.
            uniqueValues.push_back(value);
            uniqueIndex = uniqueValues.size() - 1;
        } else {
            // This is an existing value, so re-use the original's index.
            uniqueIndex = inserted.first->second;
        }

        uniqueIndices.push_back(uniqueIndex);
    }

    // If we reduced the number of values by merging, copy the results back.
    if (uniqueValues.size() < numValues) {
        (*valueData) = uniqueValues;
        (*assignmentIndices) = uniqueIndices;
    }
}

void
UsdMayaUtil::MergeEquivalentIndexedValues(
        VtFloatArray* valueData,
        VtIntArray* assignmentIndices) {
    return _MergeEquivalentIndexedValues<float>(valueData, assignmentIndices);
}

void
UsdMayaUtil::MergeEquivalentIndexedValues(
        VtVec2fArray* valueData,
        VtIntArray* assignmentIndices) {
    return _MergeEquivalentIndexedValues<GfVec2f>(valueData, assignmentIndices);
}

void
UsdMayaUtil::MergeEquivalentIndexedValues(
        VtVec3fArray* valueData,
        VtIntArray* assignmentIndices) {
    return _MergeEquivalentIndexedValues<GfVec3f>(valueData, assignmentIndices);
}

void
UsdMayaUtil::MergeEquivalentIndexedValues(
        VtVec4fArray* valueData,
        VtIntArray* assignmentIndices) {
    return _MergeEquivalentIndexedValues<GfVec4f>(valueData, assignmentIndices);
}

void
UsdMayaUtil::CompressFaceVaryingPrimvarIndices(
        const MFnMesh& mesh,
        TfToken* interpolation,
        VtIntArray* assignmentIndices)
{
    if (!interpolation ||
            !assignmentIndices ||
            assignmentIndices->size() == 0u) {
        return;
    }

    // Use -2 as the initial "un-stored" sentinel value, since -1 is the
    // default unauthored value index for primvars.
    int numPolygons = mesh.numPolygons();
    VtIntArray uniformAssignments;
    uniformAssignments.assign((size_t)numPolygons, -2);

    int numVertices = mesh.numVertices();
    VtIntArray vertexAssignments;
    vertexAssignments.assign((size_t)numVertices, -2);

    // We assume that the data is constant/uniform/vertex until we can
    // prove otherwise that two components have differing values.
    bool isConstant = true;
    bool isUniform = true;
    bool isVertex = true;

    MItMeshFaceVertex itFV(mesh.object());
    unsigned int fvi = 0;
    for (itFV.reset(); !itFV.isDone(); itFV.next(), ++fvi) {
        int faceIndex = itFV.faceId();
        int vertexIndex = itFV.vertId();

        int assignedIndex = (*assignmentIndices)[fvi];

        if (isConstant) {
            if (assignedIndex != (*assignmentIndices)[0]) {
                isConstant = false;
            }
        }

        if (isUniform) {
            if (uniformAssignments[faceIndex] < -1) {
                // No value for this face yet, so store one.
                uniformAssignments[faceIndex] = assignedIndex;
            } else if (assignedIndex != uniformAssignments[faceIndex]) {
                isUniform = false;
            }
        }

        if (isVertex) {
            if (vertexAssignments[vertexIndex] < -1) {
                // No value for this vertex yet, so store one.
                vertexAssignments[vertexIndex] = assignedIndex;
            } else if (assignedIndex != vertexAssignments[vertexIndex]) {
                isVertex = false;
            }
        }

        if (!isConstant && !isUniform && !isVertex) {
            // No compression will be possible, so stop trying.
            break;
        }
    }

    if (isConstant) {
        assignmentIndices->resize(1);
        *interpolation = UsdGeomTokens->constant;
    } else if (isUniform) {
        *assignmentIndices = uniformAssignments;
        *interpolation = UsdGeomTokens->uniform;
    } else if(isVertex) {
        *assignmentIndices = vertexAssignments;
        *interpolation = UsdGeomTokens->vertex;
    } else {
        *interpolation = UsdGeomTokens->faceVarying;
    }
}

bool
UsdMayaUtil::IsAuthored(const MPlug& plug)
{
    MStatus status;

    if (plug.isNull(&status) || status != MS::kSuccess) {
        return false;
    }

    // Plugs that are the destination of a connection are considered authored,
    // since their value comes from an upstream dependency. If the plug is only
    // the source of a connection or is not connected at all, it's
    // authored-ness only depends on its own value, which is checked below.
    if (plug.isDestination(&status)) {
        return true;
    }

    // MPlug::getSetAttrCmds() is currently not declared const, so we have to
    // make a copy of plug here.
    MPlug plugCopy(plug);

    MStringArray setAttrCmds;
    status = plugCopy.getSetAttrCmds(setAttrCmds, MPlug::kChanged);
    CHECK_MSTATUS_AND_RETURN(status, false);

    for (unsigned int i = 0u; i < setAttrCmds.length(); ++i) {
        if (setAttrCmds[i].numChars() > 0u) {
            return true;
        }
    }

    return false;
}

MPlug
UsdMayaUtil::GetConnected(const MPlug& plug)
{
    MStatus status = MS::kFailure;
    MPlugArray conn;
    plug.connectedTo(conn, true, false, &status);
    if (!status || conn.length() != 1) {
        return MPlug();
    }
    return conn[0];
}

void
UsdMayaUtil::Connect(
        const MPlug& srcPlug,
        const MPlug& dstPlug,
        const bool clearDstPlug)
{
    MStatus status;
    MDGModifier dgMod;

    if (clearDstPlug) {
        MPlugArray plgCons;
        dstPlug.connectedTo(plgCons, true, false, &status);
        for (unsigned int i=0; i < plgCons.length(); ++i) {
            status = dgMod.disconnect(plgCons[i], dstPlug);
        }
    }

    // Execute the disconnect/connect
    status = dgMod.connect(srcPlug, dstPlug);
    dgMod.doIt();
}

MPlug
UsdMayaUtil::FindChildPlugByName(const MPlug& plug, const MString& name)
{
    unsigned int numChildren = plug.numChildren();
    for(unsigned int i = 0; i < numChildren; ++i) {
        MPlug child = plug.child(i);

        // We can't get at the name of just the *component*
        // plug.name() gives us node.plug[index].compound, etc.
        // partialName() also has no form that just gives us the name.
        MString childName = child.name();
        if(childName.length() > name.length()) {
            int index = childName.rindex('.');
            if(index >= 0) {
                MString childSuffix =
                    childName.substring(index+1, childName.length());
                if(childSuffix == name) {
                    return child;
                }
            }
        }
    }
    return MPlug();
}

// XXX: see logic in UsdMayaTransformWriter.  It's unfortunate that this
// logic is in 2 places.  we should merge.
static
bool
_IsShape(const MDagPath& dagPath)
{
    if (dagPath.hasFn(MFn::kTransform)) {
        return false;
    }

    // go to the parent
    MDagPath parentDagPath = dagPath;
    parentDagPath.pop();
    if (!parentDagPath.hasFn(MFn::kTransform)) {
        return false;
    }

    unsigned int numberOfShapesDirectlyBelow = 0;
    parentDagPath.numberOfShapesDirectlyBelow(numberOfShapesDirectlyBelow);
    return (numberOfShapesDirectlyBelow == 1);
}

SdfPath
UsdMayaUtil::MayaNodeNameToSdfPath(
        const std::string& nodeName,
        const bool stripNamespaces)
{
    std::string pathString = nodeName;

    if (stripNamespaces) {
        // Drop namespaces instead of making them part of the path.
        pathString = UsdMayaUtil::stripNamespaces(pathString);
    }

    std::replace(
        pathString.begin(),
        pathString.end(),
        UsdMayaUtil::MayaDagDelimiter[0],
        SdfPathTokens->childDelimiter.GetString()[0]);
    std::replace(
        pathString.begin(),
        pathString.end(),
        UsdMayaUtil::MayaNamespaceDelimiter[0],
        '_');

    return SdfPath(pathString);
}

SdfPath
UsdMayaUtil::MDagPathToUsdPath(
        const MDagPath& dagPath,
        const bool mergeTransformAndShape,
        const bool stripNamespaces)
{
    SdfPath usdPath =
        UsdMayaUtil::MayaNodeNameToSdfPath(
            dagPath.fullPathName().asChar(),
            stripNamespaces);

    if (mergeTransformAndShape && _IsShape(dagPath)) {
        usdPath = usdPath.GetParentPath();
    }

    return usdPath;
}

bool
UsdMayaUtil::GetBoolCustomData(
        const UsdAttribute& obj,
        const TfToken& key,
        const bool defaultValue)
{
    bool returnValue = defaultValue;
    VtValue data = obj.GetCustomDataByKey(key);
    if (!data.IsEmpty()) {
        if (data.IsHolding<bool>()) {
            return data.Get<bool>();
        } else {
            TF_RUNTIME_ERROR(
                    "customData at key '%s' is not of type bool. Skipping...",
                    key.GetText());
        }
    }
    return returnValue;
}

template <typename T>
static T
_GetVec(const UsdAttribute& attr, const VtValue& val)
{
    const T ret = val.UncheckedGet<T>();

    if (attr.GetRoleName() == SdfValueRoleNames->Color) {
        return UsdMayaColorSpace::ConvertMayaToLinear(ret);
    }

    return ret;
}

MMatrix
UsdMayaUtil::GfMatrixToMMatrix(const GfMatrix4d& mx)
{
    MMatrix mayaMx;
    std::copy(mx.GetArray(), mx.GetArray()+16, mayaMx[0]);
    return mayaMx;
}

bool
UsdMayaUtil::getPlugMatrix(
        const MFnDependencyNode& depNode,
        const MString& attr,
        MMatrix* outVal)
{
    MStatus status;
    MPlug plug = depNode.findPlug(attr, true, &status);
    if (!status) {
        return false;
    }

    MObject plugObj = plug.asMObject(&status);
    if (!status) {
        return false;
    }

    MFnMatrixData plugMatrixData(plugObj, &status);
    if (!status) {
        return false;
    }

    *outVal = plugMatrixData.matrix();
    return true;
}

bool
UsdMayaUtil::setPlugMatrix(
        const MFnDependencyNode& depNode,
        const MString& attr,
        const GfMatrix4d& mx)
{
    MStatus status;
    MPlug plug = depNode.findPlug(attr, true, &status);
    CHECK_MSTATUS_AND_RETURN(status, false);
    return setPlugMatrix(mx, plug);
}

bool
UsdMayaUtil::setPlugMatrix(const GfMatrix4d& mx, MPlug& plug)
{
    MStatus status;
    MObject mxObj = MFnMatrixData().create(GfMatrixToMMatrix(mx), &status);
    CHECK_MSTATUS_AND_RETURN(status, false);
    status = plug.setValue(mxObj);
    CHECK_MSTATUS_AND_RETURN(status, false);
    return true;
}

bool
UsdMayaUtil::setPlugValue(const UsdAttribute& usdAttr, MPlug& attrPlug)
{
    return setPlugValue(usdAttr, UsdTimeCode::Default(), attrPlug);
}

bool
UsdMayaUtil::setPlugValue(
        const UsdAttribute& usdAttr,
        const UsdTimeCode time,
        MPlug& attrPlug)
{
    VtValue val;
    if (!usdAttr.Get(&val, time)) {
        return false;
    }

    MStatus status = MStatus::kFailure;

    if (val.IsHolding<double>()) {
        status = attrPlug.setDouble(val.UncheckedGet<double>());
    }
    else if (val.IsHolding<float>()) {
        status = attrPlug.setFloat(val.UncheckedGet<float>());
    }
    else if (val.IsHolding<int>()) {
        status = attrPlug.setInt(val.UncheckedGet<int>());
    }
    else if (val.IsHolding<short>()) {
        status = attrPlug.setShort(val.UncheckedGet<short>());
    }
    else if (val.IsHolding<bool>()) {
        status = attrPlug.setBool(val.UncheckedGet<bool>());
    }
    else if (val.IsHolding<SdfAssetPath>()) {
        // Assume that Ar and Maya will resolve paths the same.  This the best
        // we can do w.r.t. to round-tripping.
        status = attrPlug.setString(val.UncheckedGet<SdfAssetPath>().GetAssetPath().c_str());
    }
    else if (val.IsHolding<std::string>()) {
        status = attrPlug.setString(val.UncheckedGet<std::string>().c_str());
    }
    else if (val.IsHolding<TfToken>()) {
        const TfToken token(val.UncheckedGet<TfToken>());
        const MObject attrObj = attrPlug.attribute(&status);
        CHECK_MSTATUS_AND_RETURN(status, false);
        if (attrObj.hasFn(MFn::kEnumAttribute)) {
            MFnEnumAttribute attrEnumFn(attrObj, &status);
            CHECK_MSTATUS_AND_RETURN(status, false);
            short enumVal = attrEnumFn.fieldIndex(token.GetText(), &status);
            CHECK_MSTATUS_AND_RETURN(status, false);
            status = attrPlug.setShort(enumVal);
            CHECK_MSTATUS_AND_RETURN(status, false);
        }
    }
    else if (val.IsHolding<GfVec2d>()) {
        if (attrPlug.isCompound()) {
            const GfVec2d& vecVal = val.UncheckedGet<GfVec2d>();
            for (size_t i = 0u; i < GfVec2d::dimension; ++i) {
                MPlug childPlug = attrPlug.child(static_cast<unsigned int>(i),
                                                 &status);
                CHECK_MSTATUS_AND_RETURN(status, false);
                status = childPlug.setDouble(vecVal[i]);
                CHECK_MSTATUS_AND_RETURN(status, false);
            }
        }
    }
    else if (val.IsHolding<GfVec2f>()) {
        if (attrPlug.isCompound()) {
            const GfVec2f& vecVal = val.UncheckedGet<GfVec2f>();
            for (size_t i = 0u; i < GfVec2f::dimension; ++i) {
                MPlug childPlug = attrPlug.child(static_cast<unsigned int>(i),
                                                 &status);
                CHECK_MSTATUS_AND_RETURN(status, false);
                status = childPlug.setFloat(vecVal[i]);
                CHECK_MSTATUS_AND_RETURN(status, false);
            }
        }
    }
    else if (val.IsHolding<GfVec3d>()) {
        if (attrPlug.isCompound()) {
            const GfVec3d vecVal = _GetVec<GfVec3d>(usdAttr, val);
            for (size_t i = 0u; i < GfVec3d::dimension; ++i) {
                MPlug childPlug = attrPlug.child(static_cast<unsigned int>(i),
                                                 &status);
                CHECK_MSTATUS_AND_RETURN(status, false);
                status = childPlug.setDouble(vecVal[i]);
                CHECK_MSTATUS_AND_RETURN(status, false);
            }
        }
    }
    else if (val.IsHolding<GfVec3f>()) {
        if (attrPlug.isCompound()) {
            const GfVec3f vecVal = _GetVec<GfVec3f>(usdAttr, val);
            for (size_t i = 0u; i < GfVec3f::dimension; ++i) {
                MPlug childPlug = attrPlug.child(static_cast<unsigned int>(i),
                                                 &status);
                CHECK_MSTATUS_AND_RETURN(status, false);
                status = childPlug.setFloat(vecVal[i]);
                CHECK_MSTATUS_AND_RETURN(status, false);
            }
        }
    }
    else if (val.IsHolding<GfVec4d>()) {
        if (attrPlug.isCompound()) {
            const GfVec4d vecVal = _GetVec<GfVec4d>(usdAttr, val);
            for (size_t i = 0u; i < GfVec4d::dimension; ++i) {
                MPlug childPlug = attrPlug.child(static_cast<unsigned int>(i),
                                                 &status);
                CHECK_MSTATUS_AND_RETURN(status, false);
                status = childPlug.setDouble(vecVal[i]);
                CHECK_MSTATUS_AND_RETURN(status, false);
            }
        }
    }
    else if (val.IsHolding<GfVec4f>()) {
        if (attrPlug.isCompound()) {
            const GfVec4f vecVal = _GetVec<GfVec4f>(usdAttr, val);
            for (size_t i = 0u; i < GfVec4f::dimension; ++i) {
                MPlug childPlug = attrPlug.child(static_cast<unsigned int>(i),
                                                 &status);
                CHECK_MSTATUS_AND_RETURN(status, false);
                status = childPlug.setFloat(vecVal[i]);
                CHECK_MSTATUS_AND_RETURN(status, false);
            }
        }
    }
    else if (val.IsHolding<VtDoubleArray>()) {
        const VtDoubleArray& valArray = val.UncheckedGet<VtDoubleArray>();
        status = attrPlug.setNumElements(static_cast<unsigned int>(valArray.size()));
        CHECK_MSTATUS_AND_RETURN(status, false);
        for (size_t i = 0u; i < valArray.size(); ++i) {
            MPlug elemPlug = attrPlug.elementByPhysicalIndex(
                static_cast<unsigned int>(i),
                &status);
            CHECK_MSTATUS_AND_RETURN(status, false);
            status = elemPlug.setDouble(valArray[i]);
            CHECK_MSTATUS_AND_RETURN(status, false);
        }
    }
    else if (val.IsHolding<VtFloatArray>()) {
        const VtFloatArray& valArray = val.UncheckedGet<VtFloatArray>();
        status = attrPlug.setNumElements(static_cast<unsigned int>(valArray.size()));
        CHECK_MSTATUS_AND_RETURN(status, false);
        for (size_t i = 0u; i < valArray.size(); ++i) {
            MPlug elemPlug = attrPlug.elementByPhysicalIndex(
                static_cast<unsigned int>(i),
                &status);
            CHECK_MSTATUS_AND_RETURN(status, false);
            status = elemPlug.setFloat(valArray[i]);
            CHECK_MSTATUS_AND_RETURN(status, false);
        }
    }
    else if (val.IsHolding<VtIntArray>()) {
        const VtIntArray& valArray = val.UncheckedGet<VtIntArray>();
        status = attrPlug.setNumElements(static_cast<unsigned int>(valArray.size()));
        CHECK_MSTATUS_AND_RETURN(status, false);
        for (size_t i = 0u; i < valArray.size(); ++i) {
            MPlug elemPlug = attrPlug.elementByPhysicalIndex(
                static_cast<unsigned int>(i),
                &status);
            CHECK_MSTATUS_AND_RETURN(status, false);
            status = elemPlug.setInt(valArray[i]);
            CHECK_MSTATUS_AND_RETURN(status, false);
        }
    }
    else if (val.IsHolding<VtShortArray>()) {
        const VtShortArray& valArray = val.UncheckedGet<VtShortArray>();
        status = attrPlug.setNumElements(static_cast<unsigned int>(valArray.size()));
        CHECK_MSTATUS_AND_RETURN(status, false);
        for (size_t i = 0u; i < valArray.size(); ++i) {
            MPlug elemPlug = attrPlug.elementByPhysicalIndex(
                static_cast<unsigned int>(i),
                &status);
            CHECK_MSTATUS_AND_RETURN(status, false);
            status = elemPlug.setShort(valArray[i]);
            CHECK_MSTATUS_AND_RETURN(status, false);
        }
    }
    else if (val.IsHolding<VtBoolArray>()) {
        const VtBoolArray& valArray = val.UncheckedGet<VtBoolArray>();
        status = attrPlug.setNumElements(static_cast<unsigned int>(valArray.size()));
        CHECK_MSTATUS_AND_RETURN(status, false);
        for (size_t i = 0u; i < valArray.size(); ++i) {
            MPlug elemPlug = attrPlug.elementByPhysicalIndex(
                static_cast<unsigned int>(i),
                &status);
            CHECK_MSTATUS_AND_RETURN(status, false);
            status = elemPlug.setBool(valArray[i]);
            CHECK_MSTATUS_AND_RETURN(status, false);
        }
    }
    else if (val.IsHolding<VtStringArray>()) {
        const VtStringArray& valArray = val.UncheckedGet<VtStringArray>();
        status = attrPlug.setNumElements(static_cast<unsigned int>(valArray.size()));
        CHECK_MSTATUS_AND_RETURN(status, false);
        for (size_t i = 0u; i < valArray.size(); ++i) {
            MPlug elemPlug = attrPlug.elementByPhysicalIndex(
                static_cast<unsigned int>(i),
                &status);
            CHECK_MSTATUS_AND_RETURN(status, false);
            status = elemPlug.setString(valArray[i].c_str());
            CHECK_MSTATUS_AND_RETURN(status, false);
        }
    }
    else if (val.IsHolding<VtVec2dArray>()) {
        const VtVec2dArray valArray = val.UncheckedGet<VtVec2dArray>();
        status = attrPlug.setNumElements(static_cast<unsigned int>(valArray.size()));
        CHECK_MSTATUS_AND_RETURN(status, false);
        for (size_t i = 0u; i < valArray.size(); ++i) {
            const GfVec2d& vecVal = valArray[i];
            MPlug elemPlug = attrPlug.elementByPhysicalIndex(
                static_cast<unsigned int>(i),
                &status);
            CHECK_MSTATUS_AND_RETURN(status, false);
            for (size_t j = 0u; j < GfVec2d::dimension; ++j) {
                MPlug childPlug = elemPlug.child(static_cast<unsigned int>(j),
                                                 &status);
                CHECK_MSTATUS_AND_RETURN(status, false);
                status = childPlug.setDouble(vecVal[j]);
                CHECK_MSTATUS_AND_RETURN(status, false);
            }
        }
    }
    else if (val.IsHolding<VtVec2fArray>()) {
        const VtVec2fArray valArray = val.UncheckedGet<VtVec2fArray>();
        status = attrPlug.setNumElements(static_cast<unsigned int>(valArray.size()));
        CHECK_MSTATUS_AND_RETURN(status, false);
        for (size_t i = 0u; i < valArray.size(); ++i) {
            const GfVec2f& vecVal = valArray[i];
            MPlug elemPlug = attrPlug.elementByPhysicalIndex(
                static_cast<unsigned int>(i),
                &status);
            CHECK_MSTATUS_AND_RETURN(status, false);
            for (size_t j = 0u; j < GfVec2f::dimension; ++j) {
                MPlug childPlug = elemPlug.child(static_cast<unsigned int>(j),
                                                 &status);
                CHECK_MSTATUS_AND_RETURN(status, false);
                status = childPlug.setFloat(vecVal[j]);
                CHECK_MSTATUS_AND_RETURN(status, false);
            }
        }
    }
    else if (val.IsHolding<VtVec3dArray>()) {
        const VtVec3dArray valArray = val.UncheckedGet<VtVec3dArray>();
        status = attrPlug.setNumElements(static_cast<unsigned int>(valArray.size()));
        CHECK_MSTATUS_AND_RETURN(status, false);
        for (size_t i = 0u; i < valArray.size(); ++i) {
            GfVec3d vecVal = valArray[i];
            if (usdAttr.GetRoleName() == SdfValueRoleNames->Color) {
                vecVal = UsdMayaColorSpace::ConvertMayaToLinear(vecVal);
            }
            MPlug elemPlug = attrPlug.elementByPhysicalIndex(
                static_cast<unsigned int>(i),
                &status);
            CHECK_MSTATUS_AND_RETURN(status, false);
            for (size_t j = 0u; j < GfVec3d::dimension; ++j) {
                MPlug childPlug = elemPlug.child(static_cast<unsigned int>(j),
                                                 &status);
                CHECK_MSTATUS_AND_RETURN(status, false);
                status = childPlug.setDouble(vecVal[j]);
                CHECK_MSTATUS_AND_RETURN(status, false);
            }
        }
    }
    else if (val.IsHolding<VtVec3fArray>()) {
        const VtVec3fArray valArray = val.UncheckedGet<VtVec3fArray>();
        status = attrPlug.setNumElements(static_cast<unsigned int>(valArray.size()));
        CHECK_MSTATUS_AND_RETURN(status, false);
        for (size_t i = 0u; i < valArray.size(); ++i) {
            GfVec3f vecVal = valArray[i];
            if (usdAttr.GetRoleName() == SdfValueRoleNames->Color) {
                vecVal = UsdMayaColorSpace::ConvertMayaToLinear(vecVal);
            }
            MPlug elemPlug = attrPlug.elementByPhysicalIndex(
                static_cast<unsigned int>(i),
                &status);
            CHECK_MSTATUS_AND_RETURN(status, false);
            for (size_t j = 0u; j < GfVec3f::dimension; ++j) {
                MPlug childPlug = elemPlug.child(static_cast<unsigned int>(j),
                                                 &status);
                CHECK_MSTATUS_AND_RETURN(status, false);
                status = childPlug.setFloat(vecVal[j]);
                CHECK_MSTATUS_AND_RETURN(status, false);
            }
        }
    }
    else if (val.IsHolding<VtVec4dArray>()) {
        const VtVec4dArray valArray = val.UncheckedGet<VtVec4dArray>();
        status = attrPlug.setNumElements(static_cast<unsigned int>(valArray.size()));
        CHECK_MSTATUS_AND_RETURN(status, false);
        for (size_t i = 0u; i < valArray.size(); ++i) {
            GfVec4d vecVal = valArray[i];
            if (usdAttr.GetRoleName() == SdfValueRoleNames->Color) {
                vecVal = UsdMayaColorSpace::ConvertMayaToLinear(vecVal);
            }
            MPlug elemPlug = attrPlug.elementByPhysicalIndex(
                static_cast<unsigned int>(i),
                &status);
            CHECK_MSTATUS_AND_RETURN(status, false);
            for (size_t j = 0u; j < GfVec4d::dimension; ++j) {
                MPlug childPlug = elemPlug.child(static_cast<unsigned int>(j),
                                                 &status);
                CHECK_MSTATUS_AND_RETURN(status, false);
                status = childPlug.setDouble(vecVal[j]);
                CHECK_MSTATUS_AND_RETURN(status, false);
            }
        }
    }
    else if (val.IsHolding<VtVec4fArray>()) {
        const VtVec4fArray valArray = val.UncheckedGet<VtVec4fArray>();
        status = attrPlug.setNumElements(static_cast<unsigned int>(valArray.size()));
        CHECK_MSTATUS_AND_RETURN(status, false);
        for (size_t i = 0u; i < valArray.size(); ++i) {
            GfVec4f vecVal = valArray[i];
            if (usdAttr.GetRoleName() == SdfValueRoleNames->Color) {
                vecVal = UsdMayaColorSpace::ConvertMayaToLinear(vecVal);
            }
            MPlug elemPlug = attrPlug.elementByPhysicalIndex(
                static_cast<unsigned int>(i),
                &status);
            CHECK_MSTATUS_AND_RETURN(status, false);
            for (size_t j = 0u; j < GfVec4f::dimension; ++j) {
                MPlug childPlug = elemPlug.child(static_cast<unsigned int>(j),
                                                 &status);
                CHECK_MSTATUS_AND_RETURN(status, false);
                status = childPlug.setFloat(vecVal[j]);
                CHECK_MSTATUS_AND_RETURN(status, false);
            }
        }
    }
    else {
        TF_CODING_ERROR("Unsupported type '%s' for USD attribute '%s'",
                        usdAttr.GetTypeName().GetAsToken().GetText(),
                        usdAttr.GetPath().GetText());
        return false;
    }

    CHECK_MSTATUS_AND_RETURN(status, false);

    return true;
}

bool
UsdMayaUtil::SetNotes(
        MFnDependencyNode& depNode,
        const std::string& notes)
{
    MStatus status = MStatus::kFailure;
    MFnTypedAttribute typedAttrFn;
    MObject attrObj = typedAttrFn.create(
            "notes",
            "nts",
            MFnData::kString,
            MObject::kNullObj,
            &status);
    CHECK_MSTATUS_AND_RETURN(status, false);

    status = depNode.addAttribute(attrObj);
    CHECK_MSTATUS_AND_RETURN(status, false);

    depNode.findPlug(attrObj, true).setString(notes.c_str());
    return true;
}

bool
UsdMayaUtil::SetHiddenInOutliner(MFnDependencyNode& depNode, const bool hidden)
{
    MPlug plug = depNode.findPlug("hiddenInOutliner", true);
    if (!plug.isNull()) {
        plug.setBool(hidden);
        return true;
    }
    return false;
}

UsdMayaUtil::MDataHandleHolder::MDataHandleHolder(
        const MPlug& plug,
        MDataHandle dataHandle) :
    _plug(plug),
    _dataHandle(dataHandle)
{
}

UsdMayaUtil::MDataHandleHolder::~MDataHandleHolder()
{
    if (!_plug.isNull()) {
        _plug.destructHandle(_dataHandle);
    }
}

TfRefPtr<UsdMayaUtil::MDataHandleHolder>
UsdMayaUtil::MDataHandleHolder::New(const MPlug& plug)
{
    MStatus status;

    MDataHandle dataHandle = plug.asMDataHandle(&status);
    if (!status.error()) {
        return TfCreateRefPtr(
                new UsdMayaUtil::MDataHandleHolder(plug, dataHandle));
    }
    else {
        return nullptr;
    }
}

TfRefPtr<UsdMayaUtil::MDataHandleHolder>
UsdMayaUtil::GetPlugDataHandle(const MPlug& plug)
{
    return UsdMayaUtil::MDataHandleHolder::New(plug);
}

VtDictionary
UsdMayaUtil::GetDictionaryFromArgDatabase(
        const MArgDatabase& argData,
        const VtDictionary& guideDict)
{
    // We handle three types of arguments:
    // 1 - bools: Some bools are actual boolean flags (t/f) in Maya, and others
    //     are false if omitted, true if present (simple flags).
    // 2 - strings: Just strings!
    // 3 - vectors (multi-use args): Try to mimic the way they're passed in the
    //     Python command API. If single arg per flag, make it a vector of
    //     strings. Multi arg per flag, vector of vector of strings.
    VtDictionary args;
    for (const std::pair<std::string, VtValue>& entry : guideDict) {
        const std::string& key = entry.first;
        const VtValue& guideValue = entry.second;
        if (!argData.isFlagSet(key.c_str())) {
            continue;
        }

        // The usdExport command must handle bools, strings, and vectors.
        if (guideValue.IsHolding<bool>()) {
            // The flag should be either 0-arg or 1-arg. If 0-arg, it's true by
            // virtue of being present (getFlagArgument won't change val). If
            // it's 1-arg, then getFlagArgument will set the appropriate true
            // or false value.
            bool val = true;
            argData.getFlagArgument(key.c_str(), 0, val);
            args[key] = val;
        }
        else if (guideValue.IsHolding<std::string>()) {
            const std::string val =
                    argData.flagArgumentString(key.c_str(), 0).asChar();
            args[key] = val;
        }
        else if (guideValue.IsHolding<std::vector<VtValue>>()) {
            unsigned int count = argData.numberOfFlagUses(entry.first.c_str());
            if (!TF_VERIFY(count > 0)) {
                // There should be at least one use if isFlagSet() = true.
                continue;
            }

            std::vector<MArgList> argLists(count);
            for (unsigned int i = 0; i < count; ++i) {
                argData.getFlagArgumentList(key.c_str(), i, argLists[i]);
            }

            // The flag is either 1-arg or multi-arg. If it's 1-arg, make this
            // a 1-d vector [arg, arg, ...]. If it's multi-arg, make this a
            // 2-d vector [[arg1, arg2, ...], [arg1, arg2, ...], ...].
            std::vector<VtValue> val;
            if (argLists[0].length() == 1) {
                for (const MArgList& argList : argLists) {
                    const std::string arg = argList.asString(0).asChar();
                    val.emplace_back(arg);
                }
            }
            else {
                for (const MArgList& argList : argLists) {
                    std::vector<VtValue> subList;
                    for (unsigned int i = 0; i < argList.length(); ++i) {
                        const std::string arg = argList.asString(i).asChar();
                        subList.emplace_back(arg);
                    }
                    val.emplace_back(subList);
                }
            }
            args[key] = val;
        }
        else {
            TF_CODING_ERROR("Can't handle type '%s'",
                    guideValue.GetTypeName().c_str());
        }
    }

    return args;
}

VtValue
UsdMayaUtil::ParseArgumentValue(
        const std::string& key,
        const std::string& value,
        const VtDictionary& guideDict)
{
    // We handle two types of arguments:
    // 1 - bools: Should be encoded by translator UI as a "1" or "0" string.
    // 2 - strings: Just strings!
    // We don't handle any vectors because none of the translator UIs currently
    // pass around any of the vector flags.
    auto iter = guideDict.find(key);
    if (iter != guideDict.end()) {
        const VtValue& guideValue = iter->second;
        // The export UI only has boolean and string parameters.
        if (guideValue.IsHolding<bool>()) {
            return VtValue(TfUnstringify<bool>(value));
        }
        else if (guideValue.IsHolding<std::string>()) {
            return VtValue(value);
        }
    }
    else {
        TF_CODING_ERROR("Unknown flag '%s'", key.c_str());
    }

    return VtValue();
}

std::vector<std::string>
UsdMayaUtil::GetAllAncestorMayaNodeTypes(const std::string& ty)
{
    const MString inheritedTypesMel = TfStringPrintf(
            "nodeType -isTypeName -inherited %s", ty.c_str()).c_str();
    MStringArray inheritedTypes;
    if (!MGlobal::executeCommand(
            inheritedTypesMel, inheritedTypes, false, false)) {
        TF_RUNTIME_ERROR(
                "Failed to query ancestor types of '%s' via MEL (does the type "
                "exist?)",
                ty.c_str());
        return std::vector<std::string>();
    }

    std::vector<std::string> inheritedTypesVector;
    inheritedTypesVector.reserve(inheritedTypes.length());
    for (unsigned int i = 0; i < inheritedTypes.length(); ++i) {
        inheritedTypesVector.emplace_back(inheritedTypes[i].asChar());
    }
    return inheritedTypesVector;
}

bool
UsdMayaUtil::FindAncestorSceneAssembly(
        const MDagPath& dagPath,
        MDagPath* assemblyPath)
{
    MDagPath currentPath(dagPath);
    while (currentPath.length()) {
        if (currentPath.hasFn(MFn::kAssembly)) {
            if (assemblyPath) {
                *assemblyPath = currentPath;
            }
            return true;
        }
        currentPath.pop();
    }
    return false;
}

MBoundingBox
UsdMayaUtil::GetInfiniteBoundingBox()
{
    constexpr double inf = std::numeric_limits<double>::infinity();
    return MBoundingBox(MPoint(-inf, -inf, -inf), MPoint(inf, inf, inf));
}

MString 
UsdMayaUtil::convert(const TfToken& token)
{
  return MString(token.GetText(), token.size());
}

std::string 
UsdMayaUtil::convert(const MString& str)
{
    return std::string(str.asChar(), str.length());
}

MString 
UsdMayaUtil::convert(const std::string& str)
{
    return MString(str.data(), static_cast<int>(str.size()));
}

MDagPath 
UsdMayaUtil::getDagPath(const MFnDependencyNode& depNodeFn, const bool reportError)
{
    try {
        const MFnDagNode& dagNodeFn =
            dynamic_cast<const MFnDagNode&>(depNodeFn);

        MStatus status;
        const MDagPath dagPath = dagNodeFn.dagPath(&status);
        if (status == MS::kSuccess) {
            const bool dagPathIsValid = dagPath.isValid(&status);
            if (status == MS::kSuccess && dagPathIsValid) {
                return dagPath;
            }
        }

        if (reportError) {
            TF_CODING_ERROR(
                "Invalid MDagPath for MFnDagNode '%s'. Verify that it was "
                "constructed using an MDagPath.",
                dagNodeFn.fullPathName().asChar());
        }
    }
    catch (const std::bad_cast& /* e */) {
        // This is not a DAG node, so it can't have a DAG path.
    }

    return MDagPath();
}

UsdMayaUtil::MDagPathMap<SdfPath> 
UsdMayaUtil::getDagPathMap(const MFnDependencyNode& depNodeFn, const SdfPath& usdPath)
{
    const MDagPath dagPath = UsdMayaUtil::getDagPath(depNodeFn, /* reportError = */ false);
    if (dagPath.isValid()) {
        return UsdMayaUtil::MDagPathMap<SdfPath>({{dagPath, usdPath}});
    }

    return UsdMayaUtil::MDagPathMap<SdfPath>({});
}

VtIntArray
UsdMayaUtil::shiftIndices(const VtIntArray& array, int shift)
{
    VtIntArray output(array.size());
    for (size_t i = 0; i < array.size(); ++i) {
        output[i] = std::max(0, array[i] + shift);
    }
    return output;
}

VtValue
UsdMayaUtil::pushFirstValue(const VtValue& arr, const VtValue& defaultValue)
{
    if (arr.IsHolding<VtArray<float>>() &&
            defaultValue.IsHolding<float>()) {
        return UsdMayaUtil::PushFirstValue(
                arr.UncheckedGet<VtArray<float>>(),
                defaultValue.UncheckedGet<float>());
    }
    else if (arr.IsHolding<VtArray<GfVec2f>>() &&
            defaultValue.IsHolding<GfVec2f>()) {
        return UsdMayaUtil::PushFirstValue(
                arr.UncheckedGet<VtArray<GfVec2f>>(),
                defaultValue.UncheckedGet<GfVec2f>());
    }
    else if (arr.IsHolding<VtArray<GfVec3f>>() &&
            defaultValue.IsHolding<GfVec3f>()) {
        return UsdMayaUtil::PushFirstValue(
                arr.UncheckedGet<VtArray<GfVec3f>>(),
                defaultValue.UncheckedGet<GfVec3f>());
    }
    else if (arr.IsHolding<VtArray<GfVec4f>>() &&
            defaultValue.IsHolding<GfVec4f>()) {
        return UsdMayaUtil::PushFirstValue(
                arr.UncheckedGet<VtArray<GfVec4f>>(),
                defaultValue.UncheckedGet<GfVec4f>());
    }

    TF_CODING_ERROR("Unsupported type");
    return VtValue();
};

VtValue
UsdMayaUtil::popFirstValue(const VtValue& arr) 
{
    if (arr.IsHolding<VtArray<float>>()) {
        return UsdMayaUtil::PopFirstValue(arr.UncheckedGet<VtArray<float>>());
    }
    else if (arr.IsHolding<VtArray<GfVec2f>>()) {
        return UsdMayaUtil::PopFirstValue(arr.UncheckedGet<VtArray<GfVec2f>>());
    }
    else if (arr.IsHolding<VtArray<GfVec3f>>()) {
        return UsdMayaUtil::PopFirstValue(arr.UncheckedGet<VtArray<GfVec3f>>());
    }
    else if (arr.IsHolding<VtArray<GfVec4f>>()) {
        return UsdMayaUtil::PopFirstValue(arr.UncheckedGet<VtArray<GfVec4f>>());
    }

    TF_CODING_ERROR("Unsupported type");
    return VtValue();
};

bool 
UsdMayaUtil::containsUnauthoredValues(const VtIntArray& indices)
{
    return std::any_of(
            indices.begin(),
            indices.end(),
            [](const int& i) { return i < 0; });
}

MDagPath 
UsdMayaUtil::nameToDagPath(const std::string& name)
{
    MSelectionList selection;
    selection.add(MString(name.c_str()));
    MDagPath dag;
    MStatus status = selection.getDagPath(0, dag);
    CHECK_MSTATUS(status);
    return dag;
<<<<<<< HEAD
=======
}

void 
UsdMayaUtil::GetFilteredSelectionToExport(bool exportSelected, MSelectionList& objectList, UsdMayaUtil::MDagPathSet& dagPaths)
{
    dagPaths.clear();

    bool filterInput = true;

    // There are three cases depending on the input:
    // If exportSelected is true then we will grab the active selection
    // If objectList is empty then we will grab all immediate children of the world root.
    // Else there was a populated list of objects to use, most likely passed explicitly to the command.
    if (exportSelected) {
        MGlobal::getActiveSelectionList(objectList);
    } else if (objectList.isEmpty()) {
        objectList.add("|*", true);
        // By construction, the list will only include the single top level objects
        // when we get the input list with |*, so no need to filter selection.
        filterInput = false;
    }

    unsigned int nbObj = objectList.length();
    if (0 == nbObj) {
        return;
    }

    MStatus status;

    // Easiest way to filter by hierarchy is to:
    // 1. Put the input into a set that is sorted by distance from the world root.
    // 2. For each input object we iterate up its hierarchy checking if any parent is in the set.
    // 3. If no parent is in the set then we can add it.
    UsdMayaUtil::MDagPathSet sortedInput;
    for (unsigned int i=0; i < nbObj; i++) {
        MDagPath dagPath;
        status = objectList.getDagPath(i, dagPath);
        if (status == MS::kSuccess)
            sortedInput.emplace(dagPath);
    }

    for(auto pIter : sortedInput) {
        if (!filterInput || shouldAddToSet(pIter, dagPaths))
            dagPaths.emplace(pIter);
    }
>>>>>>> aa4aa13c
}<|MERGE_RESOLUTION|>--- conflicted
+++ resolved
@@ -2132,8 +2132,6 @@
     MStatus status = selection.getDagPath(0, dag);
     CHECK_MSTATUS(status);
     return dag;
-<<<<<<< HEAD
-=======
 }
 
 void 
@@ -2179,5 +2177,4 @@
         if (!filterInput || shouldAddToSet(pIter, dagPaths))
             dagPaths.emplace(pIter);
     }
->>>>>>> aa4aa13c
 }