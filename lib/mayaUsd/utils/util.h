--- conflicted
+++ resolved
@@ -561,8 +561,6 @@
 
 MAYAUSD_CORE_PUBLIC
 MDagPathMap<SdfPath> getDagPathMap(const MFnDependencyNode& depNodeFn, const SdfPath& usdPath);
-<<<<<<< HEAD
-=======
 
 MAYAUSD_CORE_PUBLIC
 VtIntArray shiftIndices(const VtIntArray& array, int shift);
@@ -594,9 +592,6 @@
 bool containsUnauthoredValues(const VtIntArray& indices);
 
 } // namespace UsdMayaUtil
->>>>>>> d5426d32
-
-} // namespace UsdMayaUtil
 
 PXR_NAMESPACE_CLOSE_SCOPE
 
