//
// Copyright 2019 Autodesk
//
// Licensed under the Apache License, Version 2.0 (the "License");
// you may not use this file except in compliance with the License.
// You may obtain a copy of the License at
//
//     http://www.apache.org/licenses/LICENSE-2.0
//
// Unless required by applicable law or agreed to in writing, software
// distributed under the License is distributed on an "AS IS" BASIS,
// WITHOUT WARRANTIES OR CONDITIONS OF ANY KIND, either express or implied.
// See the License for the specific language governing permissions and
// limitations under the License.
//
#ifndef HD_VP2_MATERIAL
#define HD_VP2_MATERIAL

#include "shader.h"

#include <pxr/base/gf/vec2f.h>
#include <pxr/imaging/hd/material.h>
#include <pxr/pxr.h>

#include <maya/MShaderManager.h>

#include <chrono>
#include <mutex>
#include <set>
#include <unordered_map>

// Workaround for a material consolidation update issue in VP2. Before USD 0.20.11, a Rprim will be
// recreated if its material has any change, so everything gets refreshed and the update issue gets
// masked. Once the update issue is fixed in VP2 we will disable this workaround.
#if PXR_VERSION >= 2011 && MAYA_API_VERSION >= 20210000 && MAYA_API_VERSION < 20230000
#define HDVP2_MATERIAL_CONSOLIDATION_UPDATE_WORKAROUND
#endif

PXR_NAMESPACE_OPEN_SCOPE

class HdSceneDelegate;
class HdVP2RenderDelegate;

/*! \brief  A deleter for MTexture, for use with smart pointers.
 */
struct HdVP2TextureDeleter
{
    void operator()(MHWRender::MTexture*);
};

/*! \brief  A MTexture owned by a std unique pointer.
 */
using HdVP2TextureUniquePtr = std::unique_ptr<MHWRender::MTexture, HdVP2TextureDeleter>;

/*! \brief  Information about the texture.
 */
struct HdVP2TextureInfo
{
    HdVP2TextureUniquePtr _texture;                    //!< Unique pointer of the texture
    GfVec2f               _stScale { 1.0f, 1.0f };     //!< UV scale for tiled textures
    GfVec2f               _stOffset { 0.0f, 0.0f };    //!< UV offset for tiled textures
    bool                  _isColorSpaceSRGB { false }; //!< Whether sRGB linearization is needed
};

using HdVP2TextureInfoSharedPtr = std::shared_ptr<HdVP2TextureInfo>;
using HdVP2TextureInfoWeakPtr = std::weak_ptr<HdVP2TextureInfo>;

/*! \brief  An unordered string-indexed map to cache texture information.

    Maya has a global internal texture map but we can't rely on it here, because we miss out
    on the extra information we store, such as _isColorSpaceSRGB. In HdVP2GlobalTextureMap we
    have that additional information.

    In order to correctly delete textures when they are no longer in use the global texture map
    holds only a weak_ptr to the HdVP2TextureInfo. The individual materials hold shared_ptrs to
    the textures they are using, so that when no materials are using a texture it'll be deleted.
 */
using HdVP2LocalTextureMap = std::unordered_map<std::string, HdVP2TextureInfoSharedPtr>;
using HdVP2GlobalTextureMap = std::unordered_map<std::string, HdVP2TextureInfoWeakPtr>;

/*! \brief  A VP2-specific implementation for a Hydra material prim.
    \class  HdVP2Material

    Provides a basic implementation of a Hydra material.
*/
class HdVP2Material final : public HdMaterial
{
public:
    HdVP2Material(HdVP2RenderDelegate*, const SdfPath&);

    //! Destructor.
    ~HdVP2Material() override;

    void Sync(HdSceneDelegate*, HdRenderParam*, HdDirtyBits*) override;

    HdDirtyBits GetInitialDirtyBitsMask() const override;

#if PXR_VERSION < 2011
    void Reload() override {};
#endif

    //! Get the surface shader instance.
    MHWRender::MShaderInstance* GetSurfaceShader() const { return _surfaceShader.get(); }
    MHWRender::MShaderInstance* GetPointShader() const;

    //! Get primvar tokens required by this material.
    const TfTokenVector& GetRequiredPrimvars() const { return _requiredPrimvars; }

    void EnqueueLoadTextures();
    void ClearPendingTasks();

#ifdef HDVP2_MATERIAL_CONSOLIDATION_UPDATE_WORKAROUND
    //! The specified Rprim starts listening to changes on this material.
    void SubscribeForMaterialUpdates(const SdfPath& rprimId);

    //! The specified Rprim stops listening to changes on this material.
    void UnsubscribeFromMaterialUpdates(const SdfPath& rprimId);
#endif

    class TextureLoadingTask;
    friend class TextureLoadingTask;

private:
    void _ApplyVP2Fixes(HdMaterialNetwork& outNet, const HdMaterialNetwork& inNet);
#ifdef WANT_MATERIALX_BUILD
    void _ApplyMtlxVP2Fixes(HdMaterialNetwork2& outNet, const HdMaterialNetwork2& inNet);
    MHWRender::MShaderInstance* _CreateMaterialXShaderInstance(
        SdfPath const&            materialId,
        HdMaterialNetwork2 const& hdNetworkMap);
#endif
    MHWRender::MShaderInstance* _CreateShaderInstance(const HdMaterialNetwork& mat);
    void _UpdateShaderInstance(HdSceneDelegate* sceneDelegate, const HdMaterialNetwork& mat);
    const HdVP2TextureInfo& _AcquireTexture(
        HdSceneDelegate*      sceneDelegate,
        const std::string&    path,
        const HdMaterialNode& node);
    void _UpdateLoadedTexture(
        HdSceneDelegate*     sceneDelegate,
        const std::string&   path,
        MHWRender::MTexture* texture,
        bool                 isColorSpaceSRGB,
        const MFloatArray&   uvScaleOffset);

#ifdef HDVP2_MATERIAL_CONSOLIDATION_UPDATE_WORKAROUND
    //! Trigger sync on all Rprims which are listening to changes on this material.
    void _MaterialChanged(HdSceneDelegate* sceneDelegate);
#endif

    static void _ScheduleRefresh();

    static std::mutex                            _refreshMutex;
    static std::chrono::steady_clock::time_point _startTime;
    static std::atomic_size_t                    _runningTasksCounter;

    HdVP2RenderDelegate* const
        _renderDelegate; //!< VP2 render delegate for which this material was created

    std::unordered_map<SdfPath, SdfPath, SdfPath::Hash>
        _nodePathMap; //!< Mapping from authored node paths to VP2-specific simplified pathes

    TfToken _surfaceNetworkToken; //!< Generated token to uniquely identify a material network

<<<<<<< HEAD
    HdVP2ShaderUniquePtr _surfaceShader;    //!< VP2 surface shader instance
    mutable HdVP2ShaderUniquePtr _pointShader;      //!< VP2 point shader instance, if needed
    SdfPath              _surfaceShaderId;  //!< Path of the surface shader
    HdVP2TextureMap      _textureMap;       //!< Textures used by this material
    TfTokenVector        _requiredPrimvars; //!< primvars required by this material
=======
    HdVP2ShaderUniquePtr         _surfaceShader;    //!< VP2 surface shader instance
    SdfPath                      _surfaceShaderId;  //!< Path of the surface shader
    static HdVP2GlobalTextureMap _globalTextureMap; //!< Texture in use by all materials in MayaUSD
    HdVP2LocalTextureMap         _localTextureMap;  //!< Textures used by this material
    TfTokenVector                _requiredPrimvars; //!< primvars required by this material

    std::unordered_map<std::string, TextureLoadingTask*> _textureLoadingTasks;

>>>>>>> 8b43ed35
#ifdef HDVP2_MATERIAL_CONSOLIDATION_UPDATE_WORKAROUND
    //! Mutex protecting concurrent access to the Rprim set
    std::mutex _materialSubscriptionsMutex;

    //! The set of Rprims listening to changes on this material
    std::set<SdfPath> _materialSubscriptions;
#endif

#ifdef WANT_MATERIALX_BUILD
    // MaterialX-only at the moment, but will be used for UsdPreviewSurface when the upgrade to
    // HdMaterialNetwork2 is complete.
    size_t _topoHash = 0;
#endif
};

PXR_NAMESPACE_CLOSE_SCOPE

#endif<|MERGE_RESOLUTION|>--- conflicted
+++ resolved
@@ -160,22 +160,15 @@
 
     TfToken _surfaceNetworkToken; //!< Generated token to uniquely identify a material network
 
-<<<<<<< HEAD
     HdVP2ShaderUniquePtr _surfaceShader;    //!< VP2 surface shader instance
     mutable HdVP2ShaderUniquePtr _pointShader;      //!< VP2 point shader instance, if needed
     SdfPath              _surfaceShaderId;  //!< Path of the surface shader
-    HdVP2TextureMap      _textureMap;       //!< Textures used by this material
-    TfTokenVector        _requiredPrimvars; //!< primvars required by this material
-=======
-    HdVP2ShaderUniquePtr         _surfaceShader;    //!< VP2 surface shader instance
-    SdfPath                      _surfaceShaderId;  //!< Path of the surface shader
     static HdVP2GlobalTextureMap _globalTextureMap; //!< Texture in use by all materials in MayaUSD
     HdVP2LocalTextureMap         _localTextureMap;  //!< Textures used by this material
-    TfTokenVector                _requiredPrimvars; //!< primvars required by this material
+    TfTokenVector        _requiredPrimvars; //!< primvars required by this material
 
     std::unordered_map<std::string, TextureLoadingTask*> _textureLoadingTasks;
 
->>>>>>> 8b43ed35
 #ifdef HDVP2_MATERIAL_CONSOLIDATION_UPDATE_WORKAROUND
     //! Mutex protecting concurrent access to the Rprim set
     std::mutex _materialSubscriptionsMutex;
