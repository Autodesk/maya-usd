--- conflicted
+++ resolved
@@ -1748,47 +1748,10 @@
         }
     }
 
-<<<<<<< HEAD
-    _UpdateTransform(stateToCommit, _sharedData, itemDirtyBits, isBBoxItem);
-=======
     // Local bounds
     const GfRange3d& range = _sharedData.bounds.GetRange();
 
-    // Bounds are updated through MPxSubSceneOverride::setGeometryForRenderItem()
-    // which is expensive, so it is updated only when it gets expanded in order
-    // to reduce calling frequence.
-    if (itemDirtyBits & HdChangeTracker::DirtyExtent) {
-        const GfRange3d& rangeToUse
-            = isBBoxItem ? _delegate->GetSharedBBoxGeom().GetRange() : range;
-
-        // If the Rprim has empty bounds, we will assign a null bounding box to the render item and
-        // Maya will compute the bounding box from the position data.
-        if (!rangeToUse.IsEmpty()) {
-            const GfVec3d& min = rangeToUse.GetMin();
-            const GfVec3d& max = rangeToUse.GetMax();
-
-            bool boundingBoxExpanded = false;
-
-            const MPoint pntMin(min[0], min[1], min[2]);
-            if (!drawItemData._boundingBox.contains(pntMin)) {
-                drawItemData._boundingBox.expand(pntMin);
-                boundingBoxExpanded = true;
-            }
-
-            const MPoint pntMax(max[0], max[1], max[2]);
-            if (!drawItemData._boundingBox.contains(pntMax)) {
-                drawItemData._boundingBox.expand(pntMax);
-                boundingBoxExpanded = true;
-            }
-
-            if (boundingBoxExpanded) {
-                stateToCommit._boundingBox = &drawItemData._boundingBox;
-            }
-        }
-    }
-
-    // Local-to-world transformation
->>>>>>> dac1abbd
+    _UpdateTransform(stateToCommit, _sharedData, itemDirtyBits, isBBoxItem);
     MMatrix& worldMatrix = drawItemData._worldMatrix;
 
     // If the mesh is instanced, create one new instance per transform.
