//
// Copyright 2020 Autodesk
//
// Licensed under the Apache License, Version 2.0 (the "License");
// you may not use this file except in compliance with the License.
// You may obtain a copy of the License at
//
//     http://www.apache.org/licenses/LICENSE-2.0
//
// Unless required by applicable law or agreed to in writing, software
// distributed under the License is distributed on an "AS IS" BASIS,
// WITHOUT WARRANTIES OR CONDITIONS OF ANY KIND, either express or implied.
// See the License for the specific language governing permissions and
// limitations under the License.
//
#include "mesh.h"

#include "bboxGeom.h"
#include "debugCodes.h"
#include "instancer.h"
#include "material.h"
#include "render_delegate.h"
#include "tokens.h"

#include <mayaUsd/render/vp2RenderDelegate/proxyRenderDelegate.h>
#include <mayaUsd/utils/colorSpace.h>

#include <pxr/base/gf/matrix4d.h>
#include <pxr/base/tf/getenv.h>
#include <pxr/imaging/hd/meshUtil.h>
#include <pxr/imaging/hd/sceneDelegate.h>
#include <pxr/imaging/hd/smoothNormals.h>
#include <pxr/imaging/hd/version.h>
#include <pxr/imaging/hd/vertexAdjacency.h>
#include <pxr/pxr.h>
#include <pxr/usdImaging/usdImaging/delegate.h>

#include <maya/MFrameContext.h>
#include <maya/MMatrix.h>
#include <maya/MProfiler.h>
#include <maya/MSelectionMask.h>

#include <numeric>
#include <type_traits>

PXR_NAMESPACE_OPEN_SCOPE

namespace {

//! Required primvars when there is no material binding.
const TfTokenVector sFallbackShaderPrimvars
    = { HdTokens->displayColor, HdTokens->displayOpacity, HdTokens->normals };

const MColor       kOpaqueBlue(0.0f, 0.0f, 1.0f, 1.0f); //!< Opaque blue
const MColor       kOpaqueGray(.18f, .18f, .18f, 1.0f); //!< Opaque gray
const unsigned int kNumColorChannels = 4;               //!< The number of color channels

const MString kPositionsStr("positions");       //!< Cached string for efficiency
const MString kNormalsStr("normals");           //!< Cached string for efficiency
const MString kDiffuseColorStr("diffuseColor"); //!< Cached string for efficiency
const MString kSolidColorStr("solidColor");     //!< Cached string for efficiency

//! A primvar vertex buffer data map indexed by primvar name.
using PrimvarBufferDataMap = std::unordered_map<TfToken, void*, TfToken::HashFunctor>;

//! \brief  Helper struct used to package all the changes into single commit task
//!         (such commit task will be executed on main-thread)
struct CommitState
{
    HdVP2DrawItem::RenderItemData& _renderItemData;

    //! If valid, new index buffer data to commit
    int* _indexBufferData { nullptr };
    //! If valid, new primvar buffer data to commit
    PrimvarBufferDataMap _primvarBufferDataMap;

    //! If valid, world matrix to set on the render item
    MMatrix* _worldMatrix { nullptr };

    //! If valid, bounding box to set on the render item
    MBoundingBox* _boundingBox { nullptr };

    //! if valid, enable or disable the render item
    bool* _enabled { nullptr };

    //! Instancing doesn't have dirty bits, every time we do update, we must update instance
    //! transforms
    MMatrixArray _instanceTransforms;

    //! Color array to support per-instance color and selection highlight.
    MFloatArray _instanceColors;

    //! If valid, new shader instance to set
    MHWRender::MShaderInstance* _shader { nullptr };

    //! Is this object transparent
    bool _isTransparent { false };

    //! If true, associate geometric buffers to the render item and trigger consolidation/instancing
    //! update
    bool _geometryDirty { false };

    //! Construct valid commit state
    CommitState(HdVP2DrawItem::RenderItemData& renderItemData)
        : _renderItemData(renderItemData)
    {
    }

    //! No default constructor, we need draw item and dirty bits.
    CommitState() = delete;
};

//! Helper utility function to fill primvar data to vertex buffer.
template <class DEST_TYPE, class SRC_TYPE>
void _FillPrimvarData(
    DEST_TYPE*               vertexBuffer,
    size_t                   numVertices,
    size_t                   channelOffset,
    const VtIntArray&        renderingToSceneFaceVtxIds,
    const MString&           rprimId,
    const HdMeshTopology&    topology,
    const TfToken&           primvarName,
    const VtArray<SRC_TYPE>& primvarData,
    const HdInterpolation&   primvarInterp)
{
    switch (primvarInterp) {
    case HdInterpolationConstant:
        for (size_t v = 0; v < numVertices; v++) {
            SRC_TYPE* pointer = reinterpret_cast<SRC_TYPE*>(
                reinterpret_cast<float*>(&vertexBuffer[v]) + channelOffset);
            *pointer = primvarData[0];
        }
        break;
    case HdInterpolationVarying:
    case HdInterpolationVertex:
        if (numVertices <= renderingToSceneFaceVtxIds.size()) {
            const unsigned int dataSize = primvarData.size();
            for (size_t v = 0; v < numVertices; v++) {
                unsigned int index = renderingToSceneFaceVtxIds[v];
                if (index < dataSize) {
                    SRC_TYPE* pointer = reinterpret_cast<SRC_TYPE*>(
                        reinterpret_cast<float*>(&vertexBuffer[v]) + channelOffset);
                    *pointer = primvarData[index];
                } else {
                    TF_DEBUG(HDVP2_DEBUG_MESH)
                        .Msg(
                            "Invalid Hydra prim '%s': "
                            "primvar %s has %u elements, while its topology "
                            "references face vertex index %u.\n",
                            rprimId.asChar(),
                            primvarName.GetText(),
                            dataSize,
                            index);
                }
            }
        } else {
            TF_CODING_ERROR(
                "Invalid Hydra prim '%s': "
                "requires %zu vertices, while the number of elements in "
                "renderingToSceneFaceVtxIds is %zu. Skipping primvar update.",
                rprimId.asChar(),
                numVertices,
                renderingToSceneFaceVtxIds.size());

            memset(vertexBuffer, 0, sizeof(DEST_TYPE) * numVertices);
        }
        break;
    case HdInterpolationUniform: {
        const VtIntArray& faceVertexCounts = topology.GetFaceVertexCounts();
        const size_t      numFaces = faceVertexCounts.size();
        if (numFaces <= primvarData.size()) {
            // The primvar has more data than needed, we issue a warning but
            // don't skip update. Truncate the buffer to the expected length.
            if (numFaces < primvarData.size()) {
                TF_DEBUG(HDVP2_DEBUG_MESH)
                    .Msg(
                        "Invalid Hydra prim '%s': "
                        "primvar %s has %zu elements, while its topology "
                        "references only upto element index %zu.\n",
                        rprimId.asChar(),
                        primvarName.GetText(),
                        primvarData.size(),
                        numFaces);
            }

            for (size_t f = 0, v = 0; f < numFaces; f++) {
                const size_t faceVertexCount = faceVertexCounts[f];
                const size_t faceVertexEnd = v + faceVertexCount;
                for (; v < faceVertexEnd; v++) {
                    SRC_TYPE* pointer = reinterpret_cast<SRC_TYPE*>(
                        reinterpret_cast<float*>(&vertexBuffer[v]) + channelOffset);
                    *pointer = primvarData[f];
                }
            }
        } else {
            // The primvar has less data than needed. Issue warning and skip
            // update like what is done in HdStMesh.
            TF_DEBUG(HDVP2_DEBUG_MESH)
                .Msg(
                    "Invalid Hydra prim '%s': "
                    "primvar %s has only %zu elements, while its topology expects "
                    "at least %zu elements. Skipping primvar update.\n",
                    rprimId.asChar(),
                    primvarName.GetText(),
                    primvarData.size(),
                    numFaces);

            memset(vertexBuffer, 0, sizeof(DEST_TYPE) * numVertices);
        }
        break;
    }
    case HdInterpolationFaceVarying:
        // Unshared vertex layout is required for face-varying primvars, in
        // this case renderingToSceneFaceVtxIds is a natural sequence starting
        // from 0, thus we can save a lookup into the table. If the assumption
        // about the natural sequence is changed, we will need the lookup and
        // remap indices.
        if (numVertices <= primvarData.size()) {
            // If the primvar has more data than needed, we issue a warning,
            // but don't skip the primvar update. Truncate the buffer to the
            // expected length.
            if (numVertices < primvarData.size()) {
                TF_DEBUG(HDVP2_DEBUG_MESH)
                    .Msg(
                        "Invalid Hydra prim '%s': "
                        "primvar %s has %zu elements, while its topology references "
                        "only upto element index %zu.\n",
                        rprimId.asChar(),
                        primvarName.GetText(),
                        primvarData.size(),
                        numVertices);
            }

            if (channelOffset == 0 && std::is_same<DEST_TYPE, SRC_TYPE>::value) {
                const void* source = static_cast<const void*>(primvarData.cdata());
                memcpy(vertexBuffer, source, sizeof(DEST_TYPE) * numVertices);
            } else {
                for (size_t v = 0; v < numVertices; v++) {
                    SRC_TYPE* pointer = reinterpret_cast<SRC_TYPE*>(
                        reinterpret_cast<float*>(&vertexBuffer[v]) + channelOffset);
                    *pointer = primvarData[v];
                }
            }
        } else {
            // It is unexpected to have less data than we index into. Issue
            // a warning and skip update.
            TF_DEBUG(HDVP2_DEBUG_MESH)
                .Msg(
                    "Invalid Hydra prim '%s': "
                    "primvar %s has only %zu elements, while its topology expects "
                    "at least %zu elements. Skipping primvar update.\n",
                    rprimId.asChar(),
                    primvarName.GetText(),
                    primvarData.size(),
                    numVertices);

            memset(vertexBuffer, 0, sizeof(DEST_TYPE) * numVertices);
        }
        break;
    default:
        TF_CODING_ERROR(
            "Invalid Hydra prim '%s': "
            "unimplemented interpolation %d for primvar %s",
            rprimId.asChar(),
            (int)primvarInterp,
            primvarName.GetText());
        break;
    }
}

//! If there is uniform or face-varying primvar, we have to create unshared
//! vertex layout on CPU because SSBO technique is not widely supported by
//! GPUs and 3D APIs.
bool _IsUnsharedVertexLayoutRequired(const PrimvarInfoMap& primvarInfo)
{
    for (const auto& it : primvarInfo) {
        const HdInterpolation interp = it.second->_source.interpolation;
        if (interp == HdInterpolationUniform || interp == HdInterpolationFaceVarying) {
            return true;
        }
    }

    return false;
}

//! Helper utility function to get number of edge indices
unsigned int _GetNumOfEdgeIndices(const HdMeshTopology& topology)
{
    const VtIntArray& faceVertexCounts = topology.GetFaceVertexCounts();

    unsigned int numIndex = 0;
    for (std::size_t i = 0; i < faceVertexCounts.size(); i++) {
        numIndex += faceVertexCounts[i];
    }
    numIndex *= 2; // each edge has two ends.
    return numIndex;
}

//! Helper utility function to extract edge indices
void _FillEdgeIndices(int* indices, const HdMeshTopology& topology)
{
    const VtIntArray& faceVertexCounts = topology.GetFaceVertexCounts();
    const int*        currentFaceStart = topology.GetFaceVertexIndices().cdata();
    for (std::size_t faceId = 0; faceId < faceVertexCounts.size(); faceId++) {
        int numVertexIndicesInFace = faceVertexCounts[faceId];
        if (numVertexIndicesInFace >= 2) {
            for (int faceVertexId = 0; faceVertexId < numVertexIndicesInFace; faceVertexId++) {
                bool isLastVertex = faceVertexId == numVertexIndicesInFace - 1;
                *(indices++) = *(currentFaceStart + faceVertexId);
                *(indices++)
                    = isLastVertex ? *currentFaceStart : *(currentFaceStart + faceVertexId + 1);
            }
        }
        currentFaceStart += numVertexIndicesInFace;
    }
}

//! Helper utility function to adapt Maya API changes.
void setWantConsolidation(MHWRender::MRenderItem& renderItem, bool state)
{
#if MAYA_API_VERSION >= 20190000
    renderItem.setWantConsolidation(state);
#else
    renderItem.setWantSubSceneConsolidation(state);
#endif
}

PrimvarInfo* _getInfo(const PrimvarInfoMap& infoMap, const TfToken& token)
{
    auto it = infoMap.find(token);
    if (it != infoMap.end()) {
        return it->second.get();
    }
    return nullptr;
}

void _getColorData(
    PrimvarInfoMap&  infoMap,
    VtVec3fArray&    colorArray,
    HdInterpolation& interpolation)
{
    PrimvarInfo* info = _getInfo(infoMap, HdTokens->displayColor);
    if (info) {
        const VtValue& value = info->_source.data;
        if (value.IsHolding<VtVec3fArray>() && value.GetArraySize() > 0) {
            colorArray = value.UncheckedGet<VtVec3fArray>();
            interpolation = info->_source.interpolation;
        }
    }

    if (colorArray.empty()) {
        // If color/opacity is not found, the 18% gray color will be used
        // to match the default color of Hydra Storm.
        colorArray.push_back(GfVec3f(0.18f, 0.18f, 0.18f));
        interpolation = HdInterpolationConstant;

        infoMap[HdTokens->displayColor] = std::make_unique<PrimvarInfo>(
            PrimvarSource(VtValue(colorArray), interpolation, PrimvarSource::CPUCompute), nullptr);
    }
}

void _getOpacityData(
    PrimvarInfoMap&  infoMap,
    VtFloatArray&    opacityArray,
    HdInterpolation& interpolation)
{
    PrimvarInfo* info = _getInfo(infoMap, HdTokens->displayOpacity);
    if (info) {
        const VtValue& value = info->_source.data;
        if (value.IsHolding<VtFloatArray>() && value.GetArraySize() > 0) {
            opacityArray = value.UncheckedGet<VtFloatArray>();
            interpolation = info->_source.interpolation;
        }
    }

    if (opacityArray.empty()) {
        opacityArray.push_back(1.0f);
        interpolation = HdInterpolationConstant;

        infoMap[HdTokens->displayOpacity] = std::make_unique<PrimvarInfo>(
            PrimvarSource(VtValue(opacityArray), interpolation, PrimvarSource::CPUCompute),
            nullptr);
    }
}

//! Access the points
VtVec3fArray _points(PrimvarInfoMap& infoMap)
{
    if (PrimvarInfo* info = _getInfo(infoMap, HdTokens->points)) {
        VtValue data = info->_source.data;
        TF_VERIFY(data.IsHolding<VtVec3fArray>());
        return data.UncheckedGet<VtVec3fArray>();
    }

    return VtVec3fArray();
}

} // namespace

void HdVP2Mesh::_InitGPUCompute()
{
    // check that the viewport is using OpenGL, we need it for the OpenGL normals computation
    MRenderer* renderer = MRenderer::theRenderer();
    // would also be nice to check the openGL version but renderer->drawAPIVersion() returns 4.
    // Compute was added in 4.3 so I don't have enough information to make the check
    if (renderer && renderer->drawAPIIsOpenGL()
        && (TfGetenvInt("HDVP2_USE_GPU_NORMAL_COMPUTATION", 0) > 0)) {
        int threshold = TfGetenvInt("HDVP2_GPU_NORMAL_COMPUTATION_MINIMUM_THRESHOLD", 8000);
        _gpuNormalsComputeThreshold = threshold >= 0 ? (size_t)threshold : SIZE_MAX;
    } else
        _gpuNormalsComputeThreshold = SIZE_MAX;
}

size_t HdVP2Mesh::_gpuNormalsComputeThreshold = SIZE_MAX;
//! \brief  Constructor
#if defined(HD_API_VERSION) && HD_API_VERSION >= 36
HdVP2Mesh::HdVP2Mesh(HdVP2RenderDelegate* delegate, const SdfPath& id)
    : HdMesh(id)
#else
HdVP2Mesh::HdVP2Mesh(HdVP2RenderDelegate* delegate, const SdfPath& id, const SdfPath& instancerId)
    : HdMesh(id, instancerId)
#endif
    , _delegate(delegate)
    , _rprimId(id.GetText())
{
    _meshSharedData = std::make_shared<HdVP2MeshSharedData>();
    // HdChangeTracker::IsVarying() can check dirty bits to tell us if an object is animated or not.
    // Not sure if it is correct on file load
#ifdef HDVP2_ENABLE_GPU_COMPUTE
    static std::once_flag initGPUComputeOnce;
    std::call_once(initGPUComputeOnce, _InitGPUCompute);
#endif
}

void HdVP2Mesh::_CommitMVertexBuffer(MHWRender::MVertexBuffer* const buffer, void* bufferData) const
{
    const MString& rprimId = _rprimId;

    _delegate->GetVP2ResourceRegistry().EnqueueCommit([buffer, bufferData, rprimId]() {
        MProfilingScope profilingScope(
            HdVP2RenderDelegate::sProfilerCategory,
            MProfiler::kColorC_L2,
            "CommitBuffer",
            rprimId.asChar()); // TODO: buffer usage so we know it is positions normals etc

        buffer->commit(bufferData);
    });
}

void HdVP2Mesh::_PrepareSharedVertexBuffers(
    HdSceneDelegate*   delegate,
    const HdDirtyBits& rprimDirtyBits,
    const TfToken&     reprToken)
{
    // Normals have two possible sources. They could be authored by the scene delegate,
    // in which case we should find them in _primvarInfo, or they could be computed
    // normals. Compute the normal buffer if necessary.
    PrimvarInfo* normalsInfo = _getInfo(_meshSharedData->_primvarInfo, HdTokens->normals);
    bool         needNormals = _PrimvarIsRequired(HdTokens->normals);
    bool         computeCPUNormals = (!normalsInfo && !_gpuNormalsEnabled)
        || (normalsInfo && PrimvarSource::CPUCompute == normalsInfo->_source.dataSource);
    bool computeGPUNormals = (!normalsInfo && _gpuNormalsEnabled)
        || (normalsInfo && PrimvarSource::GPUCompute == normalsInfo->_source.dataSource);
    bool hasCleanNormals
        = normalsInfo && (0 == (rprimDirtyBits & (DirtySmoothNormals | DirtyFlatNormals)));
    if (needNormals && (computeCPUNormals || computeGPUNormals) && !hasCleanNormals) {
        _MeshReprConfig::DescArray reprDescs = _GetReprDesc(reprToken);
        // Iterate through all reprdescs for the current repr to figure out if any
        // of them requires smooth normals or flat normals. If either (or both)
        // are required, we will calculate them once and clean the bits.
        bool requireSmoothNormals = false;
        bool requireFlatNormals = false;
        for (size_t descIdx = 0; descIdx < reprDescs.size(); ++descIdx) {
            const HdMeshReprDesc& desc = reprDescs[descIdx];
            if (desc.geomStyle == HdMeshGeomStyleHull) {
                if (desc.flatShadingEnabled) {
                    requireFlatNormals = true;
                } else {
                    requireSmoothNormals = true;
                }
            }
        }

        // If there are authored normals, prepare buffer only when it is dirty.
        // otherwise, compute smooth normals from points and adjacency and we
        // have a custom dirty bit to determine whether update is needed.
        if (requireSmoothNormals && (rprimDirtyBits & DirtySmoothNormals)) {
            if (computeGPUNormals) {
#ifdef HDVP2_ENABLE_GPU_COMPUTE
                _meshSharedData->_viewportCompute->setNormalVertexBufferGPUDirty();
#endif
            }
            if (computeCPUNormals) {
                // note: normals gets dirty when points are marked as dirty,
                // at change tracker.
                Hd_VertexAdjacencySharedPtr adjacency(new Hd_VertexAdjacency());
                HdBufferSourceSharedPtr     adjacencyComputation
                    = adjacency->GetSharedAdjacencyBuilderComputation(&_meshSharedData->_topology);
                adjacencyComputation->Resolve();

                // Only the points referenced by the topology are used to compute
                // smooth normals.
                VtValue normals(Hd_SmoothNormals::ComputeSmoothNormals(
                    adjacency.get(),
                    _points(_meshSharedData->_primvarInfo).size(),
                    _points(_meshSharedData->_primvarInfo).cdata()));

                if (!normalsInfo) {
                    _meshSharedData->_primvarInfo[HdTokens->normals]
                        = std::make_unique<PrimvarInfo>(
                            PrimvarSource(
                                normals, HdInterpolationVertex, PrimvarSource::CPUCompute),
                            nullptr);
                } else {
                    normalsInfo->_source.data = normals;
                    normalsInfo->_source.interpolation = HdInterpolationVertex;
                }
            }
        }

        if (requireFlatNormals && (rprimDirtyBits & DirtyFlatNormals)) {
            // TODO:
        }
    }

    // Prepare color buffer.
    if (((rprimDirtyBits & HdChangeTracker::DirtyPrimvar) != 0)
        && (_PrimvarIsRequired(HdTokens->displayColor)
            || _PrimvarIsRequired(HdTokens->displayOpacity))) {
        HdInterpolation colorInterp = HdInterpolationConstant;
        HdInterpolation alphaInterp = HdInterpolationConstant;
        VtVec3fArray    colorArray;
        VtFloatArray    alphaArray;

        _getColorData(_meshSharedData->_primvarInfo, colorArray, colorInterp);
        _getOpacityData(_meshSharedData->_primvarInfo, alphaArray, alphaInterp);

        PrimvarInfo* colorAndOpacityInfo
            = _getInfo(_meshSharedData->_primvarInfo, HdVP2Tokens->displayColorAndOpacity);
        if (!colorAndOpacityInfo) {
            _meshSharedData->_primvarInfo[HdVP2Tokens->displayColorAndOpacity]
                = std::make_unique<PrimvarInfo>(
                    PrimvarSource(VtValue(), HdInterpolationConstant, PrimvarSource::CPUCompute),
                    nullptr);
            colorAndOpacityInfo
                = _getInfo(_meshSharedData->_primvarInfo, HdVP2Tokens->displayColorAndOpacity);
        }

        if (colorInterp == HdInterpolationInstance || alphaInterp == HdInterpolationInstance) {
            TF_VERIFY(!GetInstancerId().IsEmpty());
            VtIntArray instanceIndices = delegate->GetInstanceIndices(GetInstancerId(), GetId());
            size_t     numInstances = instanceIndices.size();
            colorAndOpacityInfo->_extraInstanceData.setLength(
                numInstances * kNumColorChannels); // the data is a vec4
            void* bufferData = &colorAndOpacityInfo->_extraInstanceData[0];

            size_t alphaChannelOffset = 3;
            for (size_t instance = 0; instance < numInstances; instance++) {
                int      index = instanceIndices[instance];
                GfVec3f* color = reinterpret_cast<GfVec3f*>(
                    reinterpret_cast<float*>(&static_cast<GfVec4f*>(bufferData)[instance]));
                float* alpha
                    = reinterpret_cast<float*>(&static_cast<GfVec4f*>(bufferData)[instance])
                    + alphaChannelOffset;

                if (colorInterp == HdInterpolationInstance) {
                    *color = colorArray[index];
                } else if (colorInterp == HdInterpolationConstant) {
                    *color = colorArray[0];
                } else {
                    TF_WARN("Unsupported combination of display color interpolation and display "
                            "opacity interpolation instance.");
                }

                if (alphaInterp == HdInterpolationInstance) {
                    *alpha = alphaArray[index];
                } else if (alphaInterp == HdInterpolationConstant) {
                    *alpha = alphaArray[0];
                } else {
                    TF_WARN("Unsupported combination of display color interpolation instance and "
                            "display opacity interpolation.");
                }
            }
        } else {
            if (!colorAndOpacityInfo->_buffer) {
                const MHWRender::MVertexBufferDescriptor vbDesc(
                    "", MHWRender::MGeometry::kColor, MHWRender::MGeometry::kFloat, 4);

                colorAndOpacityInfo->_buffer.reset(new MHWRender::MVertexBuffer(vbDesc));
            }

            void* bufferData = _meshSharedData->_numVertices > 0
                ? colorAndOpacityInfo->_buffer->acquire(_meshSharedData->_numVertices, true)
                : nullptr;

            // Fill color and opacity into the float4 color stream.
            if (bufferData) {
                _FillPrimvarData(
                    static_cast<GfVec4f*>(bufferData),
                    _meshSharedData->_numVertices,
                    0,
                    _meshSharedData->_renderingToSceneFaceVtxIds,
                    _rprimId,
                    _meshSharedData->_topology,
                    HdTokens->displayColor,
                    colorArray,
                    colorInterp);

                _FillPrimvarData(
                    static_cast<GfVec4f*>(bufferData),
                    _meshSharedData->_numVertices,
                    3,
                    _meshSharedData->_renderingToSceneFaceVtxIds,
                    _rprimId,
                    _meshSharedData->_topology,
                    HdTokens->displayOpacity,
                    alphaArray,
                    alphaInterp);

                _CommitMVertexBuffer(colorAndOpacityInfo->_buffer.get(), bufferData);
            }
        }
    }

    // prepare the other primvar buffers
    // Prepare primvar buffers.
    if (rprimDirtyBits
        & (HdChangeTracker::DirtyPoints | HdChangeTracker::DirtyNormals
           | HdChangeTracker::DirtyPrimvar)) {
        for (const auto& it : _meshSharedData->_primvarInfo) {
            const TfToken& token = it.first;
            // Color, opacity have been prepared separately.
            if ((token == HdTokens->displayColor) || (token == HdTokens->displayOpacity)
                || (token == HdVP2Tokens->displayColorAndOpacity))
                continue;

            MHWRender::MGeometry::Semantic semantic = MHWRender::MGeometry::kTexture;
            if (token == HdTokens->points) {
                if ((rprimDirtyBits & HdChangeTracker::DirtyPoints) == 0)
                    continue;
                semantic = MHWRender::MGeometry::kPosition;
            } else if (token == HdTokens->normals) {
                if ((rprimDirtyBits & (HdChangeTracker::DirtyNormals | DirtySmoothNormals)) == 0)
                    continue;
                semantic = MHWRender::MGeometry::kNormal;
            } else if ((rprimDirtyBits & HdChangeTracker::DirtyPrimvar) == 0) {
                continue;
            }

            const VtValue&         value = it.second->_source.data;
            const HdInterpolation& interp = it.second->_source.interpolation;

            if (!value.IsArrayValued() || value.GetArraySize() == 0)
                continue;

            MHWRender::MVertexBuffer* buffer = _meshSharedData->_primvarInfo[token]->_buffer.get();

            void* bufferData = nullptr;

            if (value.IsHolding<VtFloatArray>()) {
                if (!buffer) {
                    const MHWRender::MVertexBufferDescriptor vbDesc(
                        "", semantic, MHWRender::MGeometry::kFloat, 1);

                    buffer = new MHWRender::MVertexBuffer(vbDesc);
                    _meshSharedData->_primvarInfo[token]->_buffer.reset(buffer);
                }

                if (buffer) {
                    bufferData = _meshSharedData->_numVertices > 0
                        ? buffer->acquire(_meshSharedData->_numVertices, true)
                        : nullptr;
                    if (bufferData) {
                        _FillPrimvarData(
                            static_cast<float*>(bufferData),
                            _meshSharedData->_numVertices,
                            0,
                            _meshSharedData->_renderingToSceneFaceVtxIds,
                            _rprimId,
                            _meshSharedData->_topology,
                            token,
                            value.UncheckedGet<VtFloatArray>(),
                            interp);
                    }
                }
            } else if (value.IsHolding<VtVec2fArray>()) {
                if (!buffer) {
                    const MHWRender::MVertexBufferDescriptor vbDesc(
                        "", semantic, MHWRender::MGeometry::kFloat, 2);

                    buffer = new MHWRender::MVertexBuffer(vbDesc);
                    _meshSharedData->_primvarInfo[token]->_buffer.reset(buffer);
                }

                if (buffer) {
                    bufferData = _meshSharedData->_numVertices > 0
                        ? buffer->acquire(_meshSharedData->_numVertices, true)
                        : nullptr;
                    if (bufferData) {
                        _FillPrimvarData(
                            static_cast<GfVec2f*>(bufferData),
                            _meshSharedData->_numVertices,
                            0,
                            _meshSharedData->_renderingToSceneFaceVtxIds,
                            _rprimId,
                            _meshSharedData->_topology,
                            token,
                            value.UncheckedGet<VtVec2fArray>(),
                            interp);
                    }
                }
            } else if (value.IsHolding<VtVec3fArray>()) {
                if (!buffer) {
                    const MHWRender::MVertexBufferDescriptor vbDesc(
                        "", semantic, MHWRender::MGeometry::kFloat, 3);

                    buffer = new MHWRender::MVertexBuffer(vbDesc);
                    _meshSharedData->_primvarInfo[token]->_buffer.reset(buffer);
                }

                if (buffer) {
                    bufferData = _meshSharedData->_numVertices > 0
                        ? buffer->acquire(_meshSharedData->_numVertices, true)
                        : nullptr;
                    if (bufferData) {
                        _FillPrimvarData(
                            static_cast<GfVec3f*>(bufferData),
                            _meshSharedData->_numVertices,
                            0,
                            _meshSharedData->_renderingToSceneFaceVtxIds,
                            _rprimId,
                            _meshSharedData->_topology,
                            token,
                            value.UncheckedGet<VtVec3fArray>(),
                            interp);
                    }
                }
            } else if (value.IsHolding<VtVec4fArray>()) {
                if (!buffer) {
                    const MHWRender::MVertexBufferDescriptor vbDesc(
                        "", semantic, MHWRender::MGeometry::kFloat, 4);

                    buffer = new MHWRender::MVertexBuffer(vbDesc);
                    _meshSharedData->_primvarInfo[token]->_buffer.reset(buffer);
                }

                if (buffer) {
                    bufferData = _meshSharedData->_numVertices > 0
                        ? buffer->acquire(_meshSharedData->_numVertices, true)
                        : nullptr;
                    if (bufferData) {
                        _FillPrimvarData(
                            static_cast<GfVec4f*>(bufferData),
                            _meshSharedData->_numVertices,
                            0,
                            _meshSharedData->_renderingToSceneFaceVtxIds,
                            _rprimId,
                            _meshSharedData->_topology,
                            token,
                            value.UncheckedGet<VtVec4fArray>(),
                            interp);
                    }
                }
            } else {
                TF_WARN("Unsupported primvar array");
            }

            _CommitMVertexBuffer(buffer, bufferData);
        }
    }
}

bool HdVP2Mesh::_PrimvarIsRequired(const TfToken& primvar) const
{
    const TfTokenVector& allRequiredPrimvars = _meshSharedData->_allRequiredPrimvars;

    TfTokenVector::const_iterator begin = allRequiredPrimvars.cbegin();
    TfTokenVector::const_iterator end = allRequiredPrimvars.cend();

    return (std::find(begin, end, primvar) != end);
}

//! \brief  Synchronize VP2 state with scene delegate state based on dirty bits and representation
void HdVP2Mesh::Sync(
    HdSceneDelegate* delegate,
    HdRenderParam*   renderParam,
    HdDirtyBits*     dirtyBits,
    const TfToken&   reprToken)
{
    // We don't create a repr for the selection token because this token serves
    // for selection state update only. Return early to reserve dirty bits so
    // they can be used to sync regular reprs later.
    if (reprToken == HdVP2ReprTokens->selection) {
        return;
    }

    const SdfPath& id = GetId();

    // We don't update the repr if it is hidden by the render tags (purpose)
    // of the ProxyRenderDelegate. In additional, we need to hide any already
    // existing render items because they should not be drawn.
    auto* const          param = static_cast<HdVP2RenderParam*>(_delegate->GetRenderParam());
    ProxyRenderDelegate& drawScene = param->GetDrawScene();
    HdRenderIndex&       renderIndex = delegate->GetRenderIndex();
    if (!drawScene.DrawRenderTag(renderIndex.GetRenderTag(id))) {
        _HideAllDrawItems(reprToken);
        *dirtyBits &= ~(
            HdChangeTracker::DirtyRenderTag
#ifdef ENABLE_RENDERTAG_VISIBILITY_WORKAROUND
            | HdChangeTracker::DirtyVisibility
#endif
        );
        return;
    }

    MProfilingScope profilingScope(
        HdVP2RenderDelegate::sProfilerCategory,
        MProfiler::kColorC_L2,
        _rprimId.asChar(),
        "HdVP2Mesh::Sync");

    // Geom subsets are accessed through the mesh topology. I need to know about
    // the additional materialIds that get bound by geom subsets before we build the
    // _primvaInfo. So the very first thing I need to do is grab the topology.
    if (HdChangeTracker::IsTopologyDirty(*dirtyBits, id)) {
        // unsubscribe from material updates from the old geom subset materials
#ifdef HDVP2_MATERIAL_CONSOLIDATION_UPDATE_WORKAROUND
        for (const auto& geomSubset : _meshSharedData->_topology.GetGeomSubsets()) {
            if (!geomSubset.materialId.IsEmpty()) {
                const SdfPath materialId
                    = dynamic_cast<UsdImagingDelegate*>(delegate)->ConvertCachePathToIndexPath(
                        geomSubset.materialId);
                HdVP2Material* material = static_cast<HdVP2Material*>(
                    renderIndex.GetSprim(HdPrimTypeTokens->material, materialId));

                if (material) {
                    material->UnsubscribeFromMaterialUpdates(id);
                }
            }
        }
#endif

        _meshSharedData->_topology = GetMeshTopology(delegate);

        // subscribe to material updates from the new geom subset materials
#ifdef HDVP2_MATERIAL_CONSOLIDATION_UPDATE_WORKAROUND
        for (const auto& geomSubset : _meshSharedData->_topology.GetGeomSubsets()) {
            if (!geomSubset.materialId.IsEmpty()) {
                const SdfPath materialId
                    = dynamic_cast<UsdImagingDelegate*>(delegate)->ConvertCachePathToIndexPath(
                        geomSubset.materialId);
                HdVP2Material* material = static_cast<HdVP2Material*>(
                    renderIndex.GetSprim(HdPrimTypeTokens->material, materialId));

                if (material) {
                    material->SubscribeForMaterialUpdates(id);
                }
            }
        }
#endif
    }

    if (*dirtyBits & HdChangeTracker::DirtyMaterialId) {
        const SdfPath materialId = delegate->GetMaterialId(id);

#ifdef HDVP2_MATERIAL_CONSOLIDATION_UPDATE_WORKAROUND
        const SdfPath& origMaterialId = GetMaterialId();
        if (materialId != origMaterialId) {
            if (!origMaterialId.IsEmpty()) {
                HdVP2Material* material = static_cast<HdVP2Material*>(
                    renderIndex.GetSprim(HdPrimTypeTokens->material, origMaterialId));
                if (material) {
                    material->UnsubscribeFromMaterialUpdates(id);
                }
            }

            if (!materialId.IsEmpty()) {
                HdVP2Material* material = static_cast<HdVP2Material*>(
                    renderIndex.GetSprim(HdPrimTypeTokens->material, materialId));
                if (material) {
                    material->SubscribeForMaterialUpdates(id);
                }
            }
        }
#endif

#if HD_API_VERSION < 37
        _SetMaterialId(renderIndex.GetChangeTracker(), materialId);
#else
        SetMaterialId(materialId);
#endif
    }

#if defined(HD_API_VERSION) && HD_API_VERSION >= 36
    // Update our instance topology if necessary.
    _UpdateInstancer(delegate, dirtyBits);
#endif

    if (HdChangeTracker::IsPrimvarDirty(*dirtyBits, id, HdTokens->points)
        || HdChangeTracker::IsPrimvarDirty(*dirtyBits, id, HdTokens->normals)
        || HdChangeTracker::IsPrimvarDirty(*dirtyBits, id, HdTokens->primvar)) {

        auto addRequiredPrimvars = [&](const SdfPath& materialId) {
            const HdVP2Material* material = static_cast<const HdVP2Material*>(
                renderIndex.GetSprim(HdPrimTypeTokens->material, materialId));
            const TfTokenVector& requiredPrimvars = material && material->GetSurfaceShader()
                ? material->GetRequiredPrimvars()
                : sFallbackShaderPrimvars;

            for (const auto& requiredPrimvar : requiredPrimvars) {
                if (!_PrimvarIsRequired(requiredPrimvar)) {
                    _meshSharedData->_allRequiredPrimvars.push_back(requiredPrimvar);
                }
            }
        };

        // there is a chance that the geom subsets cover all the faces of the
        // mesh and that the overall material id is unused. I don't figure that
        // out until much later, so for now just accept that we might pull unnecessary
        // primvars required by the overall material but not by any of the geom subset
        // materials.
        addRequiredPrimvars(GetMaterialId());

        for (const auto& geomSubset : _meshSharedData->_topology.GetGeomSubsets()) {
            addRequiredPrimvars(
                dynamic_cast<UsdImagingDelegate*>(delegate)->ConvertCachePathToIndexPath(
                    geomSubset.materialId));
        }

        // also, we always require points
        if (!_PrimvarIsRequired(HdTokens->points))
            _meshSharedData->_allRequiredPrimvars.push_back(HdTokens->points);

        _UpdatePrimvarSources(delegate, *dirtyBits, _meshSharedData->_allRequiredPrimvars);
    }

    if (HdChangeTracker::IsTopologyDirty(*dirtyBits, id)) {
        const HdMeshTopology& topology = _meshSharedData->_topology;
        const VtIntArray&     faceVertexIndices = topology.GetFaceVertexIndices();
        const size_t          numFaceVertexIndices = faceVertexIndices.size();

        VtIntArray newFaceVertexIndices;
        newFaceVertexIndices.resize(numFaceVertexIndices);

        if (_IsUnsharedVertexLayoutRequired(_meshSharedData->_primvarInfo)) {
            _meshSharedData->_numVertices = numFaceVertexIndices;
            _meshSharedData->_renderingToSceneFaceVtxIds = faceVertexIndices;
            _meshSharedData->_sceneToRenderingFaceVtxIds.clear();
            _meshSharedData->_sceneToRenderingFaceVtxIds.resize(topology.GetNumPoints(), -1);

            for (size_t i = 0; i < numFaceVertexIndices; i++) {
                const int sceneFaceVtxId = faceVertexIndices[i];
                _meshSharedData->_sceneToRenderingFaceVtxIds[sceneFaceVtxId]
                    = i; // could check if the existing value is -1, but it doesn't matter.
                         // we just need to map to a vertex in the position buffer that has
                         // the correct value.
            }

            // Fill with sequentially increasing values, starting from 0. The new
            // face vertex indices will be used to populate index data for unshared
            // vertex layout. Note that _FillPrimvarData assumes this sequence to
            // be used for face-varying primvars and saves lookup and remapping
            // with _renderingToSceneFaceVtxIds, so in case we change the array we
            // should update _FillPrimvarData() code to remap indices correctly.
            std::iota(newFaceVertexIndices.begin(), newFaceVertexIndices.end(), 0);
        } else {
            _meshSharedData->_numVertices = topology.GetNumPoints();
            _meshSharedData->_renderingToSceneFaceVtxIds.clear();

            // Allocate large enough memory with initial value of -1 to indicate
            // the rendering face vertex index is not determined yet.
            _meshSharedData->_sceneToRenderingFaceVtxIds.clear();
            _meshSharedData->_sceneToRenderingFaceVtxIds.resize(numFaceVertexIndices, -1);
            unsigned int sceneToRenderingFaceVtxIdsCount = 0;

            // Sort vertices to avoid drastically jumping indices. Cache efficiency
            // is important to fast rendering performance for dense mesh.
            for (size_t i = 0; i < numFaceVertexIndices; i++) {
                const int sceneFaceVtxId = faceVertexIndices[i];

                int renderFaceVtxId = _meshSharedData->_sceneToRenderingFaceVtxIds[sceneFaceVtxId];
                if (renderFaceVtxId < 0) {
                    renderFaceVtxId = _meshSharedData->_renderingToSceneFaceVtxIds.size();
                    _meshSharedData->_renderingToSceneFaceVtxIds.push_back(sceneFaceVtxId);

                    _meshSharedData->_sceneToRenderingFaceVtxIds[sceneFaceVtxId] = renderFaceVtxId;
                    sceneToRenderingFaceVtxIdsCount++;
                }

                newFaceVertexIndices[i] = renderFaceVtxId;
            }

            _meshSharedData->_sceneToRenderingFaceVtxIds.resize(
                sceneToRenderingFaceVtxIdsCount); // drop any extra -1 values.
        }

        _meshSharedData->_renderingTopology = HdMeshTopology(
            topology.GetScheme(),
            topology.GetOrientation(),
            topology.GetFaceVertexCounts(),
            newFaceVertexIndices,
            topology.GetHoleIndices(),
            topology.GetRefineLevel());

        // All the render items to draw the shaded (Hull) style share the topology
        // calculation
        HdMeshUtil meshUtil(&_meshSharedData->_renderingTopology, GetId());
        _meshSharedData->_trianglesFaceVertexIndices.clear();
        _meshSharedData->_primitiveParam.clear();
        meshUtil.ComputeTriangleIndices(
            &_meshSharedData->_trianglesFaceVertexIndices,
            &_meshSharedData->_primitiveParam,
            nullptr);

        // Decide if we should use GPU compute, and set up compute objects for later user
#ifdef HDVP2_ENABLE_GPU_COMPUTE
        _gpuNormalsEnabled
            = _gpuNormalsEnabled && _meshSharedData->_numVertices >= _gpuNormalsComputeThreshold;
        if (_gpuNormalsEnabled) {
            _CreateViewportCompute();
#ifdef HDVP2_ENABLE_GPU_OSD
            _CreateOSDTables();
#endif
        }
#else
        _gpuNormalsEnabled = false;
#endif
    }

    _PrepareSharedVertexBuffers(delegate, *dirtyBits, reprToken);

    if (HdChangeTracker::IsExtentDirty(*dirtyBits, id)) {
        _sharedData.bounds.SetRange(delegate->GetExtent(id));
    }

    if (HdChangeTracker::IsTransformDirty(*dirtyBits, id)) {
        _sharedData.bounds.SetMatrix(delegate->GetTransform(id));
    }

    if (HdChangeTracker::IsVisibilityDirty(*dirtyBits, id)) {
        _sharedData.visible = delegate->GetVisible(id);
    }

    if (*dirtyBits
        & (HdChangeTracker::DirtyRenderTag
#ifdef ENABLE_RENDERTAG_VISIBILITY_WORKAROUND
           | HdChangeTracker::DirtyVisibility
#endif
           )) {
        _meshSharedData->_renderTag = delegate->GetRenderTag(id);
    }

    *dirtyBits = HdChangeTracker::Clean;

    // Draw item update is controlled by its own dirty bits.
    _UpdateRepr(delegate, reprToken);
}

/*! \brief  Returns the minimal set of dirty bits to place in the
            change tracker for use in the first sync of this prim.
*/
HdDirtyBits HdVP2Mesh::GetInitialDirtyBitsMask() const
{
    constexpr HdDirtyBits bits = HdChangeTracker::InitRepr | HdChangeTracker::DirtyPoints
        | HdChangeTracker::DirtyTopology | HdChangeTracker::DirtyTransform
        | HdChangeTracker::DirtyMaterialId | HdChangeTracker::DirtyPrimvar
        | HdChangeTracker::DirtyVisibility | HdChangeTracker::DirtyInstancer
        | HdChangeTracker::DirtyRenderTag | DirtySelectionHighlight;

    return bits;
}

/*! \brief  Add additional dirty bits

    This callback from Rprim gives the prim an opportunity to set
    additional dirty bits based on those already set.  This is done
    before the dirty bits are passed to the scene delegate, so can be
    used to communicate that extra information is needed by the prim to
    process the changes.

    The return value is the new set of dirty bits, which replaces the bits
    passed in.

    See HdRprim::PropagateRprimDirtyBits()
*/
HdDirtyBits HdVP2Mesh::_PropagateDirtyBits(HdDirtyBits bits) const
{
    // If subdiv tags are dirty, topology needs to be recomputed.
    // The latter implies we'll need to recompute all primvar data.
    // Any data fetched by the scene delegate should be marked dirty here.
    if (bits & HdChangeTracker::DirtySubdivTags) {
        bits
            |= (HdChangeTracker::DirtyPoints | HdChangeTracker::DirtyNormals
                | HdChangeTracker::DirtyPrimvar | HdChangeTracker::DirtyTopology
                | HdChangeTracker::DirtyDisplayStyle);
    } else if (bits & HdChangeTracker::DirtyTopology) {
        // Unlike basis curves, we always request refineLevel when topology is
        // dirty
        bits |= HdChangeTracker::DirtySubdivTags | HdChangeTracker::DirtyDisplayStyle;
    }

    // A change of material means that the Quadrangulate state may have
    // changed.
    if (bits & HdChangeTracker::DirtyMaterialId) {
        bits
            |= (HdChangeTracker::DirtyPoints | HdChangeTracker::DirtyNormals
                | HdChangeTracker::DirtyPrimvar | HdChangeTracker::DirtyTopology);
    }

    // If points, display style, or topology changed, recompute normals.
    if (bits
        & (HdChangeTracker::DirtyPoints | HdChangeTracker::DirtyDisplayStyle
           | HdChangeTracker::DirtyTopology)) {
        bits |= _customDirtyBitsInUse & (DirtySmoothNormals | DirtyFlatNormals);
    }

    // If the topology is dirty, recompute custom indices resources.
    if (bits & HdChangeTracker::DirtyTopology) {
        bits |= _customDirtyBitsInUse & (DirtyIndices | DirtyHullIndices | DirtyPointsIndices);
    }

    // If normals are dirty and we are doing CPU normals
    // then the normals computation needs the points primvar
    // so mark points as dirty, so that the scene delegate will provide
    // the data.
    if ((bits & (DirtySmoothNormals | DirtyFlatNormals))/* &&
        !HdStGLUtils::IsGpuComputeEnabled()*/) {
        bits |= HdChangeTracker::DirtyPoints;
    }

    // Sometimes we don't get dirty extent notification
    if (bits & (HdChangeTracker::DirtyPoints)) {
        bits |= HdChangeTracker::DirtyExtent;
    }

    // Visibility and selection result in highlight changes:
    if ((bits & HdChangeTracker::DirtyVisibility) && (bits & DirtySelection)) {
        bits |= DirtySelectionHighlight;
    }

    if (bits & HdChangeTracker::AllDirty) {
        // RPrim is dirty, propagate dirty bits to all draw items.
        for (const std::pair<TfToken, HdReprSharedPtr>& pair : _reprs) {
            const HdReprSharedPtr& repr = pair.second;
            const auto&            items = repr->GetDrawItems();
#if HD_API_VERSION < 35
            for (HdDrawItem* item : items) {
                if (HdVP2DrawItem* drawItem = static_cast<HdVP2DrawItem*>(item)) {
#else
            for (const HdRepr::DrawItemUniquePtr& item : items) {
                if (HdVP2DrawItem* const drawItem = static_cast<HdVP2DrawItem*>(item.get())) {
#endif
                    drawItem->SetDirtyBits(bits);
                }
            }
        }
    } else {
        // RPrim is clean, find out if any drawItem about to be shown is dirty:
        for (const std::pair<TfToken, HdReprSharedPtr>& pair : _reprs) {
            const HdReprSharedPtr& repr = pair.second;
            const auto&            items = repr->GetDrawItems();
#if HD_API_VERSION < 35
            for (const HdDrawItem* item : items) {
                if (const HdVP2DrawItem* drawItem = static_cast<const HdVP2DrawItem*>(item)) {
#else
            for (const HdRepr::DrawItemUniquePtr& item : items) {
                if (const HdVP2DrawItem* const drawItem = static_cast<HdVP2DrawItem*>(item.get())) {
#endif
                    // Is this Repr dirty and in need of a Sync?
                    if (drawItem->GetDirtyBits() & HdChangeTracker::DirtyRepr) {
                        bits |= (drawItem->GetDirtyBits() & ~HdChangeTracker::DirtyRepr);
                    }
                }
            }
        }
    }

    return bits;
}

/*! \brief  Initialize the given representation of this Rprim.

    This is called prior to syncing the prim, the first time the repr
    is used.

    \param  reprToken   the name of the repr to initalize.  HdRprim has already
                        resolved the reprName to its final value.

    \param  dirtyBits   an in/out value.  It is initialized to the dirty bits
                        from the change tracker.  InitRepr can then set additional
                        dirty bits if additional data is required from the scene
                        delegate when this repr is synced.

    InitRepr occurs before dirty bit propagation.

    See HdRprim::InitRepr()
*/
void HdVP2Mesh::_InitRepr(const TfToken& reprToken, HdDirtyBits* dirtyBits)
{
    auto* const         param = static_cast<HdVP2RenderParam*>(_delegate->GetRenderParam());
    MSubSceneContainer* subSceneContainer = param->GetContainer();
    if (ARCH_UNLIKELY(!subSceneContainer))
        return;

    // Update selection state on demand or when it is a new Rprim. DirtySelection
    // will be propagated to all draw items, to trigger sync for each repr.
    if (reprToken == HdVP2ReprTokens->selection || _reprs.empty()) {
        const HdVP2SelectionStatus selectionStatus
            = param->GetDrawScene().GetSelectionStatus(GetId());
        if (_selectionStatus != selectionStatus) {
            _selectionStatus = selectionStatus;
            *dirtyBits |= DirtySelection;
        } else if (_selectionStatus == kPartiallySelected) {
            *dirtyBits |= DirtySelection;
        }

        // We don't create a repr for the selection token because it serves for
        // selection state update only. Return from here.
        if (reprToken == HdVP2ReprTokens->selection)
            return;
    }

    // If the repr has any draw item with the DirtySelection bit, mark the
    // DirtySelectionHighlight bit to invoke the synchronization call.
    _ReprVector::const_iterator it
        = std::find_if(_reprs.begin(), _reprs.end(), _ReprComparator(reprToken));
    if (it != _reprs.end()) {
        const HdReprSharedPtr& repr = it->second;
        const auto&            items = repr->GetDrawItems();
#if HD_API_VERSION < 35
        for (HdDrawItem* item : items) {
            HdVP2DrawItem* drawItem = static_cast<HdVP2DrawItem*>(item);
#else
        for (const HdRepr::DrawItemUniquePtr& item : items) {
            HdVP2DrawItem* const drawItem = static_cast<HdVP2DrawItem*>(item.get());
#endif
            if (drawItem) {
                if (drawItem->GetDirtyBits() & HdChangeTracker::AllDirty) {
                    // About to be drawn, but the Repr is dirty. Add DirtyRepr so we know in
                    // _PropagateDirtyBits that we need to propagate the dirty bits of this draw
                    // items to ensure proper Sync
                    drawItem->SetDirtyBits(HdChangeTracker::DirtyRepr);
                }
                if (drawItem->GetDirtyBits() & DirtySelection) {
                    *dirtyBits |= DirtySelectionHighlight;
                }
            }
        }
        return;
    }

#if PXR_VERSION > 2002
    _reprs.emplace_back(reprToken, std::make_shared<HdRepr>());
#else
    _reprs.emplace_back(reprToken, boost::make_shared<HdRepr>());
#endif
    HdReprSharedPtr repr = _reprs.back().second;

    // set dirty bit to say we need to sync a new repr
    *dirtyBits |= HdChangeTracker::NewRepr;

    _MeshReprConfig::DescArray descs = _GetReprDesc(reprToken);

    for (size_t descIdx = 0; descIdx < descs.size(); ++descIdx) {
        const HdMeshReprDesc& desc = descs[descIdx];
        if (desc.geomStyle == HdMeshGeomStyleInvalid) {
            continue;
        }

#if HD_API_VERSION < 35
        auto* drawItem = new HdVP2DrawItem(_delegate, &_sharedData);
#else
        std::unique_ptr<HdVP2DrawItem> drawItem
            = std::make_unique<HdVP2DrawItem>(_delegate, &_sharedData);
#endif

        const MString& renderItemName = drawItem->GetDrawItemName();

        MHWRender::MRenderItem* renderItem = nullptr;

        switch (desc.geomStyle) {
        case HdMeshGeomStyleHull:
            break; // Creating the hull render items requires geom subsets from the topology, and we
                   // can't access that here.
        case HdMeshGeomStyleHullEdgeOnly:
            // The smoothHull repr uses the wireframe item for selection
            // highlight only.
            if (reprToken == HdReprTokens->smoothHull) {
                renderItem = _CreateSelectionHighlightRenderItem(renderItemName);
                drawItem->SetUsage(HdVP2DrawItem::kSelectionHighlight);
            }
            // The item is used for wireframe display and selection highlight.
            else if (reprToken == HdReprTokens->wire) {
                renderItem = _CreateWireframeRenderItem(renderItemName);
                drawItem->AddUsage(HdVP2DrawItem::kSelectionHighlight);
            }
            // The item is used for bbox display and selection highlight.
            else if (reprToken == HdVP2ReprTokens->bbox) {
                renderItem = _CreateBoundingBoxRenderItem(renderItemName);
                drawItem->AddUsage(HdVP2DrawItem::kSelectionHighlight);
            }
            break;
        case HdMeshGeomStylePoints: renderItem = _CreatePointsRenderItem(renderItemName); break;
        default: TF_WARN("Unsupported geomStyle"); break;
        }

        if (renderItem) {
            // Store the render item pointer to avoid expensive lookup in the
            // subscene container.
            drawItem->SetRenderItem(renderItem);

            _delegate->GetVP2ResourceRegistry().EnqueueCommit(
                [subSceneContainer, renderItem]() { subSceneContainer->add(renderItem); });
        }

        if (desc.geomStyle == HdMeshGeomStyleHull) {
            if (desc.flatShadingEnabled) {
                if (!(_customDirtyBitsInUse & DirtyFlatNormals)) {
                    _customDirtyBitsInUse |= DirtyFlatNormals;
                    *dirtyBits |= DirtyFlatNormals;
                }
            } else {
                if (!(_customDirtyBitsInUse & DirtySmoothNormals)) {
                    _customDirtyBitsInUse |= DirtySmoothNormals;
                    *dirtyBits |= DirtySmoothNormals;
                }
            }
        }

#if HD_API_VERSION < 35
        repr->AddDrawItem(drawItem);
#else
        repr->AddDrawItem(std::move(drawItem));
#endif
    }
}

void HdVP2Mesh::_CreateSmoothHullRenderItems(HdVP2DrawItem& drawItem)
{
    // 2021-01-29: Changing topology is not tested
    TF_VERIFY(drawItem.GetRenderItems().size() == 0);
    drawItem.GetRenderItems().clear();

    auto* const         param = static_cast<HdVP2RenderParam*>(_delegate->GetRenderParam());
    MSubSceneContainer* subSceneContainer = param->GetContainer();
    if (ARCH_UNLIKELY(!subSceneContainer))
        return;

    // Need to topology to check for geom subsets.
    const HdMeshTopology& topology = _meshSharedData->_topology;
    const HdGeomSubsets&  geomSubsets = topology.GetGeomSubsets();

    // If the geom subsets do not cover all the faces in the mesh we need
    // to add an additional render item for those faces.
    int numFacesWithoutRenderItem = topology.GetNumFaces();

    // Initialize the face to subset item mapping with an invalid item.
    _meshSharedData->_faceIdToRenderItem.clear();
    _meshSharedData->_faceIdToRenderItem.resize(topology.GetNumFaces(), nullptr);

    // Create the geom subset render items, and fill in the face to subset item mapping for later
    // use.
    for (const auto& geomSubset : geomSubsets) {
        // Right now geom subsets only support face sets, but edge or vertex sets
        // are possible in the future.
        TF_VERIFY(geomSubset.type == HdGeomSubset::TypeFaceSet);
        if (geomSubset.type != HdGeomSubset::TypeFaceSet)
            continue;

        // There can be geom subsets on the object which are not material subsets. I've seen
        // familyName = "object" in usda files. If there is no materialId on the subset then
        // don't create a render item for it.
        if (SdfPath::EmptyPath() == geomSubset.materialId)
            continue;

        MString renderItemName = drawItem.GetDrawItemName();
        renderItemName += std::string(1, VP2_RENDER_DELEGATE_SEPARATOR).c_str();
        renderItemName += geomSubset.id.GetString().c_str();
        MHWRender::MRenderItem* renderItem = _CreateSmoothHullRenderItem(renderItemName);
        drawItem.AddRenderItem(renderItem, &geomSubset);

        // now fill in _faceIdToRenderItem at geomSubset.indices with the subset item pointer
        for (auto faceId : geomSubset.indices) {
            // we expect that material binding geom subsets will not overlap
            TF_VERIFY(nullptr == _meshSharedData->_faceIdToRenderItem[faceId]);
            _meshSharedData->_faceIdToRenderItem[faceId] = renderItem;
        }
        numFacesWithoutRenderItem -= geomSubset.indices.size();
    }

    TF_VERIFY(numFacesWithoutRenderItem >= 0);

    if (numFacesWithoutRenderItem > 0) {
        // create an item for the remaining faces
        MHWRender::MRenderItem* renderItem
            = _CreateSmoothHullRenderItem(drawItem.GetDrawItemName());
        drawItem.AddRenderItem(renderItem);

        if (numFacesWithoutRenderItem == topology.GetNumFaces()) {
            // If there are no geom subsets that are material bind geom subsets, then we don't need
            // the _faceIdToRenderItem mapping, we'll just create one item and use the full topology
            // for it.
            _meshSharedData->_faceIdToRenderItem.clear();
            numFacesWithoutRenderItem = 0;
        } else {
            // now fill in _faceIdToRenderItem at geomSubset.indices with the MRenderItem
            for (auto& renderItemId : _meshSharedData->_faceIdToRenderItem) {
                if (nullptr == renderItemId) {
                    renderItemId = renderItem;
                    numFacesWithoutRenderItem--;
                }
            }
        }
    }

    TF_VERIFY(numFacesWithoutRenderItem == 0);
}

/*! \brief  Update the named repr object for this Rprim.

    Repr objects are created to support specific reprName tokens, and contain a list of
    HdVP2DrawItems and corresponding RenderItems.
*/
void HdVP2Mesh::_UpdateRepr(HdSceneDelegate* sceneDelegate, const TfToken& reprToken)
{
    HdReprSharedPtr const& curRepr = _GetRepr(reprToken);
    if (!curRepr) {
        return;
    }

    auto* const         param = static_cast<HdVP2RenderParam*>(_delegate->GetRenderParam());
    MSubSceneContainer* subSceneContainer = param->GetContainer();
    if (ARCH_UNLIKELY(!subSceneContainer))
        return;

    _MeshReprConfig::DescArray reprDescs = _GetReprDesc(reprToken);

    // For each relevant draw item, update dirty buffer sources.
    int drawItemIndex = 0;
    for (size_t descIdx = 0; descIdx < reprDescs.size(); ++descIdx, drawItemIndex++) {
        const HdMeshReprDesc& desc = reprDescs[descIdx];
        if (desc.geomStyle == HdMeshGeomStyleInvalid) {
            continue;
        }
        auto* drawItem = static_cast<HdVP2DrawItem*>(curRepr->GetDrawItem(drawItemIndex));
        if (!drawItem)
            continue;
        if (desc.geomStyle == HdMeshGeomStyleHull) {
            // it is possible we haven't created MRenderItems for this HdDrawItem yet.
            // if there are no MRenderItems, create them.
            if (drawItem->GetRenderItems().size() == 0) {
                _CreateSmoothHullRenderItems(*drawItem);

                for (const auto& renderItemData : drawItem->GetRenderItems()) {
                    _delegate->GetVP2ResourceRegistry().EnqueueCommit(
                        [subSceneContainer, &renderItemData]() {
                            subSceneContainer->add(renderItemData._renderItem);
                        });
                }
            }
        }

        for (auto& renderItemData : drawItem->GetRenderItems()) {
            _UpdateDrawItem(sceneDelegate, drawItem, renderItemData, desc);
        }
        // Reset dirty bits because we've prepared commit state for this draw item.
        drawItem->ResetDirtyBits();
    }
}

/*! \brief  Update the draw item

    This call happens on worker threads and results of the change are collected
    in CommitState and enqueued for Commit on main-thread using CommitTasks
*/
void HdVP2Mesh::_UpdateDrawItem(
    HdSceneDelegate*               sceneDelegate,
    HdVP2DrawItem*                 drawItem,
    HdVP2DrawItem::RenderItemData& renderItemData,
    const HdMeshReprDesc&          desc)
{
    HdDirtyBits itemDirtyBits = drawItem->GetDirtyBits();

    // We don't need to update the dedicated selection highlight item when there
    // is no selection highlight change and the mesh is not selected. Draw item
    // has its own dirty bits, so update will be done when it shows in viewport.
    const bool isDedicatedSelectionHighlightItem
        = drawItem->MatchesUsage(HdVP2DrawItem::kSelectionHighlight);
    if (isDedicatedSelectionHighlightItem && ((itemDirtyBits & DirtySelectionHighlight) == 0)
        && (_selectionStatus == kUnselected)) {
        return;
    }

    MHWRender::MRenderItem*        renderItem = renderItemData._renderItem;
    CommitState                    stateToCommit(renderItemData);
    HdVP2DrawItem::RenderItemData& drawItemData = stateToCommit._renderItemData;
    if (ARCH_UNLIKELY(!renderItem)) {
        return;
    }

    const SdfPath& id = GetId();

    auto* const          param = static_cast<HdVP2RenderParam*>(_delegate->GetRenderParam());
    ProxyRenderDelegate& drawScene = param->GetDrawScene();

    const HdRenderIndex& renderIndex = sceneDelegate->GetRenderIndex();

    // The bounding box item uses a globally-shared geometry data therefore it
    // doesn't need to extract index data from topology. Points use non-indexed
    // draw.
    const bool isBBoxItem = (renderItem->drawMode() == MHWRender::MGeometry::kBoundingBox);
    const bool isPointSnappingItem = (renderItem->primitive() == MHWRender::MGeometry::kPoints);
#ifdef HDVP2_ENABLE_GPU_OSD
    const bool isLineItem = (renderItem->primitive() == MHWRender::MGeometry::kLines);
    // when we do OSD we don't bother creating indexing until after we have a smooth mesh
    const bool requiresIndexUpdate = !isBBoxItem && !isPointSnappingItem && isLineItem;
#else
    const bool requiresIndexUpdate = !isBBoxItem && !isPointSnappingItem;
#endif

    // Prepare index buffer.
    if (requiresIndexUpdate && (itemDirtyBits & HdChangeTracker::DirtyTopology)) {
        const HdMeshTopology& topologyToUse = _meshSharedData->_renderingTopology;

        if (desc.geomStyle == HdMeshGeomStyleHull) {
            // _trianglesFaceVertexIndices has the full triangulation calculated in
            // _updateRepr. Find the triangles which represent faces in the matching
            // geom subset and add those triangles to the index buffer for renderItem.

            VtVec3iArray trianglesFaceVertexIndices; // for this item only!
            if (_meshSharedData->_faceIdToRenderItem.size() == 0) {
                // If there is no mapping from face to render item, then all the faces are on this
                // render item.
                // VtArray has copy-on-write semantics so this is fast
                trianglesFaceVertexIndices = _meshSharedData->_trianglesFaceVertexIndices;
            } else {
                for (size_t triangleId = 0; triangleId < _meshSharedData->_primitiveParam.size();
                     triangleId++) {
                    size_t faceId = HdMeshUtil::DecodeFaceIndexFromCoarseFaceParam(
                        _meshSharedData->_primitiveParam[triangleId]);
                    if (_meshSharedData->_faceIdToRenderItem[faceId] == renderItem) {
                        trianglesFaceVertexIndices.push_back(
                            _meshSharedData->_trianglesFaceVertexIndices[triangleId]);
                    }
                }
            }

            // It is possible that all elements in the opacity array are 1.
            // Due to the performance implications of transparency, we have to
            // traverse the array and enable transparency only when needed.
            renderItemData._transparent = false;
            HdInterpolation alphaInterp = HdInterpolationConstant;
            VtFloatArray    alphaArray;
            _getOpacityData(_meshSharedData->_primvarInfo, alphaArray, alphaInterp);
            if (alphaArray.size() > 0) {
                if (alphaInterp == HdInterpolationConstant) {
                    renderItemData._transparent = (alphaArray[0] < 0.999f);
                } else {
                    for (const auto& triangle : trianglesFaceVertexIndices) {

                        int x = _meshSharedData->_renderingToSceneFaceVtxIds[triangle[0]];
                        int y = _meshSharedData->_renderingToSceneFaceVtxIds[triangle[1]];
                        int z = _meshSharedData->_renderingToSceneFaceVtxIds[triangle[2]];
                        if (alphaArray[x] < 0.999f || alphaArray[y] < 0.999f
                            || alphaArray[z] < 0.999f) {
                            renderItemData._transparent = true;
                            break;
                        }
                    }
                }
            }

            const int numIndex = trianglesFaceVertexIndices.size() * 3;

            stateToCommit._indexBufferData = numIndex > 0
                ? static_cast<int*>(drawItemData._indexBuffer->acquire(numIndex, true))
                : nullptr;
            if (stateToCommit._indexBufferData) {
                memcpy(
                    stateToCommit._indexBufferData,
                    trianglesFaceVertexIndices.data(),
                    numIndex * sizeof(int));
            }
        } else if (desc.geomStyle == HdMeshGeomStyleHullEdgeOnly) {
            unsigned int numIndex = _GetNumOfEdgeIndices(topologyToUse);

            stateToCommit._indexBufferData = numIndex
                ? static_cast<int*>(drawItemData._indexBuffer->acquire(numIndex, true))
                : nullptr;
            _FillEdgeIndices(stateToCommit._indexBufferData, topologyToUse);
        }
    }

#ifdef HDVP2_ENABLE_GPU_COMPUTE
    if (_gpuNormalsEnabled) {
        renderItem->addViewportComputeItem(_meshSharedData->_viewportCompute);
    }
#endif

    if (desc.geomStyle == HdMeshGeomStyleHull) {
        if ((itemDirtyBits & HdChangeTracker::DirtyMaterialId) != 0) {
            SdfPath materialId = GetMaterialId(); // This is an index path
            if (drawItemData._geomSubset.id != SdfPath::EmptyPath()) {
                SdfPath cachePathMaterialId = drawItemData._geomSubset.materialId;
                // This is annoying! The saved materialId is a cache path, but to look up the
                // material in the render index we need the index path.
                materialId = dynamic_cast<UsdImagingDelegate*>(sceneDelegate)
                                 ->ConvertCachePathToIndexPath(cachePathMaterialId);
            }
            const HdVP2Material* material = static_cast<const HdVP2Material*>(
                renderIndex.GetSprim(HdPrimTypeTokens->material, materialId));

            if (material) {
                MHWRender::MShaderInstance* shader = material->GetSurfaceShader();
                if (shader != nullptr && shader != drawItemData._shader) {
                    drawItemData._shader = shader;
                    stateToCommit._shader = shader;
                    stateToCommit._isTransparent
                        = shader->isTransparent() || renderItemData._transparent;
                }
            }

            // Use fallback shader if there is no material binding or we failed to create a shader
            // instance for the material.
            if (!drawItemData._shader && _PrimvarIsRequired(HdTokens->displayColor)) {
                MHWRender::MShaderInstance* shader = nullptr;

                HdInterpolation colorInterp = HdInterpolationConstant;
                HdInterpolation alphaInterp = HdInterpolationConstant;
                VtVec3fArray    colorArray;
                VtFloatArray    alphaArray;

                _getColorData(_meshSharedData->_primvarInfo, colorArray, colorInterp);
                _getOpacityData(_meshSharedData->_primvarInfo, alphaArray, alphaInterp);

<<<<<<< HEAD
                if (colorInterp == HdInterpolationConstant
                    && alphaInterp == HdInterpolationConstant) {
                    const GfVec3f& clr3f = MayaUsd::utils::ConvertLinearToMaya(colorArray[0]);
=======
                if ((colorInterp == HdInterpolationConstant
                     || colorInterp == HdInterpolationInstance)
                    && (alphaInterp == HdInterpolationConstant
                        || alphaInterp == HdInterpolationInstance)) {
                    const GfVec3f& clr3f = UsdMayaColorSpace::ConvertLinearToMaya(colorArray[0]);
>>>>>>> d4f3bbe6
                    const MColor   color(clr3f[0], clr3f[1], clr3f[2], alphaArray[0]);
                    shader = _delegate->GetFallbackShader(color);
                    // The color of the fallback shader is ignored when the interpolation is
                    // instance
                } else {
                    shader = _delegate->GetFallbackCPVShader();
                }

                if (shader != nullptr && shader != drawItemData._shader) {
                    drawItemData._shader = shader;
                    stateToCommit._shader = shader;
                    stateToCommit._isTransparent = renderItemData._transparent;
                }
            }
        }
    }

    // Local bounds
    const GfRange3d& range = _sharedData.bounds.GetRange();

    // Bounds are updated through MPxSubSceneOverride::setGeometryForRenderItem()
    // which is expensive, so it is updated only when it gets expanded in order
    // to reduce calling frequence.
    if (itemDirtyBits & HdChangeTracker::DirtyExtent) {
        const GfRange3d& rangeToUse
            = isBBoxItem ? _delegate->GetSharedBBoxGeom().GetRange() : range;

        // If the Rprim has empty bounds, we will assign a null bounding box to the render item and
        // Maya will compute the bounding box from the position data.
        if (!rangeToUse.IsEmpty()) {
            const GfVec3d& min = rangeToUse.GetMin();
            const GfVec3d& max = rangeToUse.GetMax();

            bool boundingBoxExpanded = false;

            const MPoint pntMin(min[0], min[1], min[2]);
            if (!drawItemData._boundingBox.contains(pntMin)) {
                drawItemData._boundingBox.expand(pntMin);
                boundingBoxExpanded = true;
            }

            const MPoint pntMax(max[0], max[1], max[2]);
            if (!drawItemData._boundingBox.contains(pntMax)) {
                drawItemData._boundingBox.expand(pntMax);
                boundingBoxExpanded = true;
            }

            if (boundingBoxExpanded) {
                stateToCommit._boundingBox = &drawItemData._boundingBox;
            }
        }
    }

    // Local-to-world transformation
    MMatrix& worldMatrix = drawItemData._worldMatrix;
    _sharedData.bounds.GetMatrix().Get(worldMatrix.matrix);

    // The bounding box draw item uses a globally-shared unit wire cube as the
    // geometry and transfers scale and offset of the bounds to world matrix.
    if (isBBoxItem) {
        if ((itemDirtyBits & (HdChangeTracker::DirtyExtent | HdChangeTracker::DirtyTransform))
            && !range.IsEmpty()) {
            const GfVec3d midpoint = range.GetMidpoint();
            const GfVec3d size = range.GetSize();

            MPoint midp(midpoint[0], midpoint[1], midpoint[2]);
            midp *= worldMatrix;

            auto& m = worldMatrix.matrix;
            m[0][0] *= size[0];
            m[0][1] *= size[0];
            m[0][2] *= size[0];
            m[0][3] *= size[0];
            m[1][0] *= size[1];
            m[1][1] *= size[1];
            m[1][2] *= size[1];
            m[1][3] *= size[1];
            m[2][0] *= size[2];
            m[2][1] *= size[2];
            m[2][2] *= size[2];
            m[2][3] *= size[2];
            m[3][0] = midp[0];
            m[3][1] = midp[1];
            m[3][2] = midp[2];
            m[3][3] = midp[3];

            stateToCommit._worldMatrix = &drawItemData._worldMatrix;
        }
    } else if (itemDirtyBits & HdChangeTracker::DirtyTransform) {
        stateToCommit._worldMatrix = &drawItemData._worldMatrix;
    }

    // If the mesh is instanced, create one new instance per transform.
    // The current instancer invalidation tracking makes it hard for
    // us to tell whether transforms will be dirty, so this code
    // pulls them every time something changes.
    // If the mesh is instanced but has 0 instance transforms remember that
    // so the render item can be hidden.

    bool instancerWithNoInstances = false;
    if (!GetInstancerId().IsEmpty()) {

        // Retrieve instance transforms from the instancer.
        HdInstancer*    instancer = renderIndex.GetInstancer(GetInstancerId());
        VtMatrix4dArray transforms
            = static_cast<HdVP2Instancer*>(instancer)->ComputeInstanceTransforms(id);

        MMatrix            instanceMatrix;
        const unsigned int instanceCount = transforms.size();

        if (0 == instanceCount) {
            instancerWithNoInstances = true;
        } else if (!drawItem->ContainsUsage(HdVP2DrawItem::kSelectionHighlight)) {
            stateToCommit._instanceTransforms.setLength(instanceCount);
            for (unsigned int i = 0; i < instanceCount; ++i) {
                transforms[i].Get(instanceMatrix.matrix);
                stateToCommit._instanceTransforms[i] = worldMatrix * instanceMatrix;
            }
        } else if (_selectionStatus == kFullyLead || _selectionStatus == kFullyActive) {
            const bool    lead = (_selectionStatus == kFullyLead);
            const MColor& color = drawScene.GetSelectionHighlightColor(lead);
            unsigned int  offset = 0;

            stateToCommit._instanceTransforms.setLength(instanceCount);
            stateToCommit._instanceColors.setLength(instanceCount * kNumColorChannels);

            for (unsigned int i = 0; i < instanceCount; ++i) {
                transforms[i].Get(instanceMatrix.matrix);
                stateToCommit._instanceTransforms[i] = worldMatrix * instanceMatrix;

                for (unsigned int j = 0; j < kNumColorChannels; j++) {
                    stateToCommit._instanceColors[offset++] = color[j];
                }
            }
        } else {
            const MColor colors[] = { drawScene.GetWireframeColor(),
                                      drawScene.GetSelectionHighlightColor(false),
                                      drawScene.GetSelectionHighlightColor(true) };

            // Store the indices to colors.
            std::vector<unsigned char> colorIndices;

            // Assign with the index to the dormant wireframe color by default.
            colorIndices.resize(instanceCount, 0);

            // Assign with the index to the active selection highlight color.
            if (const auto state = drawScene.GetActiveSelectionState(id)) {
                for (const auto& indexArray : state->instanceIndices) {
                    for (const auto index : indexArray) {
                        colorIndices[index] = 1;
                    }
                }
            }

            // Assign with the index to the lead selection highlight color.
            if (const auto state = drawScene.GetLeadSelectionState(id)) {
                for (const auto& indexArray : state->instanceIndices) {
                    for (const auto index : indexArray) {
                        colorIndices[index] = 2;
                    }
                }
            }

            // Fill per-instance colors. Skip unselected instances for the dedicated selection
            // highlight item.
            for (unsigned int i = 0; i < instanceCount; i++) {
                unsigned char colorIndex = colorIndices[i];
                if (isDedicatedSelectionHighlightItem && colorIndex == 0)
                    continue;

                transforms[i].Get(instanceMatrix.matrix);
                stateToCommit._instanceTransforms.append(worldMatrix * instanceMatrix);

                const MColor& color = colors[colorIndex];
                for (unsigned int j = 0; j < kNumColorChannels; j++) {
                    stateToCommit._instanceColors.append(color[j]);
                }
            }
        }
    } else {
        // Non-instanced Rprims.
        if ((itemDirtyBits & DirtySelectionHighlight)
            && drawItem->ContainsUsage(HdVP2DrawItem::kSelectionHighlight)) {
            const MColor& color
                = (_selectionStatus != kUnselected
                       ? drawScene.GetSelectionHighlightColor(_selectionStatus == kFullyLead)
                       : drawScene.GetWireframeColor());

            MHWRender::MShaderInstance* shader = _delegate->Get3dSolidShader(color);
            if (shader != nullptr && shader != drawItemData._shader) {
                drawItemData._shader = shader;
                stateToCommit._shader = shader;
                stateToCommit._isTransparent = false;
            }
        }
    }

    // Determine if the render item should be enabled or not.
    if (!GetInstancerId().IsEmpty()
        || (itemDirtyBits
            & (HdChangeTracker::DirtyVisibility | HdChangeTracker::DirtyRenderTag
               | HdChangeTracker::DirtyPoints | HdChangeTracker::DirtyExtent
               | DirtySelectionHighlight))) {
        bool enable = drawItem->GetVisible() && !_points(_meshSharedData->_primvarInfo).empty()
            && !instancerWithNoInstances;

        if (isDedicatedSelectionHighlightItem) {
            enable = enable && (_selectionStatus != kUnselected);
        } else if (isPointSnappingItem) {
            enable = enable && (_selectionStatus == kUnselected);
        } else if (isBBoxItem) {
            enable = enable && !range.IsEmpty();
        }

        enable = enable && drawScene.DrawRenderTag(_meshSharedData->_renderTag);

        if (drawItemData._enabled != enable) {
            drawItemData._enabled = enable;
            stateToCommit._enabled = &drawItemData._enabled;
        }
    }

    stateToCommit._geometryDirty
        = (itemDirtyBits
           & (HdChangeTracker::DirtyPoints | HdChangeTracker::DirtyNormals
              | HdChangeTracker::DirtyPrimvar | HdChangeTracker::DirtyTopology));

    // Capture buffers we need
    MHWRender::MIndexBuffer* indexBuffer = drawItemData._indexBuffer.get();
    PrimvarInfoMap*          primvarInfo = &_meshSharedData->_primvarInfo;
    const HdVP2BBoxGeom&     sharedBBoxGeom = _delegate->GetSharedBBoxGeom();
    if (isBBoxItem) {
        indexBuffer = const_cast<MHWRender::MIndexBuffer*>(sharedBBoxGeom.GetIndexBuffer());
    }

    _delegate->GetVP2ResourceRegistry().EnqueueCommit(
        [stateToCommit, param, primvarInfo, indexBuffer, isBBoxItem, &sharedBBoxGeom]() {
            const HdVP2DrawItem::RenderItemData& drawItemData = stateToCommit._renderItemData;
            MHWRender::MRenderItem*              renderItem = drawItemData._renderItem;
            if (ARCH_UNLIKELY(!renderItem))
                return;

            MProfilingScope profilingScope(
                HdVP2RenderDelegate::sProfilerCategory,
                MProfiler::kColorC_L2,
                renderItem->name().asChar(),
                "Commit");

            // If available, something changed
            if (stateToCommit._indexBufferData)
                indexBuffer->commit(stateToCommit._indexBufferData);

            // If available, something changed
            if (stateToCommit._shader != nullptr) {
                renderItem->setShader(stateToCommit._shader);
                renderItem->setTreatAsTransparent(stateToCommit._isTransparent);
            }

            // If the enable state is changed, then update it.
            if (stateToCommit._enabled != nullptr) {
                renderItem->enable(*stateToCommit._enabled);
            }

            ProxyRenderDelegate& drawScene = param->GetDrawScene();

            // TODO: this is now including all buffers for the requirements of all
            // the render items on this rprim. We could filter it down based on the
            // requirements of the shader.
            if (stateToCommit._geometryDirty || stateToCommit._boundingBox) {
                MHWRender::MVertexBufferArray vertexBuffers;

                for (auto& entry : *primvarInfo) {
                    const TfToken&            primvarName = entry.first;
                    MHWRender::MVertexBuffer* primvarBuffer = nullptr;
                    if (isBBoxItem && primvarName == HdTokens->points) {
                        primvarBuffer = const_cast<MHWRender::MVertexBuffer*>(
                            sharedBBoxGeom.GetPositionBuffer());
                    } else {
                        primvarBuffer = entry.second->_buffer.get();
                    }
                    if (primvarBuffer) { // this filters out the separate color & alpha entries
                        vertexBuffers.addBuffer(primvarName.GetText(), primvarBuffer);
                    }
                }

                // The API call does three things:
                // - Associate geometric buffers with the render item.
                // - Update bounding box.
                // - Trigger consolidation/instancing update.
                drawScene.setGeometryForRenderItem(
                    *renderItem, vertexBuffers, *indexBuffer, stateToCommit._boundingBox);
            }

            // Important, update instance transforms after setting geometry on render items!
            auto& oldInstanceCount = stateToCommit._renderItemData._instanceCount;
            auto  newInstanceCount = stateToCommit._instanceTransforms.length();

            // GPU instancing has been enabled. We cannot switch to consolidation
            // without recreating render item, so we keep using GPU instancing.
            if (stateToCommit._renderItemData._usingInstancedDraw) {
                if (oldInstanceCount == newInstanceCount) {
                    for (unsigned int i = 0; i < newInstanceCount; i++) {
                        // VP2 defines instance ID of the first instance to be 1.
                        drawScene.updateInstanceTransform(
                            *renderItem, i + 1, stateToCommit._instanceTransforms[i]);
                    }
                } else {
                    drawScene.setInstanceTransformArray(
                        *renderItem, stateToCommit._instanceTransforms);
                }

                // upload any extra instance data
                for (auto& entry : *primvarInfo) {
                    const MFloatArray& extraInstanceData = entry.second->_extraInstanceData;
                    if (extraInstanceData.length() == 0)
                        continue;

                    const TfToken& primvarName = entry.first;
                    if (primvarName == HdVP2Tokens->displayColorAndOpacity) {
                        drawScene.setExtraInstanceData(
                            *renderItem, kDiffuseColorStr, extraInstanceData);
                    }
                }

                if (stateToCommit._instanceColors.length()
                    == newInstanceCount * kNumColorChannels) {
                    drawScene.setExtraInstanceData(
                        *renderItem, kSolidColorStr, stateToCommit._instanceColors);
                }
            }
#if MAYA_API_VERSION >= 20210000
            else if (newInstanceCount >= 1) {
#else
            // In Maya 2020 and before, GPU instancing and consolidation are two separate systems
            // that cannot be used by a render item at the same time. In case of single instance, we
            // keep the original render item to allow consolidation with other prims. In case of
            // multiple instances, we need to disable consolidation to allow GPU instancing to be
            // used.
            else if (newInstanceCount == 1) {
                renderItem->setMatrix(&stateToCommit._instanceTransforms[0]);
            } else if (newInstanceCount > 1) {
                setWantConsolidation(*renderItem, false);
#endif
                drawScene.setInstanceTransformArray(*renderItem, stateToCommit._instanceTransforms);

                if (stateToCommit._instanceColors.length()
                    == newInstanceCount * kNumColorChannels) {
                    drawScene.setExtraInstanceData(
                        *renderItem, kSolidColorStr, stateToCommit._instanceColors);
                }

                // upload any extra instance data
                for (auto& entry : *primvarInfo) {
                    const MFloatArray& extraInstanceData = entry.second->_extraInstanceData;
                    if (extraInstanceData.length() == 0)
                        continue;

                    const TfToken& primvarName = entry.first;
                    if (primvarName == HdVP2Tokens->displayColorAndOpacity) {
                        drawScene.setExtraInstanceData(
                            *renderItem, kDiffuseColorStr, extraInstanceData);
                    }
                }

                stateToCommit._renderItemData._usingInstancedDraw = true;
            } else if (stateToCommit._worldMatrix != nullptr) {
                // Regular non-instanced prims. Consolidation has been turned on by
                // default and will be kept enabled on this case.
                renderItem->setMatrix(stateToCommit._worldMatrix);
            }

            oldInstanceCount = newInstanceCount;
        });
}

void HdVP2Mesh::_HideAllDrawItems(const TfToken& reprToken)
{
    HdReprSharedPtr const& curRepr = _GetRepr(reprToken);
    if (!curRepr) {
        return;
    }

    _MeshReprConfig::DescArray reprDescs = _GetReprDesc(reprToken);

    // For each relevant draw item, update dirty buffer sources.
    int drawItemIndex = 0;
    for (size_t descIdx = 0; descIdx < reprDescs.size(); ++descIdx) {
        const HdMeshReprDesc& desc = reprDescs[descIdx];
        if (desc.geomStyle == HdMeshGeomStyleInvalid) {
            continue;
        }

        auto* drawItem = static_cast<HdVP2DrawItem*>(curRepr->GetDrawItem(drawItemIndex++));
        if (!drawItem)
            continue;

        for (auto& renderItemData : drawItem->GetRenderItems()) {
            renderItemData._enabled = false;
            _delegate->GetVP2ResourceRegistry().EnqueueCommit(
                [&]() { renderItemData._renderItem->enable(false); });
        }
    }
}

#ifdef HDVP2_ENABLE_GPU_COMPUTE
/*! \brief  Save topology information for later GPGPU evaluation

    This function pulls topology and UV data from the scene delegate and save that
    information to be used as an input to the normal calculation later.
*/
void HdVP2Mesh::_CreateViewportCompute()
{
    if (!_meshSharedData->_viewportCompute) {
        _meshSharedData->_viewportCompute
            = MSharedPtr<MeshViewportCompute>::make<>(_meshSharedData);
    }
}
#endif

#ifdef HDVP2_ENABLE_GPU_OSD
void HdVP2Mesh::_CreateOSDTables()
{
#if defined(DO_CPU_OSD) || defined(DO_OPENGL_OSD)

    assert(_meshSharedData->_viewportCompute);
    MProfilingScope subProfilingScope(
        HdVP2RenderDelegate::sProfilerCategory, MProfiler::kColorD_L2, "createOSDTables");

    // create topology refiner
    PxOsdTopologyRefinerSharedPtr refiner;

    OpenSubdiv::Far::StencilTable const* vertexStencils = nullptr;
    OpenSubdiv::Far::StencilTable const* varyingStencils = nullptr;
    OpenSubdiv::Far::PatchTable const*   patchTable = nullptr;

    HdMeshTopology* topology
        = &_meshSharedData->_renderingTopology; // TODO: something with _topology?

    // for empty topology, we don't need to refine anything.
    // but still need to return the typed buffer for codegen
    if (topology->GetFaceVertexCounts().size() == 0) {
        // leave refiner empty
    } else {
        refiner = PxOsdRefinerFactory::Create(
            topology->GetPxOsdMeshTopology(), TfToken(_meshSharedData->_renderTag.GetText()));
    }

    if (refiner) {
        OpenSubdiv::Far::PatchTableFactory::Options patchOptions(
            _meshSharedData->_viewportCompute->level);
        if (_meshSharedData->_viewportCompute->adaptive) {
            patchOptions.endCapType
                = OpenSubdiv::Far::PatchTableFactory::Options::ENDCAP_BSPLINE_BASIS;
#if OPENSUBDIV_VERSION_NUMBER >= 30400
            // Improve fidelity when refining to limit surface patches
            // These options supported since v3.1.0 and v3.2.0 respectively.
            patchOptions.useInfSharpPatch = true;
            patchOptions.generateLegacySharpCornerPatches = false;
#endif
        }

        // split trace scopes.
        {
            MProfilingScope subProfilingScope(
                HdVP2RenderDelegate::sProfilerCategory, MProfiler::kColorD_L2, "refine");
            if (_meshSharedData->_viewportCompute->adaptive) {
                OpenSubdiv::Far::TopologyRefiner::AdaptiveOptions adaptiveOptions(
                    _meshSharedData->_viewportCompute->level);
#if OPENSUBDIV_VERSION_NUMBER >= 30400
                adaptiveOptions = patchOptions.GetRefineAdaptiveOptions();
#endif
                refiner->RefineAdaptive(adaptiveOptions);
            } else {
                refiner->RefineUniform(_meshSharedData->_viewportCompute->level);
            }
        }
#define GENERATE_SOURCE_TABLES
#ifdef GENERATE_SOURCE_TABLES
        {
            MProfilingScope subProfilingScope(
                HdVP2RenderDelegate::sProfilerCategory, MProfiler::kColorD_L2, "stencilFactory");
            OpenSubdiv::Far::StencilTableFactory::Options options;
            options.generateOffsets = true;
            options.generateIntermediateLevels = _meshSharedData->_viewportCompute->adaptive;
            options.interpolationMode = OpenSubdiv::Far::StencilTableFactory::INTERPOLATE_VERTEX;
            vertexStencils = OpenSubdiv::Far::StencilTableFactory::Create(*refiner, options);

            options.interpolationMode = OpenSubdiv::Far::StencilTableFactory::INTERPOLATE_VARYING;
            varyingStencils = OpenSubdiv::Far::StencilTableFactory::Create(*refiner, options);
        }
        {
            MProfilingScope subProfilingScope(
                HdVP2RenderDelegate::sProfilerCategory, MProfiler::kColorD_L2, "patchFactory");
            patchTable = OpenSubdiv::Far::PatchTableFactory::Create(*refiner, patchOptions);
        }
#else
        // grab the values we need from the refiner.
        const OpenSubdiv::Far::TopologyLevel& refinedLevel
            = refiner->GetLevel(refiner->GetMaxLevel());
        size_t indexLength = refinedLevel.GetNumFaces()
            * 4; // i know it is quads but not always? can we do this more safely?
        size_t vertexLength = GetNumVerticesTotal();
        // save these values and use them to create the updated geometry index mapping.
#endif
    }
#ifdef GENERATE_SOURCE_TABLES
    // merge endcap
    if (patchTable && patchTable->GetLocalPointStencilTable()) {
        // append stencils
        if (OpenSubdiv::Far::StencilTable const* vertexStencilsWithLocalPoints
            = OpenSubdiv::Far::StencilTableFactory::AppendLocalPointStencilTable(
                *refiner, vertexStencils, patchTable->GetLocalPointStencilTable())) {
            delete vertexStencils;
            vertexStencils = vertexStencilsWithLocalPoints;
        }
        if (OpenSubdiv::Far::StencilTable const* varyingStencilsWithLocalPoints
            = OpenSubdiv::Far::StencilTableFactory::AppendLocalPointStencilTable(
                *refiner, varyingStencils, patchTable->GetLocalPointStencilTable())) {
            delete varyingStencils;
            varyingStencils = varyingStencilsWithLocalPoints;
        }
    }

    // save values for the next loop
    _meshSharedData->_viewportCompute->vertexStencils.reset(vertexStencils);
    _meshSharedData->_viewportCompute->varyingStencils.reset(varyingStencils);
    _meshSharedData->_viewportCompute->patchTable.reset(patchTable);
#endif

    // if there is a sourceMeshSharedData it should have entries for every vertex in that geometry
    // source.

#endif
}
#endif

/*! \brief  Update the _primvarInfo's _source information for all required primvars.

    This function pulls data from the scene delegate & caches it, but defers processing.

    While iterating primvars, we skip "points" (vertex positions) because
    the points primvar is processed separately for direct access later. We
    only call GetPrimvar on primvars that have been marked dirty.
*/
void HdVP2Mesh::_UpdatePrimvarSources(
    HdSceneDelegate*     sceneDelegate,
    HdDirtyBits          dirtyBits,
    const TfTokenVector& requiredPrimvars)
{
    const SdfPath& id = GetId();

    auto updatePrimvarInfo
        = [&](const TfToken& name, const VtValue& value, const HdInterpolation interpolation) {
              PrimvarInfo* info = _getInfo(_meshSharedData->_primvarInfo, name);
              if (info) {
                  info->_source.data = value;
                  info->_source.interpolation = interpolation;
                  info->_source.dataSource = PrimvarSource::Primvar;
              } else {
                  _meshSharedData->_primvarInfo[name] = std::make_unique<PrimvarInfo>(
                      PrimvarSource(value, interpolation, PrimvarSource::Primvar), nullptr);
              }
          };

    TfTokenVector::const_iterator begin = requiredPrimvars.cbegin();
    TfTokenVector::const_iterator end = requiredPrimvars.cend();

    // inspired by HdStInstancer::_SyncPrimvars
    // Get any required instanced primvars from the instancer. Get these before we get
    // any rprims from the rprim itself. If both are present, the rprim's values override
    // the instancer's value.
    const SdfPath& instancerId = GetInstancerId();
    if (!instancerId.IsEmpty()) {
        HdPrimvarDescriptorVector instancerPrimvars
            = sceneDelegate->GetPrimvarDescriptors(instancerId, HdInterpolationInstance);
        for (const HdPrimvarDescriptor& pv : instancerPrimvars) {
            if (std::find(begin, end, pv.name) == end) {
                // erase the unused primvar so we don't hold onto stale data
                _meshSharedData->_primvarInfo.erase(pv.name);
            } else {
                if (HdChangeTracker::IsPrimvarDirty(dirtyBits, instancerId, pv.name)) {
                    const VtValue value = sceneDelegate->Get(instancerId, pv.name);
                    updatePrimvarInfo(pv.name, value, HdInterpolationInstance);
                }
            }
        }
    }

    for (size_t i = 0; i < HdInterpolationCount; i++) {
        const HdInterpolation           interp = static_cast<HdInterpolation>(i);
        const HdPrimvarDescriptorVector primvars = GetPrimvarDescriptors(sceneDelegate, interp);

        for (const HdPrimvarDescriptor& pv : primvars) {
            if (std::find(begin, end, pv.name) == end) {
                // erase the unused primvar so we don't hold onto stale data
                _meshSharedData->_primvarInfo.erase(pv.name);
            } else {
                if (HdChangeTracker::IsPrimvarDirty(dirtyBits, id, pv.name)) {
                    const VtValue value = GetPrimvar(sceneDelegate, pv.name);
                    updatePrimvarInfo(pv.name, value, interp);
                }
            }
        }
    }
}

/*! \brief  Create render item for points repr.
 */
MHWRender::MRenderItem* HdVP2Mesh::_CreatePointsRenderItem(const MString& name) const
{
    MHWRender::MRenderItem* const renderItem = MHWRender::MRenderItem::Create(
        name, MHWRender::MRenderItem::DecorationItem, MHWRender::MGeometry::kPoints);

    renderItem->setDrawMode(MHWRender::MGeometry::kSelectionOnly);
    renderItem->castsShadows(false);
    renderItem->receivesShadows(false);
    renderItem->setShader(_delegate->Get3dFatPointShader());

    MSelectionMask selectionMask(MSelectionMask::kSelectPointsForGravity);
    selectionMask.addMask(MSelectionMask::kSelectMeshVerts);
    renderItem->setSelectionMask(selectionMask);

#if MAYA_API_VERSION >= 20220000
    renderItem->setObjectTypeExclusionFlag(MHWRender::MFrameContext::kExcludeMeshes);
#endif

    setWantConsolidation(*renderItem, true);

    return renderItem;
}

/*! \brief  Create render item for wireframe repr.
 */
MHWRender::MRenderItem* HdVP2Mesh::_CreateWireframeRenderItem(const MString& name) const
{
    MHWRender::MRenderItem* const renderItem = MHWRender::MRenderItem::Create(
        name, MHWRender::MRenderItem::DecorationItem, MHWRender::MGeometry::kLines);

    renderItem->setDrawMode(MHWRender::MGeometry::kWireframe);
    renderItem->depthPriority(MHWRender::MRenderItem::sDormantWireDepthPriority);
    renderItem->castsShadows(false);
    renderItem->receivesShadows(false);
    renderItem->setShader(_delegate->Get3dSolidShader(kOpaqueBlue));
    renderItem->setSelectionMask(MSelectionMask::kSelectMeshes);

#if MAYA_API_VERSION >= 20220000
    renderItem->setObjectTypeExclusionFlag(MHWRender::MFrameContext::kExcludeMeshes);
#endif

    setWantConsolidation(*renderItem, true);

    return renderItem;
}

/*! \brief  Create render item for bbox repr.
 */
MHWRender::MRenderItem* HdVP2Mesh::_CreateBoundingBoxRenderItem(const MString& name) const
{
    MHWRender::MRenderItem* const renderItem = MHWRender::MRenderItem::Create(
        name, MHWRender::MRenderItem::DecorationItem, MHWRender::MGeometry::kLines);

    renderItem->setDrawMode(MHWRender::MGeometry::kBoundingBox);
    renderItem->castsShadows(false);
    renderItem->receivesShadows(false);
    renderItem->setShader(_delegate->Get3dSolidShader(kOpaqueBlue));
    renderItem->setSelectionMask(MSelectionMask::kSelectMeshes);

#if MAYA_API_VERSION >= 20220000
    renderItem->setObjectTypeExclusionFlag(MHWRender::MFrameContext::kExcludeMeshes);
#endif

    setWantConsolidation(*renderItem, true);

    return renderItem;
}

/*! \brief  Create render item for smoothHull repr.
 */
MHWRender::MRenderItem* HdVP2Mesh::_CreateSmoothHullRenderItem(const MString& name) const
{
    MHWRender::MRenderItem* const renderItem = MHWRender::MRenderItem::Create(
        name, MHWRender::MRenderItem::MaterialSceneItem, MHWRender::MGeometry::kTriangles);

    constexpr MHWRender::MGeometry::DrawMode drawMode = static_cast<MHWRender::MGeometry::DrawMode>(
        MHWRender::MGeometry::kShaded | MHWRender::MGeometry::kTextured);
    renderItem->setDrawMode(drawMode);
    renderItem->setExcludedFromPostEffects(false);
    renderItem->castsShadows(true);
    renderItem->receivesShadows(true);
    renderItem->setShader(_delegate->GetFallbackShader(kOpaqueGray));
    renderItem->setSelectionMask(MSelectionMask::kSelectMeshes);

#if MAYA_API_VERSION >= 20220000
    renderItem->setObjectTypeExclusionFlag(MHWRender::MFrameContext::kExcludeMeshes);
#endif

    setWantConsolidation(*renderItem, true);

    return renderItem;
}

/*! \brief  Create render item to support selection highlight for smoothHull repr.
 */
MHWRender::MRenderItem* HdVP2Mesh::_CreateSelectionHighlightRenderItem(const MString& name) const
{
    MHWRender::MRenderItem* const renderItem = MHWRender::MRenderItem::Create(
        name, MHWRender::MRenderItem::DecorationItem, MHWRender::MGeometry::kLines);

    constexpr MHWRender::MGeometry::DrawMode drawMode = static_cast<MHWRender::MGeometry::DrawMode>(
        MHWRender::MGeometry::kShaded | MHWRender::MGeometry::kTextured);
    renderItem->setDrawMode(drawMode);
    renderItem->depthPriority(MHWRender::MRenderItem::sActiveWireDepthPriority);
    renderItem->castsShadows(false);
    renderItem->receivesShadows(false);
    renderItem->setShader(_delegate->Get3dSolidShader(kOpaqueBlue));
    renderItem->setSelectionMask(MSelectionMask());

#if MAYA_API_VERSION >= 20220000
    renderItem->setObjectTypeExclusionFlag(MHWRender::MFrameContext::kExcludeMeshes);
#endif

    setWantConsolidation(*renderItem, true);

    return renderItem;
}

PXR_NAMESPACE_CLOSE_SCOPE<|MERGE_RESOLUTION|>--- conflicted
+++ resolved
@@ -1633,17 +1633,11 @@
                 _getColorData(_meshSharedData->_primvarInfo, colorArray, colorInterp);
                 _getOpacityData(_meshSharedData->_primvarInfo, alphaArray, alphaInterp);
 
-<<<<<<< HEAD
-                if (colorInterp == HdInterpolationConstant
-                    && alphaInterp == HdInterpolationConstant) {
-                    const GfVec3f& clr3f = MayaUsd::utils::ConvertLinearToMaya(colorArray[0]);
-=======
                 if ((colorInterp == HdInterpolationConstant
                      || colorInterp == HdInterpolationInstance)
                     && (alphaInterp == HdInterpolationConstant
                         || alphaInterp == HdInterpolationInstance)) {
-                    const GfVec3f& clr3f = UsdMayaColorSpace::ConvertLinearToMaya(colorArray[0]);
->>>>>>> d4f3bbe6
+                    const GfVec3f& clr3f = MayaUsd::utils::ConvertLinearToMaya(colorArray[0]);
                     const MColor   color(clr3f[0], clr3f[1], clr3f[2], alphaArray[0]);
                     shader = _delegate->GetFallbackShader(color);
                     // The color of the fallback shader is ignored when the interpolation is
