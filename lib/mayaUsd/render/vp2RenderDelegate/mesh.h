//
// Copyright 2020 Autodesk
//
// Licensed under the Apache License, Version 2.0 (the "License");
// you may not use this file except in compliance with the License.
// You may obtain a copy of the License at
//
//     http://www.apache.org/licenses/LICENSE-2.0
//
// Unless required by applicable law or agreed to in writing, software
// distributed under the License is distributed on an "AS IS" BASIS,
// WITHOUT WARRANTIES OR CONDITIONS OF ANY KIND, either express or implied.
// See the License for the specific language governing permissions and
// limitations under the License.
//
#ifndef HD_VP2_MESH
#define HD_VP2_MESH

#include "draw_item.h"
#include "mayaPrimCommon.h"
#include "meshViewportCompute.h"
#include "primvarInfo.h"

#include <mayaUsd/render/vp2RenderDelegate/proxyRenderDelegate.h>

#include <pxr/imaging/hd/mesh.h>
#include <pxr/imaging/hd/vertexAdjacency.h>
#include <pxr/pxr.h>

#include <maya/MHWGeometry.h>

PXR_NAMESPACE_OPEN_SCOPE

class HdSceneDelegate;
class HdVP2DrawItem;
class HdVP2RenderDelegate;

/*! \brief  HdVP2Mesh-specific data shared among all its draw items.
    \class  HdVP2MeshSharedData

    A Rprim can have multiple draw items. The shared data are extracted from
    USD scene delegate during synchronization. Then each draw item can prepare
    draw data from these shared data as needed.
*/
struct HdVP2MeshSharedData
{
    //! Cached scene topology. VtArrays are reference counted, so as long as we
    //! only call const accessors keeping them around doesn't incur a buffer
    //! copy.
    HdMeshTopology _topology;

    //! Adjacency based off of _topology
    Hd_VertexAdjacencySharedPtr _adjacency;

    //! The rendering topology is to create unshared or sorted vertice layout
    //! for efficient GPU rendering.
    HdMeshTopology _renderingTopology;

    //! An array to store original scene face vertex index of each rendering
    //! face vertex index.
    VtIntArray _renderingToSceneFaceVtxIds;

    //! An array to store a rendering face vertex index for each original scene
    //! face vertex index.
    std::vector<int> _sceneToRenderingFaceVtxIds;

    //! triangulation of the _renderingTopology
    VtVec3iArray _trianglesFaceVertexIndices;

    //! encoded triangleId to faceId of _trianglesFaceVertexIndices, use
    //! HdMeshUtil::DecodeFaceIndexFromCoarseFaceParam when accessing.
    VtIntArray _primitiveParam;

    //! Map from the original topology faceId to the void* pointer to
    //! the MRenderItem that face is a part of
    std::vector<SdfPath> _faceIdToGeomSubsetId;

    //! The number of vertices in each vertex buffer.
    size_t _numVertices;

    //! The primvar tokens of all the smooth hull material bindings (overall object + geom subsets)
    TfTokenVector _allRequiredPrimvars;

    //! Cache of the primvar data on this mesh, along with the MVertexBuffer holding that data.
    PrimvarInfoMap _primvarInfo;

    //! Render tag of the Rprim.
    TfToken _renderTag;
#ifdef HDVP2_ENABLE_GPU_COMPUTE
    MSharedPtr<MeshViewportCompute> _viewportCompute;
#endif
};

/*! \brief  VP2 representation of poly-mesh object.
    \class  HdVP2Mesh

    The prim object's main function is to bridge the scene description and the
    renderable representation. The Hydra image generation algorithm will call
    HdRenderIndex::SyncAll() before any drawing; this, in turn, will call
    Sync() for each mesh with new data.

    Sync() is passed a set of dirtyBits, indicating which scene buffers are
    dirty. It uses these to pull all of the new scene data and constructs
    updated geometry objects.  Commit of changed buffers to GPU happens
    in HdVP2RenderDelegate::CommitResources(), which runs on main-thread after
    all prims have been updated.
*/
class HdVP2Mesh final
    : public HdMesh
    , public MayaUsdRPrim
{
public:
#if defined(HD_API_VERSION) && HD_API_VERSION >= 36
    HdVP2Mesh(HdVP2RenderDelegate*, const SdfPath&);
#else
    HdVP2Mesh(HdVP2RenderDelegate*, const SdfPath&, const SdfPath& instancerId = SdfPath());
#endif

    //! Destructor.
    ~HdVP2Mesh() override = default;

    void Sync(HdSceneDelegate*, HdRenderParam*, HdDirtyBits*, const TfToken& reprToken) override;

    HdDirtyBits GetInitialDirtyBitsMask() const override;

private:
    HdDirtyBits _PropagateDirtyBits(HdDirtyBits) const override;

    void _InitRepr(const TfToken&, HdDirtyBits*) override;

    void _UpdateRepr(HdSceneDelegate*, const TfToken&);

    bool _PrimvarIsRequired(const TfToken&) const;

#ifdef HDVP2_ENABLE_GPU_COMPUTE
    void _CreateViewportCompute();
#endif
#ifdef HDVP2_ENABLE_GPU_OSD
    void _CreateOSDTables();
#endif

    TfToken& _RenderTag() override { return _meshSharedData->_renderTag; }

    void _UpdateDrawItem(
        HdSceneDelegate*,
        HdVP2DrawItem*,
        HdVP2DrawItem::RenderItemData&,
        const HdMeshReprDesc& desc,
        const TfToken&        reprToken);

<<<<<<< HEAD
=======
    void _HideAllDrawItems(const TfToken& reprToken);

    template <typename Func> void _ForEachRenderItemInRepr(const TfToken& reprToken, Func func);

    template <typename Func> void _ForEachRenderItem(Func func);

>>>>>>> 8b43ed35
    void _UpdatePrimvarSources(
        HdSceneDelegate*     sceneDelegate,
        HdDirtyBits          dirtyBits,
        const TfTokenVector& requiredPrimvars);

    void _PrepareSharedVertexBuffers(
        HdSceneDelegate*   delegate,
        const HdDirtyBits& rprimDirtyBits,
        const TfToken&     reprToken);

    void
    _CreateSmoothHullRenderItems(HdVP2DrawItem& drawItem, MSubSceneContainer& subSceneContainer);

#ifdef MAYA_NEW_POINT_SNAPPING_SUPPORT
    MHWRender::MRenderItem* _CreateShadedSelectedInstancesItem(
        const MString&      name,
        HdVP2DrawItem&      drawItem,
        MSubSceneContainer& subSceneContainer,
        const HdGeomSubset* geomSubset) const;
#endif
    HdVP2DrawItem::RenderItemData& _CreateSmoothHullRenderItem(
        const MString&      name,
        HdVP2DrawItem&      drawItem,
        MSubSceneContainer& subSceneContainer,
        const HdGeomSubset* geomSubset) const;
    MHWRender::MRenderItem* _CreateSelectionHighlightRenderItem(const MString& name) const;

    static void _InitGPUCompute();

    //! Custom dirty bits used by this mesh
    enum DirtyBits : HdDirtyBits
    {
        DirtySmoothNormals = MayaUsdRPrim::DirtyBitLast,
        DirtyFlatNormals = (DirtySmoothNormals << 1),
        //! "Forward" the enumerated types here so we don't have to keep writing MayaUsdRPrim in
        //! the cpp file.
        DirtySelectionHighlight = MayaUsdRPrim::DirtySelectionHighlight,
        DirtySelectionMode = MayaUsdRPrim::DirtySelectionMode
    };

    HdDirtyBits _customDirtyBitsInUse {
        0
    }; //!< Storage for custom dirty bits. See _PropagateDirtyBits for details.

    std::shared_ptr<HdVP2MeshSharedData>
        _meshSharedData; //!< Shared data for all draw items of the Rprim

    //! Control GPU compute behavior
    //! Having these in place even without HDVP2_ENABLE_GPU_COMPUTE or HDVP2_ENABLE_GPU_OSD
    //! defined makes the expressions using these variables much simpler
    bool _gpuNormalsEnabled { true }; //!< Use GPU Compute for normal calculation, only used
                                      //!< when HDVP2_ENABLE_GPU_COMPUTE is defined
    static size_t _gpuNormalsComputeThreshold;
};

PXR_NAMESPACE_CLOSE_SCOPE

#endif<|MERGE_RESOLUTION|>--- conflicted
+++ resolved
@@ -148,15 +148,12 @@
         const HdMeshReprDesc& desc,
         const TfToken&        reprToken);
 
-<<<<<<< HEAD
-=======
     void _HideAllDrawItems(const TfToken& reprToken);
 
     template <typename Func> void _ForEachRenderItemInRepr(const TfToken& reprToken, Func func);
 
     template <typename Func> void _ForEachRenderItem(Func func);
 
->>>>>>> 8b43ed35
     void _UpdatePrimvarSources(
         HdSceneDelegate*     sceneDelegate,
         HdDirtyBits          dirtyBits,
@@ -199,7 +196,7 @@
 
     HdDirtyBits _customDirtyBitsInUse {
         0
-    }; //!< Storage for custom dirty bits. See _PropagateDirtyBits for details.
+    };                      //!< Storage for custom dirty bits. See _PropagateDirtyBits for details.
 
     std::shared_ptr<HdVP2MeshSharedData>
         _meshSharedData; //!< Shared data for all draw items of the Rprim
