--- conflicted
+++ resolved
@@ -107,12 +107,9 @@
 
                                               _tokens->UsdPrimvarColor,
 
-<<<<<<< HEAD
                                               _tokens->UsdUVTexture,
                                               _tokens->NwToNv,
 
-=======
->>>>>>> 613f4770
                                               _tokens->UsdPrimvarReader_color,
                                               _tokens->UsdPrimvarReader_float,
                                               _tokens->UsdPrimvarReader_float2,
