//
// Copyright 2019 Autodesk
//
// Licensed under the Apache License, Version 2.0 (the "License");
// you may not use this file except in compliance with the License.
// You may obtain a copy of the License at
//
//     http://www.apache.org/licenses/LICENSE-2.0
//
// Unless required by applicable law or agreed to in writing, software
// distributed under the License is distributed on an "AS IS" BASIS,
// WITHOUT WARRANTIES OR CONDITIONS OF ANY KIND, either express or implied.
// See the License for the specific language governing permissions and
// limitations under the License.
//

#include "StagesSubject.h"
#include "Utils.h"
#include "UsdStageMap.h"
#include "ProxyShapeHandler.h"
#include "private/InPathChange.h"

#ifdef UFE_V2_FEATURES_AVAILABLE
#include <ufe/attributes.h>
#endif
#include <ufe/hierarchy.h>
#include <ufe/path.h>
#include <ufe/scene.h>
#include <ufe/sceneNotification.h>
#include <ufe/transform3d.h>
#include <ufe/attributes.h>

#include <maya/MSceneMessage.h>
#include <maya/MMessage.h>

#include <vector>
#include <unordered_map>

namespace {

// The attribute change notification guard is not meant to be nested, but
// use a counter nonetheless to provide consistent behavior in such cases.
int attributeChangedNotificationGuardCount = 0;

bool inAttributeChangedNotificationGuard()
{
    return attributeChangedNotificationGuardCount > 0;
}

std::unordered_map<Ufe::Path, std::string> pendingAttributeChangedNotifications;

}

#ifdef UFE_V2_FEATURES_AVAILABLE
#include <unordered_map>

namespace {

// The attribute change notification guard is not meant to be nested, but
// use a counter nonetheless to provide consistent behavior in such cases.
int attributeChangedNotificationGuardCount = 0;

bool inAttributeChangedNotificationGuard()
{
    return attributeChangedNotificationGuardCount > 0;
}

std::unordered_map<Ufe::Path, std::string> pendingAttributeChangedNotifications;

}
#endif

MAYAUSD_NS_DEF {
namespace ufe {

//------------------------------------------------------------------------------
// Global variables & macros
//------------------------------------------------------------------------------
extern UsdStageMap g_StageMap;
extern Ufe::Rtid g_USDRtid;

//------------------------------------------------------------------------------
// StagesSubject
//------------------------------------------------------------------------------

StagesSubject::StagesSubject()
{
	// Workaround to MAYA-65920: at startup, MSceneMessage.kAfterNew file
	// callback is incorrectly called by Maya before the
	// MSceneMessage.kBeforeNew file callback, which should be illegal.
	// Detect this and ignore illegal calls to after new file callbacks.
	// PPT, 19-Jan-16.
	fBeforeNewCallback = false;

	MStatus res;
	fCbIds.append(MSceneMessage::addCallback(
					MSceneMessage::kBeforeNew, beforeNewCallback, this, &res));
	CHECK_MSTATUS(res);
	fCbIds.append(MSceneMessage::addCallback(
					MSceneMessage::kBeforeOpen, beforeOpenCallback, this, &res));
	CHECK_MSTATUS(res);
	fCbIds.append(MSceneMessage::addCallback(
					MSceneMessage::kAfterOpen, afterOpenCallback, this, &res));
	CHECK_MSTATUS(res);
	fCbIds.append(MSceneMessage::addCallback(
					MSceneMessage::kAfterNew, afterNewCallback, this, &res));
	CHECK_MSTATUS(res);

	TfWeakPtr<StagesSubject> me(this);
	TfNotice::Register(me, &StagesSubject::onStageSet);
}

StagesSubject::~StagesSubject()
{
	MMessage::removeCallbacks(fCbIds);
	fCbIds.clear();
}

/*static*/
StagesSubject::Ptr StagesSubject::create()
{
	return TfCreateWeakPtr(new StagesSubject);
}

bool StagesSubject::beforeNewCallback() const
{
	return fBeforeNewCallback;
}

void StagesSubject::beforeNewCallback(bool b)
{
	fBeforeNewCallback = b;
}

/*static*/
void StagesSubject::beforeNewCallback(void* clientData)
{
	StagesSubject* ss = static_cast<StagesSubject*>(clientData);
	ss->beforeNewCallback(true);
}

/*static*/
void StagesSubject::beforeOpenCallback(void* clientData)
{
	//StagesSubject* ss = static_cast<StagesSubject*>(clientData);
	StagesSubject::beforeNewCallback(clientData);
}

/*static*/
void StagesSubject::afterNewCallback(void* clientData)
{
	StagesSubject* ss = static_cast<StagesSubject*>(clientData);

	// Workaround to MAYA-65920: detect and avoid illegal callback sequence.
	if (!ss->beforeNewCallback())
		return;

	ss->beforeNewCallback(false);
	StagesSubject::afterOpenCallback(clientData);
}

/*static*/
void StagesSubject::afterOpenCallback(void* clientData)
{
	StagesSubject* ss = static_cast<StagesSubject*>(clientData);
	ss->afterOpen();
}

void StagesSubject::afterOpen()
{
	// Observe stage changes, for all stages.  Return listener object can
	// optionally be used to call Revoke() to remove observation, but must
	// keep reference to it, otherwise its reference count is immediately
	// decremented, falls to zero, and no observation occurs.

	// Ideally, we would observe the data model only if there are observers,
	// to minimize cost of observation.  However, since observation is
	// frequent, we won't implement this for now.  PPT, 22-Dec-2017.
	std::for_each(std::begin(fStageListeners), std::end(fStageListeners),
		[](StageListenerMap::value_type element) { TfNotice::Revoke(element.second); } );

	StagesSubject::Ptr me(this);
	for (auto stage : ProxyShapeHandler::getAllStages())
	{
		fStageListeners[stage] = TfNotice::Register(
			me, &StagesSubject::stageChanged, stage);
	}

	// Set up our stage to proxy shape UFE path (and reverse)
	// mapping.  We do this with the following steps:
	// - get all proxyShape nodes in the scene.
	// - get their Dag paths.
	// - convert the Dag paths to UFE paths.
	// - get their stage.
	g_StageMap.clear();
	auto proxyShapeNames = ProxyShapeHandler::getAllNames();
	for (const auto& psn : proxyShapeNames)
	{
		MDagPath dag = nameToDagPath(psn);
		Ufe::Path ufePath = dagPathToUfe(dag);
		auto stage = ProxyShapeHandler::dagPathToStage(psn);
		g_StageMap.addItem(ufePath, stage);
	}
}

void StagesSubject::stageChanged(UsdNotice::ObjectsChanged const& notice, UsdStageWeakPtr const& sender)
{
	// If the stage path has not been initialized yet, do nothing 
	if (stagePath(sender).empty())
		return;

	auto stage = notice.GetStage();
	for (const auto& changedPath : notice.GetResyncedPaths())
	{
		const std::string& usdPrimPathStr = changedPath.GetPrimPath().GetString();
		Ufe::Path ufePath = stagePath(sender) + Ufe::PathSegment(usdPrimPathStr, g_USDRtid, '/');
		auto prim = stage->GetPrimAtPath(changedPath);
		// Changed paths could be xformOps.
		// These are considered as invalid null prims
		if (prim.IsValid() && !InPathChange::inPathChange())
		{
            auto sceneItem = Ufe::Hierarchy::createItem(ufePath);

            // AL LayerCommands.addSubLayer test will cause Maya to crash
            // if we don't filter invalid sceneItems. This patch is provided
            // to prevent crashes, but more investigation will have to be
            // done to understand why ufePath in case of sub layer
            // creation causes Ufe::Hierarchy::createItem to fail.
            if (!sceneItem)
                continue;

            if (prim.IsActive())
            {
                auto notification = Ufe::ObjectAdd(sceneItem);
                Ufe::Scene::notifyObjectAdd(notification);
            }
            else
            {
                auto notification = Ufe::ObjectPostDelete(sceneItem);
                Ufe::Scene::notifyObjectDelete(notification);
            }
		}
	}

	for (const auto& changedPath : notice.GetChangedInfoOnlyPaths())
	{
		auto usdPrimPathStr = changedPath.GetPrimPath().GetString();
		auto ufePath = stagePath(sender) + Ufe::PathSegment(usdPrimPathStr, g_USDRtid, '/');

<<<<<<< HEAD
        // isPrimPropertyPath() does not consider relational attributes
        // isPropertyPath() does consider relational attributes
        // isRelationalAttributePath() considers only relational attributes
        if (changedPath.IsPrimPropertyPath()) {
            if (inAttributeChangedNotificationGuard()) {
                pendingAttributeChangedNotifications[ufePath] =
                    changedPath.GetName();
            }
            else {
                Ufe::Attributes::notify(ufePath, changedPath.GetName());
            }
        }
=======
#ifdef UFE_V2_FEATURES_AVAILABLE
		// isPrimPropertyPath() does not consider relational attributes
		// isPropertyPath() does consider relational attributes
		// isRelationalAttributePath() considers only relational attributes
		if (changedPath.IsPrimPropertyPath()) {
			if (inAttributeChangedNotificationGuard()) {
				pendingAttributeChangedNotifications[ufePath] =
					changedPath.GetName();
			}
			else {
				Ufe::Attributes::notify(ufePath, changedPath.GetName());
			}
		}
#endif
>>>>>>> f3224f66

		// We need to determine if the change is a Transform3d change.
		// We must at least pick up xformOp:translate, xformOp:rotateXYZ, 
		// and xformOp:scale.
		static std::string xformOp(".xformOp:");
		if (changedPath.GetElementString().substr(0, xformOp.length()) == xformOp)
		{
			Ufe::Transform3d::notify(ufePath);
		}
	}
}

void StagesSubject::onStageSet(const UsdMayaProxyStageSetNotice& notice)
{
	afterOpen();
}

<<<<<<< HEAD
AttributeChangedNotificationGuard::AttributeChangedNotificationGuard()
{
    if (inAttributeChangedNotificationGuard()) {
        TF_CODING_ERROR("Attribute changed notification guard cannot be nested.");
    }

    if (attributeChangedNotificationGuardCount == 0 &&
        !pendingAttributeChangedNotifications.empty()) {
        TF_CODING_ERROR("Stale pending attribute changed notifications.");
    }

    ++attributeChangedNotificationGuardCount;
=======
#ifdef UFE_V2_FEATURES_AVAILABLE
AttributeChangedNotificationGuard::AttributeChangedNotificationGuard()
{
	if (inAttributeChangedNotificationGuard()) {
		TF_CODING_ERROR("Attribute changed notification guard cannot be nested.");
	}

	if (attributeChangedNotificationGuardCount == 0 &&
		!pendingAttributeChangedNotifications.empty()) {
		TF_CODING_ERROR("Stale pending attribute changed notifications.");
	}

	++attributeChangedNotificationGuardCount;
>>>>>>> f3224f66

}

AttributeChangedNotificationGuard::~AttributeChangedNotificationGuard()
{
<<<<<<< HEAD
    --attributeChangedNotificationGuardCount;

    if (attributeChangedNotificationGuardCount < 0) {
        TF_CODING_ERROR("Corrupt attribute changed notification guard.");
    }

    if (attributeChangedNotificationGuardCount > 0 ) {
        return;
    }

    for (const auto& notificationInfo : pendingAttributeChangedNotifications) {
        Ufe::Attributes::notify(notificationInfo.first, notificationInfo.second);
    }

    pendingAttributeChangedNotifications.clear();
}
=======
	if (--attributeChangedNotificationGuardCount < 0) {
		TF_CODING_ERROR("Corrupt attribute changed notification guard.");
	}

	if (attributeChangedNotificationGuardCount > 0 ) {
		return;
	}

	for (const auto& notificationInfo : pendingAttributeChangedNotifications) {
		Ufe::Attributes::notify(notificationInfo.first, notificationInfo.second);
	}

	pendingAttributeChangedNotifications.clear();
}
#endif
>>>>>>> f3224f66

} // namespace ufe
} // namespace MayaUsd<|MERGE_RESOLUTION|>--- conflicted
+++ resolved
@@ -28,28 +28,11 @@
 #include <ufe/scene.h>
 #include <ufe/sceneNotification.h>
 #include <ufe/transform3d.h>
-#include <ufe/attributes.h>
 
 #include <maya/MSceneMessage.h>
 #include <maya/MMessage.h>
 
 #include <vector>
-#include <unordered_map>
-
-namespace {
-
-// The attribute change notification guard is not meant to be nested, but
-// use a counter nonetheless to provide consistent behavior in such cases.
-int attributeChangedNotificationGuardCount = 0;
-
-bool inAttributeChangedNotificationGuard()
-{
-    return attributeChangedNotificationGuardCount > 0;
-}
-
-std::unordered_map<Ufe::Path, std::string> pendingAttributeChangedNotifications;
-
-}
 
 #ifdef UFE_V2_FEATURES_AVAILABLE
 #include <unordered_map>
@@ -247,20 +230,6 @@
 		auto usdPrimPathStr = changedPath.GetPrimPath().GetString();
 		auto ufePath = stagePath(sender) + Ufe::PathSegment(usdPrimPathStr, g_USDRtid, '/');
 
-<<<<<<< HEAD
-        // isPrimPropertyPath() does not consider relational attributes
-        // isPropertyPath() does consider relational attributes
-        // isRelationalAttributePath() considers only relational attributes
-        if (changedPath.IsPrimPropertyPath()) {
-            if (inAttributeChangedNotificationGuard()) {
-                pendingAttributeChangedNotifications[ufePath] =
-                    changedPath.GetName();
-            }
-            else {
-                Ufe::Attributes::notify(ufePath, changedPath.GetName());
-            }
-        }
-=======
 #ifdef UFE_V2_FEATURES_AVAILABLE
 		// isPrimPropertyPath() does not consider relational attributes
 		// isPropertyPath() does consider relational attributes
@@ -275,7 +244,6 @@
 			}
 		}
 #endif
->>>>>>> f3224f66
 
 		// We need to determine if the change is a Transform3d change.
 		// We must at least pick up xformOp:translate, xformOp:rotateXYZ, 
@@ -293,20 +261,6 @@
 	afterOpen();
 }
 
-<<<<<<< HEAD
-AttributeChangedNotificationGuard::AttributeChangedNotificationGuard()
-{
-    if (inAttributeChangedNotificationGuard()) {
-        TF_CODING_ERROR("Attribute changed notification guard cannot be nested.");
-    }
-
-    if (attributeChangedNotificationGuardCount == 0 &&
-        !pendingAttributeChangedNotifications.empty()) {
-        TF_CODING_ERROR("Stale pending attribute changed notifications.");
-    }
-
-    ++attributeChangedNotificationGuardCount;
-=======
 #ifdef UFE_V2_FEATURES_AVAILABLE
 AttributeChangedNotificationGuard::AttributeChangedNotificationGuard()
 {
@@ -320,30 +274,11 @@
 	}
 
 	++attributeChangedNotificationGuardCount;
->>>>>>> f3224f66
 
 }
 
 AttributeChangedNotificationGuard::~AttributeChangedNotificationGuard()
 {
-<<<<<<< HEAD
-    --attributeChangedNotificationGuardCount;
-
-    if (attributeChangedNotificationGuardCount < 0) {
-        TF_CODING_ERROR("Corrupt attribute changed notification guard.");
-    }
-
-    if (attributeChangedNotificationGuardCount > 0 ) {
-        return;
-    }
-
-    for (const auto& notificationInfo : pendingAttributeChangedNotifications) {
-        Ufe::Attributes::notify(notificationInfo.first, notificationInfo.second);
-    }
-
-    pendingAttributeChangedNotifications.clear();
-}
-=======
 	if (--attributeChangedNotificationGuardCount < 0) {
 		TF_CODING_ERROR("Corrupt attribute changed notification guard.");
 	}
@@ -359,7 +294,6 @@
 	pendingAttributeChangedNotifications.clear();
 }
 #endif
->>>>>>> f3224f66
 
 } // namespace ufe
 } // namespace MayaUsd