--- conflicted
+++ resolved
@@ -88,10 +88,7 @@
 
 }; // StagesSubject
 
-<<<<<<< HEAD
-=======
 #ifdef UFE_V2_FEATURES_AVAILABLE
->>>>>>> f3224f66
 //! \brief Guard to delay attribute changed notifications.
 /*!
 	Instantiating an object of this class allows the attribute changed
@@ -113,10 +110,7 @@
     const AttributeChangedNotificationGuard& operator&(const AttributeChangedNotificationGuard&) = delete;
     //@}
 };
-<<<<<<< HEAD
-=======
 #endif
->>>>>>> f3224f66
 
 } // namespace ufe
 } // namespace MayaUsd