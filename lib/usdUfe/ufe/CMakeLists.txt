# -----------------------------------------------------------------------------
# sources
# -----------------------------------------------------------------------------

target_sources(${PROJECT_NAME}
    PRIVATE
        Global.cpp
        SetVariantSelectionCommand.cpp
        StagesSubject.cpp
        UsdAttribute.cpp
        UsdAttributeHolder.cpp
        UsdAttributes.cpp
        UsdAttributesHandler.cpp
        UsdCamera.cpp
        UsdCameraHandler.cpp
        UsdContextOps.cpp
        UsdContextOpsHandler.cpp
        UsdHierarchy.cpp
        UsdHierarchyHandler.cpp
        UsdObject3d.cpp
        UsdObject3dHandler.cpp
        UsdRootChildHierarchy.cpp
        UsdSceneItem.cpp
        UsdUIInfoHandler.cpp
        UsdUndoAddNewPrimCommand.cpp
        UsdUndoAddPayloadCommand.cpp
        UsdUndoAddRefOrPayloadCommand.cpp
        UsdUndoAddReferenceCommand.cpp
        UsdUndoClearPayloadsCommand.cpp
        UsdUndoClearReferencesCommand.cpp
        UsdUndoCreateGroupCommand.cpp
        UsdUndoInsertChildCommand.cpp
        UsdUndoLongDurationCommand.cpp
        UsdUndoPayloadCommand.cpp
        UsdUndoReorderCommand.cpp
        UsdUndoSelectAfterCommand.cpp
        UsdUndoSetKindCommand.cpp
        UsdUndoToggleActiveCommand.cpp
        UsdUndoToggleInstanceableCommand.cpp
        UsdUndoVisibleCommand.cpp
        UsdUndoSetDefaultPrimCommand.cpp
        UsdUndoClearDefaultPrimCommand.cpp
        UsdUndoableCommand.cpp
        Utils.cpp
)

if(CMAKE_UFE_V3_FEATURES_AVAILABLE)
    target_sources(${PROJECT_NAME}
        PRIVATE
            UsdUndoUngroupCommand.cpp
    )
endif()

if(CMAKE_UFE_V4_FEATURES_AVAILABLE)
    target_sources(${PROJECT_NAME}
        PRIVATE
            UsdShaderAttributeDef.cpp
            UsdShaderAttributeHolder.cpp
            UsdUndoAttributesCommands.cpp
    )
endif()

if (UFE_SCENEITEM_HAS_METADATA)
    target_sources(${PROJECT_NAME}
        PRIVATE
            UsdUndoClearSceneItemMetadataCommand.cpp
            UsdUndoSetSceneItemMetadataCommand.cpp
    )
endif()

if (UFE_CAMERA_HAS_RENDERABLE)
    target_compile_definitions(${PROJECT_NAME}
    PRIVATE
        UFE_CAMERA_HAS_RENDERABLE=1
    )
endif()

<<<<<<< HEAD
if (UFE_ATTRIBUTES_GET_ENUMS)
    target_compile_definitions(${PROJECT_NAME}
    PRIVATE
        UFE_ATTRIBUTES_GET_ENUMS=1
    )
endif()

if (UFE_HAS_NATIVE_TYPE_METADATA)
    target_compile_definitions(${PROJECT_NAME}
    PRIVATE
        UFE_HAS_NATIVE_TYPE_METADATA=1
=======
if (UFE_CLIPBOARD_SUPPORT)
    target_sources(${PROJECT_NAME}
        PRIVATE
            UsdClipboard.cpp
            UsdClipboardCommands.cpp
            UsdClipboardHandler.cpp
            UsdUndoDuplicateCommand.cpp
            UsdUndoDuplicateSelectionCommand.cpp
    )

    target_compile_definitions(${PROJECT_NAME}
        PRIVATE
            UFE_CLIPBOARD_SUPPORT=1
>>>>>>> a2d0f30d
    )
endif()

set(HEADERS
    Global.h
    SetVariantSelectionCommand.h
    StagesSubject.h
    UfeVersionCompat.h
    UsdAttribute.h
    UsdAttributeHolder.h
    UsdAttributes.h
    UsdAttributesHandler.h
    UsdCamera.h
    UsdCameraHandler.h
    UsdContextOps.h
    UsdContextOpsHandler.h
    UsdHierarchy.h
    UsdHierarchyHandler.h
    UsdObject3d.h
    UsdObject3dHandler.h
    UsdRootChildHierarchy.h
    UsdSceneItem.h
    UsdUIInfoHandler.h
    UsdUndoAddNewPrimCommand.h
    UsdUndoAddPayloadCommand.h
    UsdUndoAddRefOrPayloadCommand.h
    UsdUndoAddReferenceCommand.h
    UsdUndoClearPayloadsCommand.h
    UsdUndoClearReferencesCommand.h
    UsdUndoCreateGroupCommand.h
    UsdUndoInsertChildCommand.h
    UsdUndoLongDurationCommand.h
    UsdUndoPayloadCommand.h
    UsdUndoReorderCommand.h
    UsdUndoSelectAfterCommand.h
    UsdUndoSetKindCommand.h
    UsdUndoToggleActiveCommand.h
    UsdUndoToggleInstanceableCommand.h
    UsdUndoVisibleCommand.h
    UsdUndoSetDefaultPrimCommand.h
    UsdUndoClearDefaultPrimCommand.h
    UsdUndoableCommand.h
    Utils.h
)

if(CMAKE_UFE_V3_FEATURES_AVAILABLE)
    list(APPEND HEADERS
        UsdUndoUngroupCommand.h
    )
endif()

if (UFE_SCENEITEM_HAS_METADATA)
    list(APPEND HEADERS
		UsdUndoClearSceneItemMetadataCommand.h
		UsdUndoSetSceneItemMetadataCommand.h
    )
endif()

<<<<<<< HEAD
if(CMAKE_UFE_V4_FEATURES_AVAILABLE)
    list(APPEND HEADERS
        UsdShaderAttributeDef.h
        UsdShaderAttributeHolder.h
        UsdUndoAttributesCommands.h
=======
if (UFE_CLIPBOARD_SUPPORT)
    list(APPEND HEADERS
        UsdClipboard.h
        UsdClipboardCommands.h
        UsdClipboardHandler.h
        UsdUndoDuplicateCommand.h
        UsdUndoDuplicateSelectionCommand.h
>>>>>>> a2d0f30d
    )
endif()

# -----------------------------------------------------------------------------
# promote headers
# -----------------------------------------------------------------------------
mayaUsd_promoteHeaderList(HEADERS ${HEADERS} BASEDIR ${PROJECT_NAME} SUBDIR ufe)

# -----------------------------------------------------------------------------
# install
# -----------------------------------------------------------------------------
install(FILES ${HEADERS}
    DESTINATION ${CMAKE_INSTALL_PREFIX}/include/${PROJECT_NAME}/ufe
)

# -----------------------------------------------------------------------------
# subdirectories
# -----------------------------------------------------------------------------
add_subdirectory(private)<|MERGE_RESOLUTION|>--- conflicted
+++ resolved
@@ -75,19 +75,6 @@
     )
 endif()
 
-<<<<<<< HEAD
-if (UFE_ATTRIBUTES_GET_ENUMS)
-    target_compile_definitions(${PROJECT_NAME}
-    PRIVATE
-        UFE_ATTRIBUTES_GET_ENUMS=1
-    )
-endif()
-
-if (UFE_HAS_NATIVE_TYPE_METADATA)
-    target_compile_definitions(${PROJECT_NAME}
-    PRIVATE
-        UFE_HAS_NATIVE_TYPE_METADATA=1
-=======
 if (UFE_CLIPBOARD_SUPPORT)
     target_sources(${PROJECT_NAME}
         PRIVATE
@@ -101,7 +88,20 @@
     target_compile_definitions(${PROJECT_NAME}
         PRIVATE
             UFE_CLIPBOARD_SUPPORT=1
->>>>>>> a2d0f30d
+    )
+endif()
+
+if (UFE_ATTRIBUTES_GET_ENUMS)
+    target_compile_definitions(${PROJECT_NAME}
+    PRIVATE
+        UFE_ATTRIBUTES_GET_ENUMS=1
+    )
+endif()
+
+if (UFE_HAS_NATIVE_TYPE_METADATA)
+    target_compile_definitions(${PROJECT_NAME}
+    PRIVATE
+        UFE_HAS_NATIVE_TYPE_METADATA=1
     )
 endif()
 
@@ -160,13 +160,6 @@
     )
 endif()
 
-<<<<<<< HEAD
-if(CMAKE_UFE_V4_FEATURES_AVAILABLE)
-    list(APPEND HEADERS
-        UsdShaderAttributeDef.h
-        UsdShaderAttributeHolder.h
-        UsdUndoAttributesCommands.h
-=======
 if (UFE_CLIPBOARD_SUPPORT)
     list(APPEND HEADERS
         UsdClipboard.h
@@ -174,7 +167,14 @@
         UsdClipboardHandler.h
         UsdUndoDuplicateCommand.h
         UsdUndoDuplicateSelectionCommand.h
->>>>>>> a2d0f30d
+    )
+endif()
+
+if(CMAKE_UFE_V4_FEATURES_AVAILABLE)
+    list(APPEND HEADERS
+        UsdShaderAttributeDef.h
+        UsdShaderAttributeHolder.h
+        UsdUndoAttributesCommands.h
     )
 endif()
 
