--- conflicted
+++ resolved
@@ -65,40 +65,15 @@
 void SetSceneItemMetadataCommand::setKeyMetadata()
 {
     const PXR_NS::UsdPrim prim = _stage->GetPrimAtPath(_primPath);
+    const PXR_NS::TfToken key(_key);
 
     // If this is not a grouped metadata, set the _value directly on the _key
-    prim.SetCustomDataByKey(TfToken(_key), ufeValueToVtValue(_value));
+    PrimMetadataEditRouterContext ctx(prim, PXR_NS::SdfFieldKeys->CustomData, key);
+    prim.SetCustomDataByKey(key, ufeValueToVtValue(_value));
 }
 
 void SetSceneItemMetadataCommand::setGroupMetadata()
 {
-<<<<<<< HEAD
-    if (_stage) {
-        const PXR_NS::UsdPrim prim = _stage->GetPrimAtPath(_primPath);
-
-        if (_group.GetString().empty()) {
-            // If this is not a grouped metadata, set the _value directly on the _key
-            PrimMetadataEditRouterContext ctx(prim, PXR_NS::SdfFieldKeys->CustomData);
-
-            prim.SetCustomDataByKey(TfToken(_key), ufeValueToVtValue(_value));
-        } else {
-            PXR_NS::VtValue data = prim.GetCustomDataByKey(_group);
-
-            PXR_NS::VtDictionary newDict;
-            if (!data.IsEmpty()) {
-                if (data.IsHolding<PXR_NS::VtDictionary>()) {
-                    newDict = data.UncheckedGet<PXR_NS::VtDictionary>();
-                } else {
-                    return;
-                }
-            }
-
-            PrimMetadataEditRouterContext ctx(prim, PXR_NS::SdfFieldKeys->CustomData, _group);
-
-            newDict[_key] = ufeValueToVtValue(_value);
-            prim.SetCustomDataByKey(_group, PXR_NS::VtValue(newDict));
-        }
-=======
     const PXR_NS::UsdPrim prim = _stage->GetPrimAtPath(_primPath);
 
     // When the group name starts with "SessionLayer-", remove that prefix
@@ -109,9 +84,9 @@
         PXR_NS::TfToken        fullKey(prefixlessGroupName + std::string(":") + _key);
         prim.SetCustomDataByKey(fullKey, ufeValueToVtValue(_value));
     } else {
-        PXR_NS::TfToken fullKey(_group + std::string(":") + _key);
+        PXR_NS::TfToken               fullKey(_group + std::string(":") + _key);
+        PrimMetadataEditRouterContext ctx(prim, PXR_NS::SdfFieldKeys->CustomData, fullKey);
         prim.SetCustomDataByKey(fullKey, ufeValueToVtValue(_value));
->>>>>>> bf66699b
     }
 }
 
