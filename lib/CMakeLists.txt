#
# =======================================================================
# Copyright 2019 Autodesk
#
# Licensed under the Apache License, Version 2.0 (the "License");
# you may not use this file except in compliance with the License.
# You may obtain a copy of the License at
#
#     http://www.apache.org/licenses/LICENSE-2.0
#
# Unless required by applicable law or agreed to in writing, software
# distributed under the License is distributed on an "AS IS" BASIS,
# WITHOUT WARRANTIES OR CONDITIONS OF ANY KIND, either express or implied.
# See the License for the specific language governing permissions and
# limitations under the License.
# =======================================================================
#

cmake_minimum_required(VERSION 3.1.1)
project(mayaUsd)

if (POLICY CMP0074)
    cmake_policy(SET CMP0074 OLD)
endif()

set(CMAKE_INCLUDE_CURRENT_DIR ON)

#==============================================================================
# Packages
#==============================================================================
if(NOT DEFINED BOOST_ROOT)
    set(BOOST_ROOT ${PXR_USD_LOCATION})
endif()
if(MAYAUSD_DEFINE_BOOST_DEBUG_PYTHON_FLAG)
    set(Boost_USE_DEBUG_PYTHON ON)
endif()
find_package(Boost COMPONENTS
                filesystem
                REQUIRED
)

#==============================================================================
# Library
#==============================================================================

set(LIBRARY_NAME mayaUsd)

list(APPEND mayaUsd_src
    #
    base/debugCodes.cpp
    #
<<<<<<< HEAD
    fileio/importData.cpp
=======
>>>>>>> 478d741d
    fileio/fallbackPrimReader.cpp
    fileio/functorPrimReader.cpp
    fileio/functorPrimWriter.cpp
    fileio/instancedNodeWriter.cpp
    fileio/primReader.cpp
    fileio/primReaderArgs.cpp
    fileio/primReaderContext.cpp
    fileio/primReaderRegistry.cpp
    fileio/primUpdater.cpp
    fileio/primUpdaterContext.cpp
    fileio/primUpdaterRegistry.cpp
    fileio/primWriter.cpp
    fileio/primWriterArgs.cpp
    fileio/primWriterContext.cpp
    fileio/primWriterRegistry.cpp
    fileio/registryHelper.cpp
    fileio/shaderWriter.cpp
    fileio/transformWriter.cpp
    fileio/writeJobContext.cpp
    #
    fileio/chaser/chaser.cpp
    fileio/chaser/chaserRegistry.cpp
    #
    fileio/jobs/jobArgs.cpp
    fileio/jobs/modelKindProcessor.cpp
    fileio/jobs/readJob.cpp
    fileio/jobs/writeJob.cpp
    #
    fileio/shading/shadingModeDisplayColor.cpp
    fileio/shading/shadingModeExporter.cpp
    fileio/shading/shadingModeExporterContext.cpp
    fileio/shading/shadingModeImporter.cpp
    fileio/shading/shadingModePxrRis.cpp
    fileio/shading/shadingModeRegistry.cpp
    fileio/shading/shadingModeUseRegistry.cpp
    #
    fileio/translators/skelBindingsProcessor.cpp
    fileio/translators/translatorCamera.cpp
    fileio/translators/translatorCurves.cpp
    fileio/translators/translatorGprim.cpp
    fileio/translators/translatorMaterial.cpp
    fileio/translators/translatorMesh.cpp
    fileio/translators/translatorMesh_PrimVars.cpp
    fileio/translators/translatorMesh_SubDiv.cpp
    fileio/translators/translatorNurbsPatch.cpp
    fileio/translators/translatorPrim.cpp
    fileio/translators/translatorRfMLight.cpp
    fileio/translators/translatorSkel.cpp
    fileio/translators/translatorUtil.cpp
    fileio/translators/translatorXformable.cpp
    fileio/translators/translatorXformable_decompose.cpp
    #
    fileio/utils/adaptor.cpp
    fileio/utils/meshUtil.cpp
    fileio/utils/readUtil.cpp
    fileio/utils/roundTripUtil.cpp
    fileio/utils/shadingUtil.cpp
    fileio/utils/userTaggedAttribute.cpp
    fileio/utils/writeUtil.cpp
    fileio/utils/xformStack.cpp
    #
    listeners/notice.cpp
    listeners/proxyShapeNotice.cpp
    listeners/stageNoticeListener.cpp
    #
    nodes/hdImagingShape.cpp
    nodes/pointBasedDeformerNode.cpp
    nodes/proxyShapeBase.cpp
    nodes/proxyShapePlugin.cpp
    nodes/stageData.cpp
    nodes/stageNode.cpp
    nodes/usdPrimProvider.cpp
    #
<<<<<<< HEAD
=======
    python/moduleDeps.cpp
    #
>>>>>>> 478d741d
    render/px_vp20/glslProgram.cpp
    render/px_vp20/utils.cpp
    render/px_vp20/utils_legacy.cpp
    #
    render/pxrUsdMayaGL/batchRenderer.cpp
    render/pxrUsdMayaGL/debugCodes.cpp
    render/pxrUsdMayaGL/hdImagingShapeDrawOverride.cpp
    render/pxrUsdMayaGL/hdImagingShapeUI.cpp
    render/pxrUsdMayaGL/hdRenderer.cpp
    render/pxrUsdMayaGL/instancerImager.cpp
    render/pxrUsdMayaGL/instancerShapeAdapter.cpp
    render/pxrUsdMayaGL/proxyDrawOverride.cpp
    render/pxrUsdMayaGL/proxyShapeDelegate.cpp
    render/pxrUsdMayaGL/proxyShapeUI.cpp
    render/pxrUsdMayaGL/sceneDelegate.cpp
    render/pxrUsdMayaGL/shapeAdapter.cpp
    render/pxrUsdMayaGL/softSelectHelper.cpp
    render/pxrUsdMayaGL/usdProxyShapeAdapter.cpp
    render/pxrUsdMayaGL/userData.cpp
    #
    render/vp2RenderDelegate/bboxGeom.cpp
    render/vp2RenderDelegate/debugCodes.cpp
    render/vp2RenderDelegate/draw_item.cpp
    render/vp2RenderDelegate/instancer.cpp
    render/vp2RenderDelegate/material.cpp
    render/vp2RenderDelegate/mesh.cpp
    render/vp2RenderDelegate/proxyRenderDelegate.cpp
    render/vp2RenderDelegate/render_delegate.cpp
    render/vp2RenderDelegate/render_param.cpp
    render/vp2RenderDelegate/sampler.cpp
    render/vp2RenderDelegate/tokens.cpp
    #
    render/vp2ShaderFragments/shaderFragments.cpp
    #
    utils/blockSceneModificationContext.cpp
    utils/colorSpace.cpp
    utils/diagnosticDelegate.cpp
    utils/query.cpp
    utils/stageCache.cpp
    utils/undoHelperCommand
    utils/util.cpp
    utils/utilFileSystem.cpp
)

list(APPEND mayaUsdShaderFragments_xmls
    # Copied from pxrUsdPreviewSurface with change to support multiple lights
    render/vp2ShaderFragments/Float4ToFloatW.xml
    render/vp2ShaderFragments/Float4ToFloatX.xml
    render/vp2ShaderFragments/Float4ToFloatY.xml
    render/vp2ShaderFragments/Float4ToFloatZ.xml
    render/vp2ShaderFragments/UsdPreviewSurface.xml
    render/vp2ShaderFragments/lightingContributions.xml
    render/vp2ShaderFragments/opacityToTransparency.xml
    render/vp2ShaderFragments/scaledDiffusePassThrough.xml
    render/vp2ShaderFragments/scaledSpecularPassThrough.xml
    render/vp2ShaderFragments/usdPreviewSurfaceCombiner.xml
    render/vp2ShaderFragments/usdPreviewSurfaceLighting.xml
    # New fragments
    render/vp2ShaderFragments/FallbackCPVShader.xml
    render/vp2ShaderFragments/FallbackShader.xml
    render/vp2ShaderFragments/Float4ToFloat3.xml
    render/vp2ShaderFragments/Float4ToFloat4.xml
    render/vp2ShaderFragments/UsdPrimvarReader_float.xml
    render/vp2ShaderFragments/UsdPrimvarReader_float2.xml
    render/vp2ShaderFragments/UsdPrimvarReader_float3.xml
    render/vp2ShaderFragments/UsdPrimvarReader_float4.xml
    render/vp2ShaderFragments/UsdUVTexture.xml
    # USD plug info
    render/vp2ShaderFragments/plugInfo.json
)

if(UFE_FOUND)
    list(APPEND mayaUsd_src
        ufe/Global.cpp
        ufe/ProxyShapeHandler.cpp
        ufe/ProxyShapeHierarchy.cpp
        ufe/ProxyShapeHierarchyHandler.cpp
        ufe/StagesSubject.cpp
        ufe/UsdHierarchy.cpp
        ufe/UsdHierarchyHandler.cpp
        ufe/UsdRootChildHierarchy.cpp
        ufe/UsdRotatePivotTranslateUndoableCommand.cpp
        ufe/UsdRotateUndoableCommand.cpp
        ufe/UsdScaleUndoableCommand.cpp
        ufe/UsdSceneItem.cpp
        ufe/UsdSceneItemOps.cpp
        ufe/UsdSceneItemOpsHandler.cpp
        ufe/UsdStageMap.cpp
        ufe/UsdTransform3d.cpp
        ufe/UsdTransform3dHandler.cpp
        ufe/UsdTranslateUndoableCommand.cpp
        ufe/UsdUndoDeleteCommand.cpp
        ufe/UsdUndoDuplicateCommand.cpp
        ufe/UsdUndoRenameCommand.cpp
        ufe/Utils.cpp
        #
        ufe/private/Utils.cpp
    )

    if(CMAKE_UFE_V2_FEATURES_AVAILABLE)
        list(APPEND mayaUsd_src
            ufe/UsdAttribute.cpp
            ufe/UsdAttributes.cpp
            ufe/UsdAttributesHandler.cpp
            ufe/UsdUndoCreateGroupCommand.cpp
        )
    endif()
endif()

list(APPEND mayaUsdBase_headers
    base/api.h
    base/debugCodes.h
)

list(APPEND mayaUsdFileio_headers
<<<<<<< HEAD
    fileio/importData.h
=======
>>>>>>> 478d741d
    fileio/fallbackPrimReader.h
    fileio/functorPrimReader.h
    fileio/functorPrimWriter.h
    fileio/instancedNodeWriter.h
    fileio/primReader.h
    fileio/primReaderArgs.h
    fileio/primReaderContext.h
    fileio/primReaderRegistry.h
    fileio/primUpdater.h
    fileio/primUpdaterContext.h
    fileio/primUpdaterRegistry.h
    fileio/primWriter.h
    fileio/primWriterArgs.h
    fileio/primWriterContext.h
    fileio/primWriterRegistry.h
    fileio/registryHelper.h
    fileio/shaderWriter.h
    fileio/transformWriter.h
    fileio/writeJobContext.h
)

list(APPEND mayaUsdChaser_headers
    fileio/chaser/chaser.h
    fileio/chaser/chaserRegistry.h
)

list(APPEND mayaUsdJobs_headers
    fileio/jobs/jobArgs.h
    fileio/jobs/modelKindProcessor.h
    fileio/jobs/readJob.h
    fileio/jobs/writeJob.h
)

list(APPEND mayaUsdShading_headers
    fileio/shading/shadingModeExporterContext.h
    fileio/shading/shadingModeExporter.h
    fileio/shading/shadingModeImporter.h
    fileio/shading/shadingModeRegistry.h
)

list(APPEND mayaUsdUtilsIO_headers
    fileio/utils/adaptor.h
    fileio/utils/meshUtil.h
    fileio/utils/readUtil.h
    fileio/utils/roundTripUtil.h
    fileio/utils/shadingUtil.h
    fileio/utils/userTaggedAttribute.h
    fileio/utils/writeUtil.h
    fileio/utils/xformStack.h
)

list(APPEND mayaUsdTranslators_headers
    fileio/translators/skelBindingsProcessor.h
    fileio/translators/translatorCamera.h
    fileio/translators/translatorCurves.h
    fileio/translators/translatorGprim.h
    fileio/translators/translatorMaterial.h
    fileio/translators/translatorMesh.h
    fileio/translators/translatorNurbsPatch.h
    fileio/translators/translatorPrim.h
    fileio/translators/translatorRfMLight.h
    fileio/translators/translatorSkel.h
    fileio/translators/translatorUtil.h
    fileio/translators/translatorXformable.h
)

list(APPEND mayaUsdUtils_headers
    utils/blockSceneModificationContext.h
    utils/colorSpace.h
    utils/diagnosticDelegate.h
    utils/query.h
    utils/stageCache.h
    utils/undoHelperCommand.h
    utils/util.h
    utils/utilFileSystem.h
)

list(APPEND mayaUsdNodes_headers
    nodes/hdImagingShape.h
    nodes/pointBasedDeformerNode.h
    nodes/proxyShapeBase.h
    nodes/proxyShapePlugin.h
    nodes/stageData.h
    nodes/stageNode.h
    nodes/usdPrimProvider.h
)

list(APPEND mayaUsdListeners_headers
    listeners/notice.h
    listeners/proxyShapeNotice.h
    listeners/stageNoticeListener.h
)

list(APPEND mayaUsdVP2RenderDelegate_headers
    render/vp2RenderDelegate/proxyRenderDelegate.h
)

if(UFE_FOUND)
    list(APPEND mayaUsdUfe_headers
        ufe/Global.h
        ufe/ProxyShapeHandler.h
        ufe/ProxyShapeHierarchy.h
        ufe/ProxyShapeHierarchyHandler.h
        ufe/StagesSubject.h
        ufe/UsdHierarchy.h
        ufe/UsdHierarchyHandler.h
        ufe/UsdRootChildHierarchy.h
        ufe/UsdRotatePivotTranslateUndoableCommand.h
        ufe/UsdRotateUndoableCommand.h
        ufe/UsdScaleUndoableCommand.h
        ufe/UsdSceneItem.h
        ufe/UsdSceneItemOps.h
        ufe/UsdSceneItemOpsHandler.h
        ufe/UsdStageMap.h
        ufe/UsdTransform3d.h
        ufe/UsdTransform3dHandler.h
        ufe/UsdTranslateUndoableCommand.h
        ufe/UsdUndoDeleteCommand.h
        ufe/UsdUndoDuplicateCommand.h
        ufe/UsdUndoRenameCommand.h
        ufe/Utils.h
    )

    if(CMAKE_UFE_V2_FEATURES_AVAILABLE)
        list(APPEND mayaUsdUfe_headers
            ufe/UsdAttribute.h
            ufe/UsdAttributes.h
            ufe/UsdAttributesHandler.h
            ufe/UsdUndoCreateGroupCommand.h
        )
    endif()
endif()

list(APPEND mayaUsdPxrUsdMayaGL_headers
    render/pxrUsdMayaGL/batchRenderer.h
    render/pxrUsdMayaGL/debugCodes.h
    render/pxrUsdMayaGL/hdImagingShapeDrawOverride.h
    render/pxrUsdMayaGL/hdImagingShapeUI.h
    render/pxrUsdMayaGL/hdRenderer.h
    render/pxrUsdMayaGL/instancerImager.h
    render/pxrUsdMayaGL/instancerShapeAdapter.h
    render/pxrUsdMayaGL/proxyDrawOverride.h
    render/pxrUsdMayaGL/proxyShapeUI.h
    render/pxrUsdMayaGL/renderParams.h
    render/pxrUsdMayaGL/sceneDelegate.h
    render/pxrUsdMayaGL/shapeAdapter.h
    render/pxrUsdMayaGL/softSelectHelper.h
    render/pxrUsdMayaGL/usdProxyShapeAdapter.h
    render/pxrUsdMayaGL/userData.h
)

list(APPEND mayaUsdPxVP20_headers
    render/px_vp20/glslProgram.h
    render/px_vp20/utils.h
    render/px_vp20/utils_legacy.h
)

add_library(${LIBRARY_NAME} SHARED
    ${mayaUsd_src}
)

set(compile_definitions_list
    MAYAUSD_MACROS_EXPORT
    MAYAUSD_CORE_EXPORT
    MFB_PACKAGE_NAME="${LIBRARY_NAME}"
    MFB_ALT_PACKAGE_NAME="${LIBRARY_NAME}"
    MFB_PACKAGE_MODULE=mayaUsd
)

if(UFE_FOUND)
    list(APPEND compile_definitions_list WANT_UFE_BUILD=1)
endif()
if(IS_MACOSX)
    list(APPEND compile_definitions_list OSMac_)
endif()

target_compile_definitions(${LIBRARY_NAME} PRIVATE
    ${compile_definitions_list}
)

# Some of the UFE classes are exporting STL classes which causes this warning.
if(UFE_FOUND AND MSVC)
    set(CMAKE_CXX_FLAGS "${CMAKE_CXX_FLAGS} /wd4251")
    string(REPLACE " " ";" REPLACED_FLAGS ${CMAKE_CXX_FLAGS})
    target_compile_options(${LIBRARY_NAME} INTERFACE ${REPLACED_FLAGS})
endif()

set(include_directories_list
    ${MAYA_INCLUDE_DIRS}
    ${PXR_INCLUDE_DIRS}
    ${CMAKE_BINARY_DIR}/include
)

if(UFE_FOUND)
    list(APPEND include_directories_list ${UFE_INCLUDE_DIR})
endif()

target_include_directories( ${LIBRARY_NAME} PUBLIC
    ${include_directories_list}
)

target_link_libraries(${LIBRARY_NAME}
    ${Boost_FILESYSTEM_LIBRARY}
    ${Boost_SYSTEM_LIBRARY}
    ${MAYA_Foundation_LIBRARY}
    ${MAYA_OpenMayaAnim_LIBRARY}
    ${MAYA_OpenMaya_LIBRARY}
    ${MAYA_OpenMayaRender_LIBRARY}
    ${MAYA_OpenMayaUI_LIBRARY}
    ar
    gf
    hd
    hdx
    js
    kind
    plug
    sdf
    tf
    usd
    usdGeom
    usdImaging
    usdImagingGL
    usdLux
    usdRi
    usdShade
    usdSkel
    usdUtils
    vt
)

if(UFE_FOUND)
    target_link_libraries(${LIBRARY_NAME} ${UFE_LIBRARY})
endif()

# handle run-time search paths
if(IS_MACOSX OR IS_LINUX)
    mayaUsd_init_rpath(rpath "plugin")
    if(WANT_USD_RELATIVE_PATH)
        mayaUsd_add_rpath(rpath "../../USD/lib")
    elseif(DEFINED PXR_USD_LOCATION)
        mayaUsd_add_rpath(rpath "${PXR_USD_LOCATION}/lib")
    endif()
    mayaUsd_install_rpath(rpath ${LIBRARY_NAME})
endif()

if (IS_LINUX)
    if(WANT_USD_RELATIVE_PATH)
        mayaUsd_add_rpath(rpath "../../USD/lib64")
    endif()
endif()

install(TARGETS ${LIBRARY_NAME}
    LIBRARY
    DESTINATION ${CMAKE_INSTALL_PREFIX}/lib
    ARCHIVE
    DESTINATION ${CMAKE_INSTALL_PREFIX}/lib
    RUNTIME
    DESTINATION ${CMAKE_INSTALL_PREFIX}/lib
)
if(IS_WINDOWS)
    install(FILES $<TARGET_PDB_FILE:${LIBRARY_NAME}> DESTINATION ${CMAKE_INSTALL_PREFIX}/lib OPTIONAL)
endif()

set_property(GLOBAL PROPERTY GLOBAL_LIBRARY_LOCATION ${CMAKE_INSTALL_PREFIX}/lib/${CMAKE_SHARED_LIBRARY_PREFIX}${LIBRARY_NAME}${CMAKE_SHARED_LIBRARY_SUFFIX})

# promote headers
mayaUsd_promoteMayaUsdHeader()
<<<<<<< HEAD
mayaUsd_promoteHeaderList(HEADERS ${mayaUsdBase_headers})
mayaUsd_promoteHeaderList(HEADERS ${mayaUsdFileio_headers})
mayaUsd_promoteHeaderList(HEADERS ${mayaUsdChaser_headers})
mayaUsd_promoteHeaderList(HEADERS ${mayaUsdJobs_headers})
mayaUsd_promoteHeaderList(HEADERS ${mayaUsdUtilsIO_headers})
mayaUsd_promoteHeaderList(HEADERS ${mayaUsdShading_headers})
mayaUsd_promoteHeaderList(HEADERS ${mayaUsdTranslators_headers})
mayaUsd_promoteHeaderList(HEADERS ${mayaUsdUtils_headers})
mayaUsd_promoteHeaderList(HEADERS ${mayaUsdNodes_headers})
mayaUsd_promoteHeaderList(HEADERS ${mayaUsdListeners_headers})
mayaUsd_promoteHeaderList(HEADERS ${mayaUsdVP2RenderDelegate_headers})
=======
mayaUsd_promoteHeaderList(${mayaUsdBase_headers})
mayaUsd_promoteHeaderList(${mayaUsdFileio_headers})
mayaUsd_promoteHeaderList(${mayaUsdChaser_headers})
mayaUsd_promoteHeaderList(${mayaUsdJobs_headers})
mayaUsd_promoteHeaderList(${mayaUsdUtilsIO_headers})
mayaUsd_promoteHeaderList(${mayaUsdShading_headers})
mayaUsd_promoteHeaderList(${mayaUsdTranslators_headers})
mayaUsd_promoteHeaderList(${mayaUsdUtils_headers})
mayaUsd_promoteHeaderList(${mayaUsdNodes_headers})
mayaUsd_promoteHeaderList(${mayaUsdListeners_headers})
mayaUsd_promoteHeaderList(${mayaUsdVP2RenderDelegate_headers})
>>>>>>> 478d741d
if(UFE_FOUND)
    mayaUsd_promoteHeaderList(HEADERS ${mayaUsdUfe_headers})
endif()
<<<<<<< HEAD
mayaUsd_promoteHeaderList(HEADERS ${mayaUsdPxrUsdMayaGL_headers})
mayaUsd_promoteHeaderList(HEADERS ${mayaUsdPxVP20_headers})
=======
mayaUsd_promoteHeaderList(${mayaUsdPxrUsdMayaGL_headers})
mayaUsd_promoteHeaderList(${mayaUsdPxVP20_headers})
>>>>>>> 478d741d

# install public headers
install(FILES ${CMAKE_BINARY_DIR}/include/mayaUsd/mayaUsd.h
     DESTINATION ${CMAKE_INSTALL_PREFIX}/include/mayaUsd/
)

install(FILES ${mayaUsdBase_headers}
     DESTINATION ${CMAKE_INSTALL_PREFIX}/include/mayaUsd/base/
)

install(FILES ${mayaUsdFileio_headers}
     DESTINATION ${CMAKE_INSTALL_PREFIX}/include/mayaUsd/fileio/
)

install(FILES ${mayaUsdChaser_headers}
     DESTINATION ${CMAKE_INSTALL_PREFIX}/include/mayaUsd/fileio/chaser/
)

install(FILES ${mayaUsdJobs_headers}
     DESTINATION ${CMAKE_INSTALL_PREFIX}/include/mayaUsd/fileio/jobs/
)

install(FILES ${mayaUsdUtilsIO_headers}
     DESTINATION ${CMAKE_INSTALL_PREFIX}/include/mayaUsd/fileio/utils/
)

install(FILES ${mayaUsdShading_headers}
     DESTINATION ${CMAKE_INSTALL_PREFIX}/include/mayaUsd/fileio/shading/
)

install(FILES ${mayaUsdTranslators_headers}
     DESTINATION ${CMAKE_INSTALL_PREFIX}/include/mayaUsd/fileio/translators/
)

install(FILES ${mayaUsdUtils_headers}
     DESTINATION ${CMAKE_INSTALL_PREFIX}/include/mayaUsd/utils/
)

install(FILES ${mayaUsdNodes_headers}
     DESTINATION ${CMAKE_INSTALL_PREFIX}/include/mayaUsd/nodes/
)

install(FILES ${mayaUsdListeners_headers}
     DESTINATION ${CMAKE_INSTALL_PREFIX}/include/mayaUsd/listeners/
)

install(FILES ${mayaUsdVP2RenderDelegate_headers}
     DESTINATION ${CMAKE_INSTALL_PREFIX}/include/mayaUsd/render/vp2RenderDelegate
)

if(UFE_FOUND)
    install(FILES ${mayaUsdUfe_headers}
        DESTINATION ${CMAKE_INSTALL_PREFIX}/include/mayaUsd/ufe
    )
endif()

install(FILES ${mayaUsdPxrUsdMayaGL_headers}
     DESTINATION ${CMAKE_INSTALL_PREFIX}/include/mayaUsd/render/pxrUsdMayaGL
)

install(FILES ${mayaUsdPxVP20_headers}
     DESTINATION ${CMAKE_INSTALL_PREFIX}/include/mayaUsd/render/px_vp20
)

install(FILES ${mayaUsdShaderFragments_xmls}
     DESTINATION ${CMAKE_INSTALL_PREFIX}/lib/usd/mayaUsd_ShaderFragments/resources
)

#install top level plugInfo.json that includes the configured plugInfo.json
install(CODE
    "file(WRITE \"${CMAKE_INSTALL_PREFIX}/lib/usd/plugInfo.json\" \"{\n    \\\"Includes\\\": [ \\\"*/resources/\\\" ]\n}\")"
)

if(UFE_FOUND)
    # UFE Python Bindings
    if(IS_WINDOWS AND MAYAUSD_DEFINE_BOOST_DEBUG_PYTHON_FLAG)
        # On Windows when compiling with debug python the library must be named with _d.
        set(UFE_PYTHON_LIBRARY_NAME ufe_d)
    else()
        set(UFE_PYTHON_LIBRARY_NAME ufe)
    endif()

    add_library(${UFE_PYTHON_LIBRARY_NAME}
        SHARED
        ufe/wrapUtils.cpp
    )

    target_compile_definitions(${UFE_PYTHON_LIBRARY_NAME}
        PRIVATE
            MFB_PACKAGE_NAME=${LIBRARY_NAME}
            MFB_ALT_PACKAGE_NAME=${LIBRARY_NAME}
            MFB_PACKAGE_MODULE=ufe
    )
    set_target_properties(${UFE_PYTHON_LIBRARY_NAME} 
        PROPERTIES 
            PREFIX ""
    )

    set_python_module_suffix(${UFE_PYTHON_LIBRARY_NAME})

    target_link_libraries(${UFE_PYTHON_LIBRARY_NAME}
        ${LIBRARY_NAME}
    )

    if(IS_MACOSX OR IS_LINUX)
        mayaUsd_init_rpath(rpath "${PROJECT_NAME}")
        mayaUsd_add_rpath(rpath "../..")
        mayaUsd_install_rpath(rpath ${UFE_PYTHON_LIBRARY_NAME})
    endif()

    install(TARGETS ${UFE_PYTHON_LIBRARY_NAME}
        LIBRARY
        DESTINATION ${CMAKE_INSTALL_PREFIX}/lib/python/${PROJECT_NAME}
        RUNTIME
        DESTINATION ${CMAKE_INSTALL_PREFIX}/lib/python/${PROJECT_NAME}
    )

    if(IS_WINDOWS)
        install(FILES $<TARGET_PDB_FILE:${UFE_PYTHON_LIBRARY_NAME}> DESTINATION ${CMAKE_INSTALL_PREFIX}/lib/python/${PROJECT_NAME} OPTIONAL)
    endif()

    if (CMAKE_UFE_V2_FEATURES_AVAILABLE)
        # We need an empty __init__.py file in each subfolder so it is considered a python module.
        install(FILES ae/__init__.py DESTINATION ${CMAKE_INSTALL_PREFIX}/lib/python/ufe_ae)
        install(FILES ae/__init__.py DESTINATION ${CMAKE_INSTALL_PREFIX}/lib/python/ufe_ae/usd)
        install(FILES ae/__init__.py DESTINATION ${CMAKE_INSTALL_PREFIX}/lib/python/ufe_ae/usd/nodes)

        # Maya Attribute Editor python template files
        foreach(_SUBDIR base camera material mesh scope shader xform)
            install(FILES ae/__init__.py ae/${_SUBDIR}/ae_template.py
                DESTINATION ${CMAKE_INSTALL_PREFIX}/lib/python/ufe_ae/usd/nodes/${_SUBDIR}
            )
        endforeach()
    endif()

endif()

<<<<<<< HEAD
# Python extension library for mayaUsd library bindings.  Capitalize leading
# character of library name.  Pixar's TF_WRAP_MODULE macro expects the library
# name to be prefixed with _, but adds an underscore to the package name when
# creating the Python extension module initialization function (see Pixar's
# pyModule.h).  Create a package name without the leading underscore, and
# prefix our library name with a leading underscore, to match this convention.
string(TOUPPER "${LIBRARY_NAME}" LIBRARY_NAME_CAPS)
string(SUBSTRING "${LIBRARY_NAME}" 1 -1 LIBRARY_NAME_END)
string(SUBSTRING "${LIBRARY_NAME_CAPS}" 0 1 LIBRARY_NAME_BEGIN)
string(CONCAT PACKAGE_NAME "Py" "${LIBRARY_NAME_BEGIN}" "${LIBRARY_NAME_END}")
if(IS_WINDOWS AND ${MAYAUSD_DEFINE_BOOST_DEBUG_PYTHON_FLAG})
    # On Windows when compiling with debug python the library must be named with _d.
    set(PYTHON_LIBRARY_NAME _${PACKAGE_NAME}_d)
else()
    set(PYTHON_LIBRARY_NAME _${PACKAGE_NAME})
=======
# Python extension library for mayaUsd library bindings. Pixar's TF_WRAP_MODULE
# macro expects the library name to be prefixed with _, but adds an underscore
# to the package name when creating the Python extension module initialization
# function (see Pixar's pyModule.h).
if(IS_WINDOWS AND MAYAUSD_DEFINE_BOOST_DEBUG_PYTHON_FLAG)
    # On Windows when compiling with debug python the library must be named with _d.
    set(PYTHON_LIBRARY_NAME _${LIBRARY_NAME}_d)
else()
    set(PYTHON_LIBRARY_NAME _${LIBRARY_NAME})
>>>>>>> 478d741d
endif()

add_library(${PYTHON_LIBRARY_NAME}
    SHARED
    python/module.cpp
    python/wrapAdaptor.cpp
    python/wrapBlockSceneModificationContext.cpp
    python/wrapColorSpace.cpp
    python/wrapDiagnosticDelegate.cpp
    python/wrapMeshUtil.cpp
    python/wrapQuery.cpp
    python/wrapReadUtil.cpp
    python/wrapRoundTripUtil.cpp
    python/wrapStageCache.cpp
    python/wrapUserTaggedAttribute.cpp
    python/wrapWriteUtil.cpp
    python/wrapXformStack.cpp
)

if(IS_MACOSX)
    set(_macDef OSMac_)
endif()

target_compile_definitions(${PYTHON_LIBRARY_NAME}
    PRIVATE
        ${_macDef}
<<<<<<< HEAD
        MFB_PACKAGE_NAME=${PACKAGE_NAME}
        MFB_ALT_PACKAGE_NAME=${PACKAGE_NAME}
        MFB_PACKAGE_MODULE=${PROJECT_NAME}
)
set_target_properties(${PYTHON_LIBRARY_NAME} 
    PROPERTIES 
=======
        MFB_PACKAGE_NAME=${LIBRARY_NAME}
        MFB_ALT_PACKAGE_NAME=${LIBRARY_NAME}
        MFB_PACKAGE_MODULE=${LIBRARY_NAME}
)
set_target_properties(${PYTHON_LIBRARY_NAME}
    PROPERTIES
>>>>>>> 478d741d
        PREFIX ""
)
if(IS_WINDOWS)
    set_target_properties(${PYTHON_LIBRARY_NAME}
        PROPERTIES
            SUFFIX ".pyd"
    )
elseif(IS_MACOSX)
    set_target_properties(${PYTHON_LIBRARY_NAME}
        PROPERTIES
            SUFFIX ".so"
    )
endif()

target_link_libraries(${PYTHON_LIBRARY_NAME}
    ${LIBRARY_NAME}
)

# We will use the following Python package structure:
#
# mayaUsd: top-level package
# mayaUsd.lib: Python wrappers for mayaUsd library functionality.
#
# We re-map the Python library namespace to mayaUsd.lib through a simple
# __init__.py.

set(PYLIB_INSTALL_PREFIX ${CMAKE_INSTALL_PREFIX}/lib/python/${PROJECT_NAME}/lib)

if(IS_MACOSX OR IS_LINUX)
    mayaUsd_init_rpath(rpath "lib")
    mayaUsd_add_rpath(rpath "../../..")
    mayaUsd_install_rpath(rpath ${PYTHON_LIBRARY_NAME})
endif()

install(TARGETS ${PYTHON_LIBRARY_NAME}
    LIBRARY
    DESTINATION ${PYLIB_INSTALL_PREFIX}
    ARCHIVE
    DESTINATION ${PYLIB_INSTALL_PREFIX}
    RUNTIME
    DESTINATION ${PYLIB_INSTALL_PREFIX}
)
if(IS_WINDOWS)
    install(FILES $<TARGET_PDB_FILE:${PYTHON_LIBRARY_NAME}> DESTINATION ${PYLIB_INSTALL_PREFIX} OPTIONAL)
endif()

install(CODE
    "file(TOUCH \"${PYLIB_INSTALL_PREFIX}/../__init__.py\")")

install(FILES python/__init__.py DESTINATION ${PYLIB_INSTALL_PREFIX})

add_subdirectory(usd)<|MERGE_RESOLUTION|>--- conflicted
+++ resolved
@@ -49,10 +49,7 @@
     #
     base/debugCodes.cpp
     #
-<<<<<<< HEAD
     fileio/importData.cpp
-=======
->>>>>>> 478d741d
     fileio/fallbackPrimReader.cpp
     fileio/functorPrimReader.cpp
     fileio/functorPrimWriter.cpp
@@ -126,11 +123,8 @@
     nodes/stageNode.cpp
     nodes/usdPrimProvider.cpp
     #
-<<<<<<< HEAD
-=======
     python/moduleDeps.cpp
     #
->>>>>>> 478d741d
     render/px_vp20/glslProgram.cpp
     render/px_vp20/utils.cpp
     render/px_vp20/utils_legacy.cpp
@@ -246,10 +240,7 @@
 )
 
 list(APPEND mayaUsdFileio_headers
-<<<<<<< HEAD
     fileio/importData.h
-=======
->>>>>>> 478d741d
     fileio/fallbackPrimReader.h
     fileio/functorPrimReader.h
     fileio/functorPrimWriter.h
@@ -517,7 +508,6 @@
 
 # promote headers
 mayaUsd_promoteMayaUsdHeader()
-<<<<<<< HEAD
 mayaUsd_promoteHeaderList(HEADERS ${mayaUsdBase_headers})
 mayaUsd_promoteHeaderList(HEADERS ${mayaUsdFileio_headers})
 mayaUsd_promoteHeaderList(HEADERS ${mayaUsdChaser_headers})
@@ -529,29 +519,11 @@
 mayaUsd_promoteHeaderList(HEADERS ${mayaUsdNodes_headers})
 mayaUsd_promoteHeaderList(HEADERS ${mayaUsdListeners_headers})
 mayaUsd_promoteHeaderList(HEADERS ${mayaUsdVP2RenderDelegate_headers})
-=======
-mayaUsd_promoteHeaderList(${mayaUsdBase_headers})
-mayaUsd_promoteHeaderList(${mayaUsdFileio_headers})
-mayaUsd_promoteHeaderList(${mayaUsdChaser_headers})
-mayaUsd_promoteHeaderList(${mayaUsdJobs_headers})
-mayaUsd_promoteHeaderList(${mayaUsdUtilsIO_headers})
-mayaUsd_promoteHeaderList(${mayaUsdShading_headers})
-mayaUsd_promoteHeaderList(${mayaUsdTranslators_headers})
-mayaUsd_promoteHeaderList(${mayaUsdUtils_headers})
-mayaUsd_promoteHeaderList(${mayaUsdNodes_headers})
-mayaUsd_promoteHeaderList(${mayaUsdListeners_headers})
-mayaUsd_promoteHeaderList(${mayaUsdVP2RenderDelegate_headers})
->>>>>>> 478d741d
 if(UFE_FOUND)
     mayaUsd_promoteHeaderList(HEADERS ${mayaUsdUfe_headers})
 endif()
-<<<<<<< HEAD
 mayaUsd_promoteHeaderList(HEADERS ${mayaUsdPxrUsdMayaGL_headers})
 mayaUsd_promoteHeaderList(HEADERS ${mayaUsdPxVP20_headers})
-=======
-mayaUsd_promoteHeaderList(${mayaUsdPxrUsdMayaGL_headers})
-mayaUsd_promoteHeaderList(${mayaUsdPxVP20_headers})
->>>>>>> 478d741d
 
 # install public headers
 install(FILES ${CMAKE_BINARY_DIR}/include/mayaUsd/mayaUsd.h
@@ -689,23 +661,6 @@
 
 endif()
 
-<<<<<<< HEAD
-# Python extension library for mayaUsd library bindings.  Capitalize leading
-# character of library name.  Pixar's TF_WRAP_MODULE macro expects the library
-# name to be prefixed with _, but adds an underscore to the package name when
-# creating the Python extension module initialization function (see Pixar's
-# pyModule.h).  Create a package name without the leading underscore, and
-# prefix our library name with a leading underscore, to match this convention.
-string(TOUPPER "${LIBRARY_NAME}" LIBRARY_NAME_CAPS)
-string(SUBSTRING "${LIBRARY_NAME}" 1 -1 LIBRARY_NAME_END)
-string(SUBSTRING "${LIBRARY_NAME_CAPS}" 0 1 LIBRARY_NAME_BEGIN)
-string(CONCAT PACKAGE_NAME "Py" "${LIBRARY_NAME_BEGIN}" "${LIBRARY_NAME_END}")
-if(IS_WINDOWS AND ${MAYAUSD_DEFINE_BOOST_DEBUG_PYTHON_FLAG})
-    # On Windows when compiling with debug python the library must be named with _d.
-    set(PYTHON_LIBRARY_NAME _${PACKAGE_NAME}_d)
-else()
-    set(PYTHON_LIBRARY_NAME _${PACKAGE_NAME})
-=======
 # Python extension library for mayaUsd library bindings. Pixar's TF_WRAP_MODULE
 # macro expects the library name to be prefixed with _, but adds an underscore
 # to the package name when creating the Python extension module initialization
@@ -715,7 +670,6 @@
     set(PYTHON_LIBRARY_NAME _${LIBRARY_NAME}_d)
 else()
     set(PYTHON_LIBRARY_NAME _${LIBRARY_NAME})
->>>>>>> 478d741d
 endif()
 
 add_library(${PYTHON_LIBRARY_NAME}
@@ -742,21 +696,12 @@
 target_compile_definitions(${PYTHON_LIBRARY_NAME}
     PRIVATE
         ${_macDef}
-<<<<<<< HEAD
-        MFB_PACKAGE_NAME=${PACKAGE_NAME}
-        MFB_ALT_PACKAGE_NAME=${PACKAGE_NAME}
-        MFB_PACKAGE_MODULE=${PROJECT_NAME}
-)
-set_target_properties(${PYTHON_LIBRARY_NAME} 
-    PROPERTIES 
-=======
         MFB_PACKAGE_NAME=${LIBRARY_NAME}
         MFB_ALT_PACKAGE_NAME=${LIBRARY_NAME}
         MFB_PACKAGE_MODULE=${LIBRARY_NAME}
 )
 set_target_properties(${PYTHON_LIBRARY_NAME}
     PROPERTIES
->>>>>>> 478d741d
         PREFIX ""
 )
 if(IS_WINDOWS)
