#
# =======================================================================
# Copyright 2020 Autodesk
#
# Licensed under the Apache License, Version 2.0 (the "License");
# you may not use this file except in compliance with the License.
# You may obtain a copy of the License at
#
#     http://www.apache.org/licenses/LICENSE-2.0
#
# Unless required by applicable law or agreed to in writing, software
# distributed under the License is distributed on an "AS IS" BASIS,
# WITHOUT WARRANTIES OR CONDITIONS OF ANY KIND, either express or implied.
# See the License for the specific language governing permissions and
# limitations under the License.
# =======================================================================
#

cmake_minimum_required(VERSION 3.1.1)
project(mayaUsd)

if (POLICY CMP0074)
    cmake_policy(SET CMP0074 OLD)
endif()

set(CMAKE_INCLUDE_CURRENT_DIR ON)

#==============================================================================
# Packages
#==============================================================================
if(NOT DEFINED BOOST_ROOT)
    set(BOOST_ROOT ${PXR_USD_LOCATION})
endif()
if(MAYAUSD_DEFINE_BOOST_DEBUG_PYTHON_FLAG)
    set(Boost_USE_DEBUG_PYTHON ON)
endif()
find_package(Boost COMPONENTS
                filesystem
                REQUIRED
)

#==============================================================================
# Library
#==============================================================================

set(LIBRARY_NAME mayaUsd)

list(APPEND mayaUsd_src
    #
    base/debugCodes.cpp
    #
    fileio/fallbackPrimReader.cpp
    fileio/functorPrimReader.cpp
    fileio/functorPrimWriter.cpp
    fileio/importData.cpp
    fileio/instancedNodeWriter.cpp
    fileio/primReader.cpp
    fileio/primReaderArgs.cpp
    fileio/primReaderContext.cpp
    fileio/primReaderRegistry.cpp
    fileio/primUpdater.cpp
    fileio/primUpdaterContext.cpp
    fileio/primUpdaterRegistry.cpp
    fileio/primWriter.cpp
    fileio/primWriterArgs.cpp
    fileio/primWriterContext.cpp
    fileio/primWriterRegistry.cpp
    fileio/registryHelper.cpp
    fileio/shaderWriter.cpp
    fileio/transformWriter.cpp
    fileio/writeJobContext.cpp
    #
    fileio/chaser/chaser.cpp
    fileio/chaser/chaserRegistry.cpp
    #
    fileio/jobs/jobArgs.cpp
    fileio/jobs/modelKindProcessor.cpp
    fileio/jobs/readJob.cpp
    fileio/jobs/writeJob.cpp
    #
    fileio/shading/shadingModeDisplayColor.cpp
    fileio/shading/shadingModeExporter.cpp
    fileio/shading/shadingModeExporterContext.cpp
    fileio/shading/shadingModeImporter.cpp
    fileio/shading/shadingModePxrRis.cpp
    fileio/shading/shadingModeRegistry.cpp
    fileio/shading/shadingModeUseRegistry.cpp
    #
    fileio/translators/skelBindingsProcessor.cpp
    fileio/translators/translatorCamera.cpp
    fileio/translators/translatorCurves.cpp
    fileio/translators/translatorGprim.cpp
    fileio/translators/translatorMaterial.cpp
    fileio/translators/translatorMesh.cpp
    fileio/translators/translatorMesh_PrimVars.cpp
    fileio/translators/translatorMesh_SubDiv.cpp
    fileio/translators/translatorNurbsPatch.cpp
    fileio/translators/translatorPrim.cpp
    fileio/translators/translatorRfMLight.cpp
    fileio/translators/translatorSkel.cpp
    fileio/translators/translatorUtil.cpp
    fileio/translators/translatorXformable.cpp
    fileio/translators/translatorXformable_decompose.cpp
    #
    fileio/utils/adaptor.cpp
    fileio/utils/meshUtil.cpp
    fileio/utils/readUtil.cpp
    fileio/utils/roundTripUtil.cpp
    fileio/utils/shadingUtil.cpp
    fileio/utils/userTaggedAttribute.cpp
    fileio/utils/writeUtil.cpp
    fileio/utils/xformStack.cpp
    #
    listeners/notice.cpp
    listeners/proxyShapeNotice.cpp
    listeners/stageNoticeListener.cpp
    #
    nodes/hdImagingShape.cpp
    nodes/pointBasedDeformerNode.cpp
    nodes/proxyShapeBase.cpp
    nodes/proxyShapePlugin.cpp
    nodes/stageData.cpp
    nodes/stageNode.cpp
    nodes/usdPrimProvider.cpp
    #
    python/moduleDeps.cpp
    #
    render/px_vp20/glslProgram.cpp
    render/px_vp20/utils.cpp
    render/px_vp20/utils_legacy.cpp
    #
    render/pxrUsdMayaGL/batchRenderer.cpp
    render/pxrUsdMayaGL/debugCodes.cpp
    render/pxrUsdMayaGL/hdImagingShapeDrawOverride.cpp
    render/pxrUsdMayaGL/hdImagingShapeUI.cpp
    render/pxrUsdMayaGL/hdRenderer.cpp
    render/pxrUsdMayaGL/instancerImager.cpp
    render/pxrUsdMayaGL/instancerShapeAdapter.cpp
    render/pxrUsdMayaGL/proxyDrawOverride.cpp
    render/pxrUsdMayaGL/proxyShapeDelegate.cpp
    render/pxrUsdMayaGL/proxyShapeUI.cpp
    render/pxrUsdMayaGL/sceneDelegate.cpp
    render/pxrUsdMayaGL/shapeAdapter.cpp
    render/pxrUsdMayaGL/softSelectHelper.cpp
    render/pxrUsdMayaGL/usdProxyShapeAdapter.cpp
    render/pxrUsdMayaGL/userData.cpp
    #
    render/vp2RenderDelegate/basisCurves.cpp
    render/vp2RenderDelegate/bboxGeom.cpp
    render/vp2RenderDelegate/debugCodes.cpp
    render/vp2RenderDelegate/draw_item.cpp
    render/vp2RenderDelegate/instancer.cpp
    render/vp2RenderDelegate/material.cpp
    render/vp2RenderDelegate/mesh.cpp
    render/vp2RenderDelegate/proxyRenderDelegate.cpp
    render/vp2RenderDelegate/render_delegate.cpp
    render/vp2RenderDelegate/render_param.cpp
    render/vp2RenderDelegate/sampler.cpp
    render/vp2RenderDelegate/tokens.cpp
    #
    render/vp2ShaderFragments/shaderFragments.cpp
    #
    utils/blockSceneModificationContext.cpp
    utils/colorSpace.cpp
    utils/diagnosticDelegate.cpp
    utils/query.cpp
    utils/stageCache.cpp
    utils/undoHelperCommand
    utils/util.cpp
    utils/utilFileSystem.cpp
)

list(APPEND mayaUsdShaderFragments_xmls
    # Copied from pxrUsdPreviewSurface with change to support multiple lights
    render/vp2ShaderFragments/Float4ToFloatW.xml
    render/vp2ShaderFragments/Float4ToFloatX.xml
    render/vp2ShaderFragments/Float4ToFloatY.xml
    render/vp2ShaderFragments/Float4ToFloatZ.xml
    render/vp2ShaderFragments/UsdPreviewSurface.xml
    render/vp2ShaderFragments/lightingContributions.xml
    render/vp2ShaderFragments/opacityToTransparency.xml
    render/vp2ShaderFragments/scaledDiffusePassThrough.xml
    render/vp2ShaderFragments/scaledSpecularPassThrough.xml
    render/vp2ShaderFragments/usdPreviewSurfaceCombiner.xml
    render/vp2ShaderFragments/usdPreviewSurfaceLighting.xml
    # New fragments
    render/vp2ShaderFragments/BasisCurvesLinearDomain_GLSL.xml
    render/vp2ShaderFragments/BasisCurvesLinearDomain_HLSL.xml
    render/vp2ShaderFragments/BasisCurvesLinearDomain_Cg.xml
    render/vp2ShaderFragments/BasisCurvesLinearFallbackShader.xml
    render/vp2ShaderFragments/BasisCurvesLinearHull.xml
    render/vp2ShaderFragments/BasisCurvesCubicDomain_GLSL.xml
    render/vp2ShaderFragments/BasisCurvesCubicDomain_HLSL.xml
    render/vp2ShaderFragments/BasisCurvesCubicDomain_Cg.xml
    render/vp2ShaderFragments/BasisCurvesCubicFallbackShader.xml
    render/vp2ShaderFragments/BasisCurvesCubicHull.xml
    render/vp2ShaderFragments/FallbackCPVShader.xml
    render/vp2ShaderFragments/FallbackShader.xml
    render/vp2ShaderFragments/Float4ToFloat3.xml
    render/vp2ShaderFragments/Float4ToFloat4.xml
    render/vp2ShaderFragments/NwFaceCameraIfNAN.xml
    render/vp2ShaderFragments/UsdPrimvarReader_color.xml
    render/vp2ShaderFragments/UsdPrimvarReader_float.xml
    render/vp2ShaderFragments/UsdPrimvarReader_float2.xml
    render/vp2ShaderFragments/UsdPrimvarReader_float3.xml
    render/vp2ShaderFragments/UsdPrimvarReader_float4.xml
    render/vp2ShaderFragments/UsdPrimvarReader_vector.xml
    render/vp2ShaderFragments/UsdUVTexture.xml
    # USD plug info
    render/vp2ShaderFragments/plugInfo.json
)

if(UFE_FOUND)
    list(APPEND mayaUsd_src
        ufe/Global.cpp
        ufe/ProxyShapeHandler.cpp
        ufe/ProxyShapeHierarchy.cpp
        ufe/ProxyShapeHierarchyHandler.cpp
        ufe/StagesSubject.cpp
        ufe/UsdHierarchy.cpp
        ufe/UsdHierarchyHandler.cpp
        ufe/UsdRootChildHierarchy.cpp
        ufe/UsdRotatePivotTranslateUndoableCommand.cpp
        ufe/UsdRotateUndoableCommand.cpp
        ufe/UsdScaleUndoableCommand.cpp
        ufe/UsdSceneItem.cpp
        ufe/UsdSceneItemOps.cpp
        ufe/UsdSceneItemOpsHandler.cpp
        ufe/UsdStageMap.cpp
        ufe/UsdTransform3d.cpp
        ufe/UsdTransform3dHandler.cpp
        ufe/UsdTranslateUndoableCommand.cpp
        ufe/UsdUndoDeleteCommand.cpp
        ufe/UsdUndoDuplicateCommand.cpp
        ufe/UsdUndoRenameCommand.cpp
        ufe/Utils.cpp
        #
        ufe/private/Utils.cpp
    )

    if(CMAKE_UFE_V2_FEATURES_AVAILABLE)
        list(APPEND mayaUsd_src
            ufe/UsdAttribute.cpp
            ufe/UsdAttributes.cpp
            ufe/UsdAttributesHandler.cpp
            ufe/UsdObject3d.cpp
            ufe/UsdObject3dHandler.cpp
            ufe/UsdUndoCreateGroupCommand.cpp
        )
    endif()
endif()

list(APPEND mayaUsdBase_headers
    base/api.h
    base/debugCodes.h
)

list(APPEND mayaUsdFileio_headers
    fileio/fallbackPrimReader.h
    fileio/functorPrimReader.h
    fileio/functorPrimWriter.h
    fileio/importData.h
    fileio/instancedNodeWriter.h
    fileio/primReader.h
    fileio/primReaderArgs.h
    fileio/primReaderContext.h
    fileio/primReaderRegistry.h
    fileio/primUpdater.h
    fileio/primUpdaterContext.h
    fileio/primUpdaterRegistry.h
    fileio/primWriter.h
    fileio/primWriterArgs.h
    fileio/primWriterContext.h
    fileio/primWriterRegistry.h
    fileio/registryHelper.h
    fileio/shaderWriter.h
    fileio/transformWriter.h
    fileio/writeJobContext.h
)

list(APPEND mayaUsdChaser_headers
    fileio/chaser/chaser.h
    fileio/chaser/chaserRegistry.h
)

list(APPEND mayaUsdJobs_headers
    fileio/jobs/jobArgs.h
    fileio/jobs/modelKindProcessor.h
    fileio/jobs/readJob.h
    fileio/jobs/writeJob.h
)

list(APPEND mayaUsdShading_headers
    fileio/shading/shadingModeExporterContext.h
    fileio/shading/shadingModeExporter.h
    fileio/shading/shadingModeImporter.h
    fileio/shading/shadingModeRegistry.h
)

list(APPEND mayaUsdUtilsIO_headers
    fileio/utils/adaptor.h
    fileio/utils/meshUtil.h
    fileio/utils/readUtil.h
    fileio/utils/roundTripUtil.h
    fileio/utils/shadingUtil.h
    fileio/utils/userTaggedAttribute.h
    fileio/utils/writeUtil.h
    fileio/utils/xformStack.h
)

list(APPEND mayaUsdTranslators_headers
    fileio/translators/skelBindingsProcessor.h
    fileio/translators/translatorCamera.h
    fileio/translators/translatorCurves.h
    fileio/translators/translatorGprim.h
    fileio/translators/translatorMaterial.h
    fileio/translators/translatorMesh.h
    fileio/translators/translatorNurbsPatch.h
    fileio/translators/translatorPrim.h
    fileio/translators/translatorRfMLight.h
    fileio/translators/translatorSkel.h
    fileio/translators/translatorUtil.h
    fileio/translators/translatorXformable.h
)

list(APPEND mayaUsdUtils_headers
    utils/blockSceneModificationContext.h
    utils/colorSpace.h
    utils/diagnosticDelegate.h
    utils/query.h
    utils/stageCache.h
    utils/undoHelperCommand.h
    utils/util.h
    utils/utilFileSystem.h
)

list(APPEND mayaUsdNodes_headers
    nodes/hdImagingShape.h
    nodes/pointBasedDeformerNode.h
    nodes/proxyShapeBase.h
    nodes/proxyShapePlugin.h
    nodes/stageData.h
    nodes/stageNode.h
    nodes/usdPrimProvider.h
)

list(APPEND mayaUsdListeners_headers
    listeners/notice.h
    listeners/proxyShapeNotice.h
    listeners/stageNoticeListener.h
)

list(APPEND mayaUsdVP2RenderDelegate_headers
    render/vp2RenderDelegate/proxyRenderDelegate.h
)

if(UFE_FOUND)
    list(APPEND mayaUsdUfe_headers
        ufe/Global.h
        ufe/ProxyShapeHandler.h
        ufe/ProxyShapeHierarchy.h
        ufe/ProxyShapeHierarchyHandler.h
        ufe/StagesSubject.h
        ufe/UsdHierarchy.h
        ufe/UsdHierarchyHandler.h
        ufe/UsdRootChildHierarchy.h
        ufe/UsdRotatePivotTranslateUndoableCommand.h
        ufe/UsdRotateUndoableCommand.h
        ufe/UsdScaleUndoableCommand.h
        ufe/UsdSceneItem.h
        ufe/UsdSceneItemOps.h
        ufe/UsdSceneItemOpsHandler.h
        ufe/UsdStageMap.h
        ufe/UsdTransform3d.h
        ufe/UsdTransform3dHandler.h
        ufe/UsdTranslateUndoableCommand.h
        ufe/UsdUndoDeleteCommand.h
        ufe/UsdUndoDuplicateCommand.h
        ufe/UsdUndoRenameCommand.h
        ufe/Utils.h
		ufe/UfeVersionCompat.h
    )

    if(CMAKE_UFE_V2_FEATURES_AVAILABLE)
        list(APPEND mayaUsdUfe_headers
            ufe/UsdAttribute.h
            ufe/UsdAttributes.h
            ufe/UsdAttributesHandler.h
            ufe/UsdObject3d.h
            ufe/UsdObject3dHandler.h
            ufe/UsdUndoCreateGroupCommand.h
        )
    endif()
endif()

list(APPEND mayaUsdPxrUsdMayaGL_headers
    render/pxrUsdMayaGL/batchRenderer.h
    render/pxrUsdMayaGL/debugCodes.h
    render/pxrUsdMayaGL/hdImagingShapeDrawOverride.h
    render/pxrUsdMayaGL/hdImagingShapeUI.h
    render/pxrUsdMayaGL/hdRenderer.h
    render/pxrUsdMayaGL/instancerImager.h
    render/pxrUsdMayaGL/instancerShapeAdapter.h
    render/pxrUsdMayaGL/proxyDrawOverride.h
    render/pxrUsdMayaGL/proxyShapeUI.h
    render/pxrUsdMayaGL/renderParams.h
    render/pxrUsdMayaGL/sceneDelegate.h
    render/pxrUsdMayaGL/shapeAdapter.h
    render/pxrUsdMayaGL/softSelectHelper.h
    render/pxrUsdMayaGL/usdProxyShapeAdapter.h
    render/pxrUsdMayaGL/userData.h
)

list(APPEND mayaUsdPxVP20_headers
    render/px_vp20/glslProgram.h
    render/px_vp20/utils.h
    render/px_vp20/utils_legacy.h
)

add_library(${LIBRARY_NAME} SHARED
    ${mayaUsd_src}
)

set(compile_definitions_list
    MAYAUSD_MACROS_EXPORT
    MAYAUSD_CORE_EXPORT
    MFB_PACKAGE_NAME="${LIBRARY_NAME}"
    MFB_ALT_PACKAGE_NAME="${LIBRARY_NAME}"
    MFB_PACKAGE_MODULE=mayaUsd
)

if(UFE_FOUND)
    list(APPEND compile_definitions_list WANT_UFE_BUILD=1)
endif()
if(IS_MACOSX)
    list(APPEND compile_definitions_list OSMac_)
endif()

target_compile_definitions(${LIBRARY_NAME} PRIVATE
    ${compile_definitions_list}
)

# Some of the UFE classes are exporting STL classes which causes this warning.
if(UFE_FOUND AND MSVC)
    set(CMAKE_CXX_FLAGS "${CMAKE_CXX_FLAGS} /wd4251")
    string(REPLACE " " ";" REPLACED_FLAGS ${CMAKE_CXX_FLAGS})
    target_compile_options(${LIBRARY_NAME} INTERFACE ${REPLACED_FLAGS})
endif()

set(include_directories_list
    ${MAYA_INCLUDE_DIRS}
    ${PXR_INCLUDE_DIRS}
    ${CMAKE_BINARY_DIR}/include
)

if(UFE_FOUND)
    list(APPEND include_directories_list ${UFE_INCLUDE_DIR})
endif()

target_include_directories( ${LIBRARY_NAME} PUBLIC
    ${include_directories_list}
)

target_link_libraries(${LIBRARY_NAME}
    ${Boost_FILESYSTEM_LIBRARY}
    ${Boost_SYSTEM_LIBRARY}
    ${MAYA_Foundation_LIBRARY}
    ${MAYA_OpenMayaAnim_LIBRARY}
    ${MAYA_OpenMaya_LIBRARY}
    ${MAYA_OpenMayaRender_LIBRARY}
    ${MAYA_OpenMayaUI_LIBRARY}
    ar
    gf
    hd
    hdx
    js
    kind
    plug
    sdf
    tf
    trace
    usd
    usdGeom
    usdImaging
    usdImagingGL
    usdLux
    usdRi
    usdShade
    usdSkel
    usdUtils
    vt
)

if(UFE_FOUND)
    target_link_libraries(${LIBRARY_NAME} ${UFE_LIBRARY})
endif()

# handle run-time search paths
if(IS_MACOSX OR IS_LINUX)
    mayaUsd_init_rpath(rpath "lib")
    if(DEFINED MAYAUSD_TO_USD_RELATIVE_PATH)
        mayaUsd_add_rpath(rpath "../${MAYAUSD_TO_USD_RELATIVE_PATH}/lib")
    elseif(DEFINED PXR_USD_LOCATION)
        mayaUsd_add_rpath(rpath "${PXR_USD_LOCATION}/lib")
    endif()
    if (IS_LINUX AND DEFINED MAYAUSD_TO_USD_RELATIVE_PATH)
        mayaUsd_add_rpath(rpath "../${MAYAUSD_TO_USD_RELATIVE_PATH}/lib64")
<<<<<<< HEAD
=======
    endif()
    if(IS_MACOSX AND DEFINED MAYAUSD_TO_USD_RELATIVE_PATH)
        mayaUsd_add_rpath(rpath "../../../Maya.app/Contents/MacOS")
>>>>>>> 91aa8e92
    endif()
    mayaUsd_install_rpath(rpath ${LIBRARY_NAME})
endif()

install(TARGETS ${LIBRARY_NAME}
    LIBRARY
    DESTINATION ${CMAKE_INSTALL_PREFIX}/lib
    ARCHIVE
    DESTINATION ${CMAKE_INSTALL_PREFIX}/lib
    RUNTIME
    DESTINATION ${CMAKE_INSTALL_PREFIX}/lib
)
if(IS_WINDOWS)
    install(FILES $<TARGET_PDB_FILE:${LIBRARY_NAME}> DESTINATION ${CMAKE_INSTALL_PREFIX}/lib OPTIONAL)
endif()

set_property(GLOBAL PROPERTY GLOBAL_LIBRARY_LOCATION ${CMAKE_INSTALL_PREFIX}/lib/${CMAKE_SHARED_LIBRARY_PREFIX}${LIBRARY_NAME}${CMAKE_SHARED_LIBRARY_SUFFIX})

# promote headers
mayaUsd_promoteMayaUsdHeader()
mayaUsd_promoteHeaderList(HEADERS ${mayaUsdBase_headers})
mayaUsd_promoteHeaderList(HEADERS ${mayaUsdFileio_headers})
mayaUsd_promoteHeaderList(HEADERS ${mayaUsdChaser_headers})
mayaUsd_promoteHeaderList(HEADERS ${mayaUsdJobs_headers})
mayaUsd_promoteHeaderList(HEADERS ${mayaUsdUtilsIO_headers})
mayaUsd_promoteHeaderList(HEADERS ${mayaUsdShading_headers})
mayaUsd_promoteHeaderList(HEADERS ${mayaUsdTranslators_headers})
mayaUsd_promoteHeaderList(HEADERS ${mayaUsdUtils_headers})
mayaUsd_promoteHeaderList(HEADERS ${mayaUsdNodes_headers})
mayaUsd_promoteHeaderList(HEADERS ${mayaUsdListeners_headers})
mayaUsd_promoteHeaderList(HEADERS ${mayaUsdVP2RenderDelegate_headers})
if(UFE_FOUND)
    mayaUsd_promoteHeaderList(HEADERS ${mayaUsdUfe_headers})
endif()
mayaUsd_promoteHeaderList(HEADERS ${mayaUsdPxrUsdMayaGL_headers})
mayaUsd_promoteHeaderList(HEADERS ${mayaUsdPxVP20_headers})

# install public headers
install(FILES ${CMAKE_BINARY_DIR}/include/mayaUsd/mayaUsd.h
     DESTINATION ${CMAKE_INSTALL_PREFIX}/include/mayaUsd/
)

install(FILES ${mayaUsdBase_headers}
     DESTINATION ${CMAKE_INSTALL_PREFIX}/include/mayaUsd/base/
)

install(FILES ${mayaUsdFileio_headers}
     DESTINATION ${CMAKE_INSTALL_PREFIX}/include/mayaUsd/fileio/
)

install(FILES ${mayaUsdChaser_headers}
     DESTINATION ${CMAKE_INSTALL_PREFIX}/include/mayaUsd/fileio/chaser/
)

install(FILES ${mayaUsdJobs_headers}
     DESTINATION ${CMAKE_INSTALL_PREFIX}/include/mayaUsd/fileio/jobs/
)

install(FILES ${mayaUsdUtilsIO_headers}
     DESTINATION ${CMAKE_INSTALL_PREFIX}/include/mayaUsd/fileio/utils/
)

install(FILES ${mayaUsdShading_headers}
     DESTINATION ${CMAKE_INSTALL_PREFIX}/include/mayaUsd/fileio/shading/
)

install(FILES ${mayaUsdTranslators_headers}
     DESTINATION ${CMAKE_INSTALL_PREFIX}/include/mayaUsd/fileio/translators/
)

install(FILES ${mayaUsdUtils_headers}
     DESTINATION ${CMAKE_INSTALL_PREFIX}/include/mayaUsd/utils/
)

install(FILES ${mayaUsdNodes_headers}
     DESTINATION ${CMAKE_INSTALL_PREFIX}/include/mayaUsd/nodes/
)

install(FILES ${mayaUsdListeners_headers}
     DESTINATION ${CMAKE_INSTALL_PREFIX}/include/mayaUsd/listeners/
)

install(FILES ${mayaUsdVP2RenderDelegate_headers}
     DESTINATION ${CMAKE_INSTALL_PREFIX}/include/mayaUsd/render/vp2RenderDelegate
)

if(UFE_FOUND)
    install(FILES ${mayaUsdUfe_headers}
        DESTINATION ${CMAKE_INSTALL_PREFIX}/include/mayaUsd/ufe
    )
endif()

install(FILES ${mayaUsdPxrUsdMayaGL_headers}
     DESTINATION ${CMAKE_INSTALL_PREFIX}/include/mayaUsd/render/pxrUsdMayaGL
)

install(FILES ${mayaUsdPxVP20_headers}
     DESTINATION ${CMAKE_INSTALL_PREFIX}/include/mayaUsd/render/px_vp20
)

install(FILES ${mayaUsdShaderFragments_xmls}
     DESTINATION ${CMAKE_INSTALL_PREFIX}/lib/usd/mayaUsd_ShaderFragments/resources
)

#install top level plugInfo.json that includes the configured plugInfo.json
install(CODE
    "file(WRITE \"${CMAKE_INSTALL_PREFIX}/lib/usd/plugInfo.json\" \"{\n    \\\"Includes\\\": [ \\\"*/resources/\\\" ]\n}\")"
)

if(UFE_FOUND)
    # UFE Python Bindings
    if(IS_WINDOWS AND MAYAUSD_DEFINE_BOOST_DEBUG_PYTHON_FLAG)
        # On Windows when compiling with debug python the library must be named with _d.
        set(UFE_PYTHON_LIBRARY_NAME ufe_d)
    else()
        set(UFE_PYTHON_LIBRARY_NAME ufe)
    endif()

    add_library(${UFE_PYTHON_LIBRARY_NAME}
        SHARED
        ufe/wrapUtils.cpp
    )

    target_compile_definitions(${UFE_PYTHON_LIBRARY_NAME}
        PRIVATE
            MFB_PACKAGE_NAME=${LIBRARY_NAME}
            MFB_ALT_PACKAGE_NAME=${LIBRARY_NAME}
            MFB_PACKAGE_MODULE=ufe
    )
    set_target_properties(${UFE_PYTHON_LIBRARY_NAME} 
        PROPERTIES 
            PREFIX ""
    )

    set_python_module_suffix(${UFE_PYTHON_LIBRARY_NAME})

    target_link_libraries(${UFE_PYTHON_LIBRARY_NAME}
        ${LIBRARY_NAME}
    )

    if(IS_MACOSX OR IS_LINUX)
        mayaUsd_init_rpath(rpath "${PROJECT_NAME}")
        mayaUsd_add_rpath(rpath "../..")
        if(IS_MACOSX AND DEFINED MAYAUSD_TO_USD_RELATIVE_PATH)
            mayaUsd_add_rpath(rpath "../../../${MAYAUSD_TO_USD_RELATIVE_PATH}/lib")
        endif()
        mayaUsd_install_rpath(rpath ${UFE_PYTHON_LIBRARY_NAME})
    endif()

    install(TARGETS ${UFE_PYTHON_LIBRARY_NAME}
        LIBRARY
        DESTINATION ${CMAKE_INSTALL_PREFIX}/lib/python/${PROJECT_NAME}
        RUNTIME
        DESTINATION ${CMAKE_INSTALL_PREFIX}/lib/python/${PROJECT_NAME}
    )

    if(IS_WINDOWS)
        install(FILES $<TARGET_PDB_FILE:${UFE_PYTHON_LIBRARY_NAME}> DESTINATION ${CMAKE_INSTALL_PREFIX}/lib/python/${PROJECT_NAME} OPTIONAL)
    endif()

    if (CMAKE_UFE_V2_FEATURES_AVAILABLE)
        # We need an empty __init__.py file in each subfolder so it is considered a python module.
        install(FILES ae/__init__.py DESTINATION ${CMAKE_INSTALL_PREFIX}/lib/python/ufe_ae)
        install(FILES ae/__init__.py DESTINATION ${CMAKE_INSTALL_PREFIX}/lib/python/ufe_ae/usd)
        install(FILES ae/__init__.py DESTINATION ${CMAKE_INSTALL_PREFIX}/lib/python/ufe_ae/usd/nodes)

        # Maya Attribute Editor python template files
        foreach(_SUBDIR base camera material mesh scope shader xform)
            install(FILES ae/__init__.py ae/${_SUBDIR}/ae_template.py
                DESTINATION ${CMAKE_INSTALL_PREFIX}/lib/python/ufe_ae/usd/nodes/${_SUBDIR}
            )
        endforeach()
    endif()

endif()

# Python extension library for mayaUsd library bindings. Pixar's TF_WRAP_MODULE
# macro expects the library name to be prefixed with _, but adds an underscore
# to the package name when creating the Python extension module initialization
# function (see Pixar's pyModule.h).
if(IS_WINDOWS AND MAYAUSD_DEFINE_BOOST_DEBUG_PYTHON_FLAG)
    # On Windows when compiling with debug python the library must be named with _d.
    set(PYTHON_LIBRARY_NAME _${LIBRARY_NAME}_d)
else()
    set(PYTHON_LIBRARY_NAME _${LIBRARY_NAME})
endif()

add_library(${PYTHON_LIBRARY_NAME}
    SHARED
    python/module.cpp
    python/wrapAdaptor.cpp
    python/wrapBlockSceneModificationContext.cpp
    python/wrapColorSpace.cpp
    python/wrapDiagnosticDelegate.cpp
    python/wrapMeshUtil.cpp
    python/wrapQuery.cpp
    python/wrapReadUtil.cpp
    python/wrapRoundTripUtil.cpp
    python/wrapStageCache.cpp
    python/wrapUserTaggedAttribute.cpp
    python/wrapWriteUtil.cpp
    python/wrapXformStack.cpp
)

if(IS_MACOSX)
    set(_macDef OSMac_)
endif()

target_compile_definitions(${PYTHON_LIBRARY_NAME}
    PRIVATE
        ${_macDef}
        MFB_PACKAGE_NAME=${LIBRARY_NAME}
        MFB_ALT_PACKAGE_NAME=${LIBRARY_NAME}
        MFB_PACKAGE_MODULE=${LIBRARY_NAME}
)
set_target_properties(${PYTHON_LIBRARY_NAME}
    PROPERTIES
        PREFIX ""
)
if(IS_WINDOWS)
    set_target_properties(${PYTHON_LIBRARY_NAME}
        PROPERTIES
            SUFFIX ".pyd"
    )
elseif(IS_MACOSX)
    set_target_properties(${PYTHON_LIBRARY_NAME}
        PROPERTIES
            SUFFIX ".so"
    )
endif()

target_link_libraries(${PYTHON_LIBRARY_NAME}
    ${LIBRARY_NAME}
)

# We will use the following Python package structure:
#
# mayaUsd: top-level package
# mayaUsd.lib: Python wrappers for mayaUsd library functionality.
#
# We re-map the Python library namespace to mayaUsd.lib through a simple
# __init__.py.

set(PYLIB_INSTALL_PREFIX ${CMAKE_INSTALL_PREFIX}/lib/python/${PROJECT_NAME}/lib)

if(IS_MACOSX OR IS_LINUX)
    mayaUsd_init_rpath(rpath "lib")
    mayaUsd_add_rpath(rpath "../../..")
    if(IS_MACOSX AND DEFINED MAYAUSD_TO_USD_RELATIVE_PATH)
        mayaUsd_add_rpath(rpath "../../../../../../Maya.app/Contents/MacOS")
    endif()
    mayaUsd_install_rpath(rpath ${PYTHON_LIBRARY_NAME})
endif()

install(TARGETS ${PYTHON_LIBRARY_NAME}
    LIBRARY
    DESTINATION ${PYLIB_INSTALL_PREFIX}
    ARCHIVE
    DESTINATION ${PYLIB_INSTALL_PREFIX}
    RUNTIME
    DESTINATION ${PYLIB_INSTALL_PREFIX}
)
if(IS_WINDOWS)
    install(FILES $<TARGET_PDB_FILE:${PYTHON_LIBRARY_NAME}> DESTINATION ${PYLIB_INSTALL_PREFIX} OPTIONAL)
endif()

install(FILES ae/__init__.py DESTINATION ${CMAKE_INSTALL_PREFIX}/lib/python/${PROJECT_NAME})
install(FILES python/__init__.py DESTINATION ${PYLIB_INSTALL_PREFIX})

add_subdirectory(usd)

if(BUILD_HDMAYA)
    add_subdirectory(render/mayaToHydra)
    add_dependencies(mtoh hdMaya)
endif()<|MERGE_RESOLUTION|>--- conflicted
+++ resolved
@@ -505,12 +505,9 @@
     endif()
     if (IS_LINUX AND DEFINED MAYAUSD_TO_USD_RELATIVE_PATH)
         mayaUsd_add_rpath(rpath "../${MAYAUSD_TO_USD_RELATIVE_PATH}/lib64")
-<<<<<<< HEAD
-=======
     endif()
     if(IS_MACOSX AND DEFINED MAYAUSD_TO_USD_RELATIVE_PATH)
         mayaUsd_add_rpath(rpath "../../../Maya.app/Contents/MacOS")
->>>>>>> 91aa8e92
     endif()
     mayaUsd_install_rpath(rpath ${LIBRARY_NAME})
 endif()
