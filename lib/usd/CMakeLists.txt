if(BUILD_HDMAYA)
    add_subdirectory(hdMaya)
endif()

<<<<<<< HEAD
add_subdirectory(translators)
=======
add_subdirectory(translators)

if(Qt5_FOUND)
    add_subdirectory(ui)
endif()
>>>>>>> a7923782
<|MERGE_RESOLUTION|>--- conflicted
+++ resolved
@@ -2,12 +2,8 @@
     add_subdirectory(hdMaya)
 endif()
 
-<<<<<<< HEAD
-add_subdirectory(translators)
-=======
 add_subdirectory(translators)
 
 if(Qt5_FOUND)
     add_subdirectory(ui)
-endif()
->>>>>>> a7923782
+endif()