{
    "Plugins": [
      {
        "Info": {
          "UsdMaya": {
            "PrimReader": {
              "providesTranslator": [
                "UsdGeomCamera",
                "UsdGeomMesh",
                "UsdGeomNurbsCurves",
                "UsdGeomNurbsPatch",
                "UsdGeomScope",
                "UsdGeomXform",
                "UsdLuxCylinderLight",
                "UsdLuxDiskLight",
                "UsdLuxDistantLight",
                "UsdLuxDomeLight",
                "UsdLuxGeometryLight",
                "UsdLuxRectLight",
                "UsdLuxSphereLight",
                "UsdRiPxrAovLight",
                "UsdRiPxrEnvDayLight",
                "UsdShadeMaterial",
                "UsdSkelRoot",
                "UsdSkelSkeleton",
<<<<<<< HEAD
                "AL_usd_MayaReference"
              ]
            },
            "PrimUpdater": {
              "providesTranslator": [
                "AL_usd_MayaReference"
=======
                "MayaUsd_SchemasALMayaReference",
                "MayaUsd_SchemasMayaReference"
>>>>>>> 91bbf7a7
              ]
            },
            "PrimUpdater": {
              "providesTranslator": [
                "MayaUsd_SchemasALMayaReference",
                "MayaUsd_SchemasMayaReference"
              ]
            },
            "PrimWriter": {
              "providesTranslator": [
                "camera",
                "file",
                "instancer",
                "joint",
                "locator",
                "mesh",
                "nParticle",
                "nurbsCurve",
                "nurbsSurface",
                "particle",
                "PxrAovLight",
                "PxrCylinderLight",
                "PxrDiskLight",
                "PxrDistantLight",
                "PxrDomeLight",
                "PxrEnvDayLight",
                "PxrMeshLight",
                "PxrRectLight",
                "PxrSphereLight",
                "stroke"
              ]
            }
          }
        },
        "LibraryPath": "../../../@CMAKE_SHARED_LIBRARY_PREFIX@@TRANSLATORS_PLUGIN@@CMAKE_SHARED_LIBRARY_SUFFIX@",
        "Name": "@TRANSLATORS_PLUGIN@",
        "Type": "library"
      }
    ]
}<|MERGE_RESOLUTION|>--- conflicted
+++ resolved
@@ -23,17 +23,8 @@
                 "UsdShadeMaterial",
                 "UsdSkelRoot",
                 "UsdSkelSkeleton",
-<<<<<<< HEAD
-                "AL_usd_MayaReference"
-              ]
-            },
-            "PrimUpdater": {
-              "providesTranslator": [
-                "AL_usd_MayaReference"
-=======
                 "MayaUsd_SchemasALMayaReference",
                 "MayaUsd_SchemasMayaReference"
->>>>>>> 91bbf7a7
               ]
             },
             "PrimUpdater": {
