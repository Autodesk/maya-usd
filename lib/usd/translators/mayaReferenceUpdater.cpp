--- conflicted
+++ resolved
@@ -68,13 +68,7 @@
     SdfLayerRefPtr dstLayer,
     const SdfPath& dstSdfPath)
 {
-<<<<<<< HEAD
-    auto           usdPath = GetUsdPath();
-    const UsdPrim& usdPrim = context->GetUsdStage()->GetPrimAtPath(usdPath);
-    const MObject& parentNode = GetMayaObject();
-=======
     bool success = false;
->>>>>>> 395ad317
 
     // Prototype code, subject to change shortly.  PPT, 3-Nov-2021.
     // We are looking for a very specific configuration in here
@@ -110,17 +104,10 @@
 /* virtual */
 bool PxrUsdTranslators_MayaReferenceUpdater::discardEdits(const UsdMayaPrimUpdaterContext& context)
 {
-<<<<<<< HEAD
-    auto           usdPath = GetUsdPath();
-    const MObject& parentNode = GetMayaObject();
-
-    UsdMayaTranslatorMayaReference::UnloadMayaReference(parentNode, usdPath);
-=======
     const MObject& parentNode = getMayaObject();
     UsdMayaTranslatorMayaReference::UnloadMayaReference(parentNode);
 
     return UsdMayaPrimUpdater::discardEdits(context);
->>>>>>> 395ad317
 }
 
 PXR_NAMESPACE_CLOSE_SCOPE