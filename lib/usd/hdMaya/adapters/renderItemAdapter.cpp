--- conflicted
+++ resolved
@@ -107,83 +107,7 @@
 // HdMayaShaderAdapter
 ///////////////////////////////////////////////////////////////////////
 
-<<<<<<< HEAD
-=======
-/*
-// Removed MShaderInstance::getParameter from the api, since it looks like we may not need it.
-
-// Extracts shape UI shader data
-bool HdMayaRenderItemShaderConverter::ExtractShapeUIShaderData(
-	const MRenderItem& renderItem,
-	HdMayaShaderInstanceData& shaderData)
-{
-	MString shaderName;
-	auto end = sHdMayaSupportedShaders.end();
-	auto entry = end;
-	if (
-		renderItem.getShaderName(shaderName) != MS::kSuccess ||
-		(entry = sHdMayaSupportedShaders.find(TfToken(shaderName.asChar()))) == end
-		)
-	{
-		return false;
-	}
-
-	shaderData.ShapeUIShader = &entry->second;
-
-	MStringArray params;
-	// TODO: Fix leaky api here :(
-	const MShaderInstance* shaderInstance = renderItem.getShader();
-	shaderInstance->parameterList(params);		
-	for (unsigned int i = 0; i < params.length(); i++) 
-	{
-		HdMayaRenderItemShaderParam param;
-		std::string mayaParamName(params[i].asChar());		
-		switch (shaderInstance->parameterType(params[i])) 
-		{
-			case MShaderInstance::ParameterType::kBoolean:
-			{
-				bool value;
-				shaderInstance->getParameter(params[i], value);
-				param.value = VtValue(value);
-				param.type = SdfValueTypeNames->Bool;
-				shaderData.Params.insert({ param.name, param });
-			}
-			break;
-			case MShaderInstance::ParameterType::kFloat:
-			{
-				float value;
-				shaderInstance->getParameter(params[i], value);
-				param.value = VtValue(value);
-				param.type = SdfValueTypeNames->Float;
-				shaderData.Params.insert({ param.name, param });				
-			}
-			break;
-			case MShaderInstance::ParameterType::kFloat3:
-			{
-				MFloatVector value;
-				shaderInstance->getParameter(params[i], value);
-				param.value = VtValue(GfVec3f(value[0], value[1], value[2]));
-				param.type = SdfValueTypeNames->Float3;
-				shaderData.Params.insert({ param.name, param });
-			}
-			break;
-			case MShaderInstance::ParameterType::kFloat4:
-			{
-				MFloatVector value;
-				shaderInstance->getParameter(params[i], value);
-				param.value = VtValue(GfVec4f(value[0], value[1], value[2], value[3]));
-				param.type = SdfValueTypeNames->Float4;
-				shaderData.Params.insert({ param.name, param });
-			}
-			break;			
-		}
-	}
-
-	return true;
-}
-*/
-
->>>>>>> ff01e7f3
+// TODO remove unused class
 HdMayaShapeUIShaderAdapter::HdMayaShapeUIShaderAdapter(	
 	HdMayaDelegateCtx* del,
 	const HdMayaShaderData& shader
