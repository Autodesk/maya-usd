--- conflicted
+++ resolved
@@ -53,13 +53,10 @@
     MAYA_USD_UTILS_PUBLIC
     bool hasSpecs(const UsdPrim&);
 
-<<<<<<< HEAD
-=======
     //! Convenience function for printing the list of queried composition arcs in order. 
     MAYA_USD_UTILS_PUBLIC
     void printCompositionQuery(const UsdPrim&, std::ostream&);
 
->>>>>>> aa4aa13c
 } // namespace MayaUsdUtils
 
 #endif // MAYAUSDUTILS_UTIL_H