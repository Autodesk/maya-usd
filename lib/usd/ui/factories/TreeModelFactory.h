--- conflicted
+++ resolved
@@ -53,11 +53,7 @@
 	 * \param parent A reference to the parent of the TreeModel.
 	 * \return An empty TreeModel.
 	 */
-<<<<<<< HEAD
-	static std::unique_ptr<TreeModel> createEmptyTreeModel(const IMayaMQtUtil* mayaQtUtil, const ImportData* importData = nullptr, QObject* parent = nullptr);
-=======
 	static std::unique_ptr<TreeModel> createEmptyTreeModel(const IMayaMQtUtil& mayaQtUtil, const ImportData* importData = nullptr, QObject* parent = nullptr);
->>>>>>> bec6407e
 
 	/**
 	 * \brief Create a TreeModel from the given USD Stage.
@@ -67,11 +63,7 @@
 	 * \return A TreeModel created from the given USD Stage.
 	 */
 	static std::unique_ptr<TreeModel> createFromStage(const UsdStageRefPtr& stage,
-<<<<<<< HEAD
-													  const IMayaMQtUtil* mayaQtUtil,
-=======
 													  const IMayaMQtUtil& mayaQtUtil,
->>>>>>> bec6407e
 													  const ImportData* importData = nullptr,
 													  QObject* parent = nullptr,
 													  int* nbItems = nullptr);
