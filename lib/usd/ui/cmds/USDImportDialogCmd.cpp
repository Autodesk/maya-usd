--- conflicted
+++ resolved
@@ -73,8 +73,6 @@
 	if (!st) return st;
 
 	if (argData.isQuery())
-<<<<<<< HEAD
-=======
 	{
 		if (argData.isFlagSet(kPrimPathFlag))
 		{
@@ -89,52 +87,21 @@
 
 	// Edit flags below:
 	if(argData.isFlagSet(kClearDataFlag))
->>>>>>> bec6407e
 	{
-		if (argData.isFlagSet(kPrimPathFlag))
+		ImportData& importData = ImportData::instance();
+		importData.clearData();
+		return MS::kSuccess;
+	}
+
+	MStringArray filenameArray;
+	st = argData.getObjects(filenameArray);
+	if (st && (filenameArray.length() > 0))
+	{
+		// We only use the first one.
+		MFileObject fo;
+		fo.setRawFullName(filenameArray[0]);
+		if (fo.exists())
 		{
-			const ImportData& importData = ImportData::cinstance();
-			std::string rootPrimPath = importData.rootPrimPath();
-			setResult(rootPrimPath.c_str());
-			return MS::kSuccess;
-		}
-	}
-	else
-	{
-		if(argData.isFlagSet(kClearDataFlag))
-		{
-			ImportData& importData = ImportData::instance();
-			importData.clearData();
-			return MS::kSuccess;
-		}
-
-		MStringArray filenameArray;
-		st = argData.getObjects(filenameArray);
-		if (st && (filenameArray.length() > 0))
-		{
-<<<<<<< HEAD
-			// We only use the first one.
-			MFileObject fo;
-			fo.setRawFullName(filenameArray[0]);
-			if (fo.exists())
-			{
-				USDQtUtil usdQtUtil;
-				ImportData& importData = ImportData::instance();
-				MString usdFile = fo.resolvedFullName();
-				std::unique_ptr<IUSDImportView> usdImportDialog(new USDImportDialog(usdFile.asChar(), &importData, &usdQtUtil, MQtUtil::mainWindow()));
-				if (usdImportDialog->execute())
-				{
-					// The user clicked 'Apply' so copy the info from the dialog to the import data instance.
-					importData.setFilename(usdImportDialog->filename());
-					importData.setStageInitialLoadSet(usdImportDialog->stageInitialLoadSet());
-					importData.setRootPrimPath(usdImportDialog->rootPrimPath());
-					// Don't set the stage pop mask until we solve how to use it together with
-					// the root prim path.
-					//importData.setStagePopulationMask(usdImportDialog->stagePopulationMask());
-					importData.setPrimVariantSelections(usdImportDialog->primVariantSelections());
-				}
-				return MS::kSuccess;
-=======
 			USDQtUtil usdQtUtil;
 			ImportData& importData = ImportData::instance();
 			MString usdFile = fo.resolvedFullName();
@@ -149,8 +116,8 @@
 				// the root prim path.
 				//importData.setStagePopulationMask(usdImportDialog->stagePopulationMask());
 				importData.setPrimVariantSelections(usdImportDialog->primVariantSelections());
->>>>>>> bec6407e
 			}
+			return MS::kSuccess;
 		}
 	}
 
