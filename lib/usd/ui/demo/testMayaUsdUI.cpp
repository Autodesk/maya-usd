//
// Copyright 2019 Autodesk
//
// Licensed under the Apache License, Version 2.0 (the "License");
// you may not use this file except in compliance with the License.
// You may obtain a copy of the License at
//
//     http://www.apache.org/licenses/LICENSE-2.0
//
// Unless required by applicable law or agreed to in writing, software
// distributed under the License is distributed on an "AS IS" BASIS,
// WITHOUT WARRANTIES OR CONDITIONS OF ANY KIND, either express or implied.
// See the License for the specific language governing permissions and
// limitations under the License.
//

#include <QtWidgets/QApplication>
#include <QtWidgets/QStyle>
#include <QtCore/QProcessEnvironment>

#include <mayaUsd/ui/views/IMayaMQtUtil.h>
#include <mayaUsd/ui/views/USDImportDialog.h>
#include <mayaUsd/fileio/importData.h>

#include <pxr/usd/usd/stagePopulationMask.h>

#include <iostream>
#include <string>

class TestUIQtUtil : public MayaUsd::IMayaMQtUtil
{
public:
<<<<<<< HEAD
	~TestUIQtUtil() override;
=======
	~TestUIQtUtil() override = default;
>>>>>>> bec6407e

	int dpiScale(int size) const override;
	float dpiScale(float size) const override;
	QPixmap* createPixmap(const std::string& imageName) const override;
};

<<<<<<< HEAD
TestUIQtUtil::~TestUIQtUtil()
{
}

=======
>>>>>>> bec6407e
int TestUIQtUtil::dpiScale(int size) const
{
    return size;
}

float TestUIQtUtil::dpiScale(float size) const
{
    return size;
}

QPixmap* TestUIQtUtil::createPixmap(const std::string& imageName) const
{
    QString resName(":/");
    resName += imageName.c_str();
    return new QPixmap(resName);
}

int main(int argc, char *argv[])
{
    if (argc < 2)
    {
        std::cout << "Usage: " << argv[0] << " <filename> <rootPrimPath> <primVarSelection>" << std::endl;
        std::cout << std::endl;
        std::cout << "  Ex: " << argv[0] << "\"/Kitchen_set/Props_grp/DiningTable_grp/ChairB_2\" \"/Kitchen_set/Props_grp/North_grp/NorthWall_grp/NailA_1:modelingVariant=NailB\"" << std::endl;
        exit(EXIT_FAILURE);
    }

    if (QProcessEnvironment::systemEnvironment().contains("MAYA_LOCATION"))
    {
        QString mayaLoc = QProcessEnvironment::systemEnvironment().value("MAYA_LOCATION");
        QCoreApplication::addLibraryPath(mayaLoc + "\\plugins");
    }

    QCoreApplication::setAttribute(Qt::AA_UseHighDpiPixmaps);

    // Create the Qt Application
    QApplication app(argc, argv);
    app.setStyle("adskdarkflatui");

    std::string usdFile = argv[1];

    // Set some import data for testing.
    MayaUsd::ImportData importData(usdFile);
    if (argc >= 3)
    {
        std::string strRootPrimPath = argv[2];
        importData.setRootPrimPath(strRootPrimPath);
    }

    if (argc >= 4)
    {
        std::string strPrimVarSel = argv[3];
        std::string::size_type pos1 = strPrimVarSel.find(':');
        if (pos1 != std::string::npos)
        {
            std::string strPrimPath = strPrimVarSel.substr(0, pos1);
            std::string::size_type pos2 = strPrimVarSel.find('=', pos1);
            if (pos2 != std::string::npos)
            {
                std::string strVarName = strPrimVarSel.substr(pos1+1, pos2-pos1-1);
                std::string strVarSel  = strPrimVarSel.substr(pos2+1);

                MayaUsd::ImportData::PrimVariantSelections primVarSels;
                SdfVariantSelectionMap varSel;
                varSel[strVarName] = strVarSel;
                primVarSels[SdfPath(strPrimPath)] = varSel;
                importData.setPrimVariantSelections(primVarSels);
            }
        }
    }

    // Create and show the ImportUI
    TestUIQtUtil uiQtUtil;
<<<<<<< HEAD
    MayaUsd::USDImportDialog usdImportDialog(usdFile, &importData, &uiQtUtil);
=======
    MayaUsd::USDImportDialog usdImportDialog(usdFile, &importData, uiQtUtil);
>>>>>>> bec6407e

    // Give the dialog the Maya dark style.
    QStyle* adsk = app.style();
    usdImportDialog.setStyle(adsk);
    QPalette newPal(adsk->standardPalette());
    newPal.setBrush(QPalette::Active, QPalette::AlternateBase, newPal.color(QPalette::Active, QPalette::Base).lighter(130));
    usdImportDialog.setPalette(newPal);
    usdImportDialog.show();

    auto ret = app.exec();
    std::string rootPrimPath = usdImportDialog.rootPrimPath();
    UsdStagePopulationMask popMask = usdImportDialog.stagePopulationMask();
    MayaUsd::ImportData::PrimVariantSelections varSel = usdImportDialog.primVariantSelections();

    return ret;
}<|MERGE_RESOLUTION|>--- conflicted
+++ resolved
@@ -30,24 +30,13 @@
 class TestUIQtUtil : public MayaUsd::IMayaMQtUtil
 {
 public:
-<<<<<<< HEAD
-	~TestUIQtUtil() override;
-=======
 	~TestUIQtUtil() override = default;
->>>>>>> bec6407e
 
 	int dpiScale(int size) const override;
 	float dpiScale(float size) const override;
 	QPixmap* createPixmap(const std::string& imageName) const override;
 };
 
-<<<<<<< HEAD
-TestUIQtUtil::~TestUIQtUtil()
-{
-}
-
-=======
->>>>>>> bec6407e
 int TestUIQtUtil::dpiScale(int size) const
 {
     return size;
@@ -121,11 +110,7 @@
 
     // Create and show the ImportUI
     TestUIQtUtil uiQtUtil;
-<<<<<<< HEAD
-    MayaUsd::USDImportDialog usdImportDialog(usdFile, &importData, &uiQtUtil);
-=======
     MayaUsd::USDImportDialog usdImportDialog(usdFile, &importData, uiQtUtil);
->>>>>>> bec6407e
 
     // Give the dialog the Maya dark style.
     QStyle* adsk = app.style();
