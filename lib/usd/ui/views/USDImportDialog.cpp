//
// Copyright 2019 Autodesk
//
// Licensed under the Apache License, Version 2.0 (the "License");
// you may not use this file except in compliance with the License.
// You may obtain a copy of the License at
//
//     http://www.apache.org/licenses/LICENSE-2.0
//
// Unless required by applicable law or agreed to in writing, software
// distributed under the License is distributed on an "AS IS" BASIS,
// WITHOUT WARRANTIES OR CONDITIONS OF ANY KIND, either express or implied.
// See the License for the specific language governing permissions and
// limitations under the License.
//

#include "USDImportDialog.h"
#include "IMayaMQtUtil.h"
#include "factories/TreeModelFactory.h"
#include "ItemDelegate.h"
#include "ui_USDImportDialog.h"

#include <stdexcept>

MAYAUSD_NS_DEF {

// We need an implementation because the derived class invokes the destructor
// and without it we have an undefined symbol.
IUSDImportView::~IUSDImportView() { }

<<<<<<< HEAD
USDImportDialog::USDImportDialog(const std::string& filename, const ImportData* importData,const IMayaMQtUtil* mayaQtUtil, QWidget* parent /*= nullptr*/)
=======
USDImportDialog::USDImportDialog(const std::string& filename, const ImportData* importData,const IMayaMQtUtil& mayaQtUtil, QWidget* parent /*= nullptr*/)
>>>>>>> bec6407e
	: QDialog{ parent }
	, fUI{ new Ui::ImportDialog() }
	, fStage{ UsdStage::Open(filename, UsdStage::InitialLoadSet::LoadNone) }
	, fFilename{ filename }
	, fRootPrimPath("/")
{
	if (!fStage)
		throw std::invalid_argument("Invalid filename passed to USD Import Dialog");
	if (mayaQtUtil == nullptr)
		throw std::invalid_argument("Invalid IMayaMQtUtil passed to USD Import Dialog");

	fUI->setupUi(this);

	// If we were given some import data we will only use it if it matches our
	// input filename. In the case where the user opened dialog, clicked Apply and
	// then reopens the dialog we want to reset the dialog to the previous state.
	const ImportData* matchingImportData = nullptr;
	if ((importData != nullptr) && (fFilename == importData->filename()))
	{
		fRootPrimPath = importData->rootPrimPath();
		matchingImportData = importData;
	}

	// These calls must come after the UI is initialized via "setupUi()":
	int nbItems = 0;
	fTreeModel = TreeModelFactory::createFromStage(fStage, mayaQtUtil, matchingImportData, this, &nbItems);
	fProxyModel = std::unique_ptr<QSortFilterProxyModel>(new QSortFilterProxyModel(this));

	// Set the root prim path in the tree model. This will set the default check states.
	fTreeModel->setRootPrimPath(fRootPrimPath);

	// Configure the TreeView of the dialog:
	fProxyModel->setSourceModel(fTreeModel.get());
#if QT_VERSION >= QT_VERSION_CHECK(5, 10, 0)
	fProxyModel->setRecursiveFilteringEnabled(true);
#endif
	fProxyModel->setDynamicSortFilter(false);
	fProxyModel->setFilterCaseSensitivity(Qt::CaseSensitivity::CaseInsensitive);
	fUI->treeView->setModel(fProxyModel.get());
	fUI->treeView->expandToDepth(3);
	fUI->treeView->setTreePosition(TreeModel::kTreeColumn_Name);
	fUI->treeView->setAlternatingRowColors(true);
	fUI->treeView->setSelectionMode(QAbstractItemView::SingleSelection);
	QObject::connect(fUI->treeView, SIGNAL(clicked(const QModelIndex&)), this, SLOT(onItemClicked(const QModelIndex&)));

	QHeaderView* header = fUI->treeView->header();

	header->setStretchLastSection(true);
	header->setDefaultAlignment(Qt::AlignLeft | Qt::AlignVCenter);

	// Set our item delegate on the treeview so we can customize the drawing of
	// the variant sets.
	fUI->treeView->setItemDelegate(new ItemDelegate(fUI->treeView));

	// Must be done AFTER we set our item delegate
	fTreeModel->openPersistentEditors(fUI->treeView, QModelIndex());

	// Set some initial widths for the tree view columns.
<<<<<<< HEAD
	const int kLoadWidth = mayaQtUtil->dpiScale(25);
=======
	const int kLoadWidth = mayaQtUtil.dpiScale(25);
>>>>>>> bec6407e
	constexpr int kTypeWidth = 120;
	constexpr int kNameWidth = 500;
	header->setMinimumSectionSize(kLoadWidth);
	header->resizeSection(TreeModel::kTreeColumn_Load, kLoadWidth);
	header->resizeSection(TreeModel::kTreeColumn_Name, kNameWidth);
	header->resizeSection(TreeModel::kTreeColumn_Type, kTypeWidth);

	// Display the full path of the file to import:
	fUI->usdFilePath->setText(QString::fromStdString(fFilename));

	// Make sure the "Import" button is enabled.
	fUI->applyButton->setEnabled(true);
}

USDImportDialog::~USDImportDialog()
{
	// Note: the destructor is needed here so we can forward declare the Ui::ImportDialog
	//		 and only include "ui_USDImportDialog.h" here in the .cpp (instead of .h).
}

bool USDImportDialog::execute()
{
	// Fixup the palette by changing the alternate base color which is used for
	// painting the tree alternate rows.
	// TODO - there is a small problem here in that this works, but not until you
	//		  force the tree to redraw by clicking in it.
// 	QPalette treePal = fUI->treeView->palette();
// 	treePal.setBrush(QPalette::Active, QPalette::AlternateBase, treePal.color(QPalette::Active, QPalette::Base).lighter(130));
// 	fUI->treeView->setPalette(treePal);
	return exec() == QDialog::Accepted;
}

const std::string& USDImportDialog::filename() const
{
	return fFilename;
}

const std::string& USDImportDialog::rootPrimPath() const
{
	std::string rootPrimPath;
	fTreeModel->getRootPrimPath(rootPrimPath, QModelIndex());
	if (!rootPrimPath.empty())
		fRootPrimPath = rootPrimPath;
	return fRootPrimPath;
}

UsdStagePopulationMask USDImportDialog::stagePopulationMask() const
{
	UsdStagePopulationMask stagePopulationMask;
	fTreeModel->fillStagePopulationMask(stagePopulationMask, QModelIndex());
	return stagePopulationMask;
}

ImportData::PrimVariantSelections USDImportDialog::primVariantSelections() const
{
	ImportData::PrimVariantSelections varSels;
	fTreeModel->fillPrimVariantSelections(varSels, QModelIndex());
	return varSels;
}

UsdStage::InitialLoadSet USDImportDialog::stageInitialLoadSet() const
{
	return UsdStage::InitialLoadSet::LoadAll;
}

void USDImportDialog::onItemClicked(const QModelIndex& index)
{
	TreeItem* item = static_cast<TreeItem*>(fTreeModel->itemFromIndex(fProxyModel->mapToSource(index)));
	if (item != nullptr)
	{
		// When user checks a prim that is in a collapsed state, then that prim
		// gets checked-enabled and it expands to show its immediate children.
		fTreeModel->onItemClicked(item);
		if (!fUI->treeView->isExpanded(index))
		{
			if (item->checkState() == TreeItem::CheckState::kChecked)
				fUI->treeView->expand(index);
		}
	}
}

} // namespace MayaUsd<|MERGE_RESOLUTION|>--- conflicted
+++ resolved
@@ -28,11 +28,7 @@
 // and without it we have an undefined symbol.
 IUSDImportView::~IUSDImportView() { }
 
-<<<<<<< HEAD
-USDImportDialog::USDImportDialog(const std::string& filename, const ImportData* importData,const IMayaMQtUtil* mayaQtUtil, QWidget* parent /*= nullptr*/)
-=======
 USDImportDialog::USDImportDialog(const std::string& filename, const ImportData* importData,const IMayaMQtUtil& mayaQtUtil, QWidget* parent /*= nullptr*/)
->>>>>>> bec6407e
 	: QDialog{ parent }
 	, fUI{ new Ui::ImportDialog() }
 	, fStage{ UsdStage::Open(filename, UsdStage::InitialLoadSet::LoadNone) }
@@ -41,8 +37,6 @@
 {
 	if (!fStage)
 		throw std::invalid_argument("Invalid filename passed to USD Import Dialog");
-	if (mayaQtUtil == nullptr)
-		throw std::invalid_argument("Invalid IMayaMQtUtil passed to USD Import Dialog");
 
 	fUI->setupUi(this);
 
@@ -91,11 +85,7 @@
 	fTreeModel->openPersistentEditors(fUI->treeView, QModelIndex());
 
 	// Set some initial widths for the tree view columns.
-<<<<<<< HEAD
-	const int kLoadWidth = mayaQtUtil->dpiScale(25);
-=======
 	const int kLoadWidth = mayaQtUtil.dpiScale(25);
->>>>>>> bec6407e
 	constexpr int kTypeWidth = 120;
 	constexpr int kNameWidth = 500;
 	header->setMinimumSectionSize(kLoadWidth);
