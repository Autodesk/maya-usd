//
// Copyright 2019 Autodesk
//
// Licensed under the Apache License, Version 2.0 (the "License");
// you may not use this file except in compliance with the License.
// You may obtain a copy of the License at
//
//     http://www.apache.org/licenses/LICENSE-2.0
//
// Unless required by applicable law or agreed to in writing, software
// distributed under the License is distributed on an "AS IS" BASIS,
// WITHOUT WARRANTIES OR CONDITIONS OF ANY KIND, either express or implied.
// See the License for the specific language governing permissions and
// limitations under the License.
//
#pragma once

#include <mayaUsd/ui/api.h>

#include <memory>

#include <QtWidgets/QDialog>
#include <QtCore/QSortFilterProxyModel>

#include <pxr/usd/usd/stage.h>

#include "IUSDImportView.h"
#include "TreeModel.h"

namespace Ui {
	class ImportDialog;
}

PXR_NAMESPACE_USING_DIRECTIVE

MAYAUSD_NS_DEF {

class IMayaMQtUtil;

/**
 * \brief USD file import dialog.
 */
class MAYAUSD_UI_PUBLIC USDImportDialog
		: public QDialog
		, public IUSDImportView
{
	Q_OBJECT

public:
	/**
	 * \brief Constructor.
	 * \param filename Absolute file path of a USD file to import.
	 * \param parent A reference to the parent widget of the dialog.
	 */
<<<<<<< HEAD
	explicit USDImportDialog(const std::string& filename, const ImportData* importData, const IMayaMQtUtil* mayaQtUtil, QWidget* parent = nullptr);
=======
	explicit USDImportDialog(const std::string& filename, const ImportData* importData, const IMayaMQtUtil& mayaQtUtil, QWidget* parent = nullptr);
>>>>>>> bec6407e

	//! Destructor.
	~USDImportDialog();

	// IUSDImportView overrides
	const std::string& filename() const override;
	const std::string& rootPrimPath() const override;
	UsdStagePopulationMask stagePopulationMask() const override;
	UsdStage::InitialLoadSet stageInitialLoadSet() const override;
	ImportData::PrimVariantSelections primVariantSelections() const override;
	bool execute() override;

private Q_SLOTS:
	void onItemClicked(const QModelIndex&);

protected:
	// Reference to the Qt UI View of the dialog:
	std::unique_ptr<Ui::ImportDialog> fUI;

	// Reference to the Model holding the structure of the USD file hierarchy:
	std::unique_ptr<TreeModel> fTreeModel;
	// Reference to the Proxy Model used to sort and filter the USD file hierarchy:
	std::unique_ptr<QSortFilterProxyModel> fProxyModel;

	// Reference to the USD Stage holding the list of Prims which could be imported:
	UsdStageRefPtr fStage;

	// The filename for the USD stage we opened.
	std::string fFilename;

	// The root prim path.
	mutable std::string fRootPrimPath;
};

} // namespace MayaUsd<|MERGE_RESOLUTION|>--- conflicted
+++ resolved
@@ -52,11 +52,7 @@
 	 * \param filename Absolute file path of a USD file to import.
 	 * \param parent A reference to the parent widget of the dialog.
 	 */
-<<<<<<< HEAD
-	explicit USDImportDialog(const std::string& filename, const ImportData* importData, const IMayaMQtUtil* mayaQtUtil, QWidget* parent = nullptr);
-=======
 	explicit USDImportDialog(const std::string& filename, const ImportData* importData, const IMayaMQtUtil& mayaQtUtil, QWidget* parent = nullptr);
->>>>>>> bec6407e
 
 	//! Destructor.
 	~USDImportDialog();
