--- conflicted
+++ resolved
@@ -53,11 +53,7 @@
 
 }
 
-<<<<<<< HEAD
-TreeModel::TreeModel(const IMayaMQtUtil* mayaQtUtil, const ImportData* importData /*= nullptr*/, QObject* parent /*= nullptr*/) noexcept
-=======
 TreeModel::TreeModel(const IMayaMQtUtil& mayaQtUtil, const ImportData* importData /*= nullptr*/, QObject* parent /*= nullptr*/) noexcept
->>>>>>> bec6407e
 	: ParentClass{ parent }
 	, fImportData{ importData }
 	, fMayaQtUtil{ mayaQtUtil }
